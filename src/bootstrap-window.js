--- conflicted
+++ resolved
@@ -81,29 +81,15 @@
 
 		window.document.documentElement.setAttribute('lang', locale);
 
-<<<<<<< HEAD
-		// replace the patched electron fs with the original node fs for all AMD code
-		require.define('fs', [], function () { return require.__$__nodeRequire('original-fs'); });
-=======
-		// do not advertise AMD to avoid confusing UMD modules loaded with nodejs (TODO@sandbox non-sandboxed only)
-		if (!sandbox) {
-			window['define'] = undefined;
-		}
-
 		// replace the patched electron fs with the original node fs for all AMD code (TODO@sandbox non-sandboxed only)
 		if (!sandbox) {
-			require.define('fs', ['original-fs'], function (originalFS) { return originalFS; });
-		}
->>>>>>> 2bbcd061
+			require.define('fs', [], function () { return require.__$__nodeRequire('original-fs'); });
+		}
 
 		window['MonacoEnvironment'] = {};
 
 		const loaderConfig = {
-<<<<<<< HEAD
-			baseUrl: 'vscode-file://localhost/' + `${bootstrap.uriFromPath(configuration.appRoot)}/out`.substr(8),
-=======
-			baseUrl: `${uriFromPath(configuration.appRoot)}/out`,
->>>>>>> 2bbcd061
+			baseUrl: 'vscode-file://localhost/' + `${uriFromPath(configuration.appRoot)}/out`.substr(8),
 			'vs/nls': nlsConfig,
 			amdModulesPattern: /^vs\//,
 			preferScriptTags: true,
