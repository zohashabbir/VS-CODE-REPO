/*---------------------------------------------------------------------------------------------
 *  Copyright (c) Microsoft Corporation. All rights reserved.
 *  Licensed under the MIT License. See License.txt in the project root for license information.
 *--------------------------------------------------------------------------------------------*/

declare module 'vscode' {

	/**
	 * The location at which the chat is happening.
	 */
	export enum ChatLocation {
		/**
		 * The chat panel
		 */
		Panel = 1,
		/**
		 * Terminal inline chat
		 */
		Terminal = 2,
		/**
		 * Notebook inline chat
		 */
		Notebook = 3,
		/**
		 * Code editor inline chat
		 */
		Editor = 4
	}

	export interface ChatRequest {
		/**
		 * The attempt number of the request. The first request has attempt number 0.
		 */
		readonly attempt: number;

		/**
		 * If automatic command detection is enabled.
		 */
		readonly enableCommandDetection: boolean;

		/**
		 * The location at which the chat is happening. This will always be one of the supported values
		 */
		readonly location: ChatLocation;
	}

	export interface ChatParticipant {
		onDidPerformAction: Event<ChatUserActionEvent>;
		supportIssueReporting?: boolean;
	}

	export interface ChatErrorDetails {
		/**
		 * If set to true, the message content is completely hidden. Only ChatErrorDetails#message will be shown.
		 */
		responseIsRedacted?: boolean;
	}

	/**
	 * Now only used for the "intent detection" API below
	 */
	export interface ChatCommand {
		readonly name: string;
		readonly description: string;
	}

	export class ChatResponseDetectedParticipantPart {
		participant: string;
		// TODO@API validate this against statically-declared slash commands?
		command?: ChatCommand;
		constructor(participant: string, command?: ChatCommand);
	}

	export interface ChatVulnerability {
		title: string;
		description: string;
		// id: string; // Later we will need to be able to link these across multiple content chunks.
	}

	export class ChatResponseMarkdownWithVulnerabilitiesPart {
		value: MarkdownString;
		vulnerabilities: ChatVulnerability[];
		constructor(value: string | MarkdownString, vulnerabilities: ChatVulnerability[]);
	}

	/**
	 * Displays a {@link Command command} as a button in the chat response.
	 */
	export interface ChatCommandButton {
		command: Command;
	}

	export interface ChatDocumentContext {
		uri: Uri;
		version: number;
		ranges: Range[];
	}

	export class ChatResponseTextEditPart {
		uri: Uri;
		edits: TextEdit[];
		constructor(uri: Uri, edits: TextEdit | TextEdit[]);
	}

	export class ChatResponseConfirmationPart {
		title: string;
		message: string;
		data: any;
		constructor(title: string, message: string, data: any);
	}

	export type ExtendedChatResponsePart = ChatResponsePart | ChatResponseTextEditPart | ChatResponseDetectedParticipantPart | ChatResponseConfirmationPart;

	export class ChatResponseWarningPart {
		value: MarkdownString;
		constructor(value: string | MarkdownString);
	}

	export class ChatResponseProgressPart2 extends ChatResponseProgressPart {
		value: string;
		task?: () => Thenable<string | void>;
		constructor(value: string, task?: () => Thenable<string | void>);
	}

	export interface ChatResponseStream {

		/**
		 * Push a progress part to this stream. Short-hand for
		 * `push(new ChatResponseProgressPart(value))`.
		*
		* @param value A progress message
		* @param task If provided, a task to run while the progress is displayed. When the Thenable resolves, the progress will be marked complete in the UI, and the progress message will be updated to the resolved string if one is specified.
		* @returns This stream.
		*/
		progress(value: string, task?: () => Thenable<string | void>): ChatResponseStream;

		textEdit(target: Uri, edits: TextEdit | TextEdit[]): ChatResponseStream;
		markdownWithVulnerabilities(value: string | MarkdownString, vulnerabilities: ChatVulnerability[]): ChatResponseStream;
		detectedParticipant(participant: string, command?: ChatCommand): ChatResponseStream;
<<<<<<< HEAD
		push(part: ChatResponsePart | ChatResponseTextEditPart | ChatResponseDetectedParticipantPart | ChatResponseWarningPart | ChatResponseProgressPart2): ChatResponseStream;
=======

		/**
		 * Show an inline message in the chat view asking the user to confirm an action.
		 * Multiple confirmations may be shown per response. The UI might show "Accept All" / "Reject All" actions.
		 * @param title The title of the confirmation entry
		 * @param message An extra message to display to the user
		 * @param data An arbitrary JSON-stringifiable object that will be included in the ChatRequest when
		 * the confirmation is accepted or rejected
		 * TODO@API should this be MarkdownString?
		 * TODO@API should actually be a more generic function that takes an array of buttons
		 */
		confirmation(title: string, message: string, data: any): ChatResponseStream;

>>>>>>> bd2df940
		/**
		 * Push a warning to this stream. Short-hand for
		 * `push(new ChatResponseWarningPart(message))`.
		 *
		 * @param message A warning message
		 * @returns This stream.
		 */
		warning(message: string | MarkdownString): ChatResponseStream;

		push(part: ExtendedChatResponsePart): ChatResponseStream;
	}

	/**
	 * Does this piggy-back on the existing ChatRequest, or is it a different type of request entirely?
	 * Does it show up in history?
	 */
	export interface ChatRequest {
		/**
		 * The `data` for any confirmations that were accepted
		 */
		acceptedConfirmationData?: any[];

		/**
		 * The `data` for any confirmations that were rejected
		 */
		rejectedConfirmationData?: any[];
	}

	// TODO@API fit this into the stream
	export interface ChatUsedContext {
		documents: ChatDocumentContext[];
	}

	export interface ChatParticipant {
		/**
		 * Provide a set of variables that can only be used with this participant.
		 */
		participantVariableProvider?: { provider: ChatParticipantCompletionItemProvider; triggerCharacters: string[] };
	}

	export interface ChatParticipantCompletionItemProvider {
		provideCompletionItems(query: string, token: CancellationToken): ProviderResult<ChatCompletionItem[]>;
	}

	export class ChatCompletionItem {
		label: string | CompletionItemLabel;
		values: ChatVariableValue[];
		insertText?: string;
		detail?: string;
		documentation?: string | MarkdownString;
		command?: Command;

		constructor(label: string | CompletionItemLabel, values: ChatVariableValue[]);
	}

	export type ChatExtendedRequestHandler = (request: ChatRequest, context: ChatContext, response: ChatResponseStream, token: CancellationToken) => ProviderResult<ChatResult | void>;

	export namespace chat {
		/**
		 * Create a chat participant with the extended progress type
		 */
		export function createChatParticipant(id: string, handler: ChatExtendedRequestHandler): ChatParticipant;

		export function createDynamicChatParticipant(id: string, name: string, publisherName: string, description: string, handler: ChatExtendedRequestHandler): ChatParticipant;
	}

	/*
	 * User action events
	 */

	export enum ChatCopyKind {
		// Keyboard shortcut or context menu
		Action = 1,
		Toolbar = 2
	}

	export interface ChatCopyAction {
		// eslint-disable-next-line local/vscode-dts-string-type-literals
		kind: 'copy';
		codeBlockIndex: number;
		copyKind: ChatCopyKind;
		copiedCharacters: number;
		totalCharacters: number;
		copiedText: string;
	}

	export interface ChatInsertAction {
		// eslint-disable-next-line local/vscode-dts-string-type-literals
		kind: 'insert';
		codeBlockIndex: number;
		totalCharacters: number;
		newFile?: boolean;
	}

	export interface ChatTerminalAction {
		// eslint-disable-next-line local/vscode-dts-string-type-literals
		kind: 'runInTerminal';
		codeBlockIndex: number;
		languageId?: string;
	}

	export interface ChatCommandAction {
		// eslint-disable-next-line local/vscode-dts-string-type-literals
		kind: 'command';
		commandButton: ChatCommandButton;
	}

	export interface ChatFollowupAction {
		// eslint-disable-next-line local/vscode-dts-string-type-literals
		kind: 'followUp';
		followup: ChatFollowup;
	}

	export interface ChatBugReportAction {
		// eslint-disable-next-line local/vscode-dts-string-type-literals
		kind: 'bug';
	}

	export interface ChatEditorAction {
		kind: 'editor';
		accepted: boolean;
	}

	export interface ChatUserActionEvent {
		readonly result: ChatResult;
		readonly action: ChatCopyAction | ChatInsertAction | ChatTerminalAction | ChatCommandAction | ChatFollowupAction | ChatBugReportAction | ChatEditorAction;
	}

	/**
	 * The detail level of this chat variable value.
	 */
	export enum ChatVariableLevel {
		Short = 1,
		Medium = 2,
		Full = 3
	}

	export interface ChatVariableValue {
		/**
		 * The detail level of this chat variable value. If possible, variable resolvers should try to offer shorter values that will consume fewer tokens in an LLM prompt.
		 */
		level: ChatVariableLevel;

		/**
		 * The variable's value, which can be included in an LLM prompt as-is, or the chat participant may decide to read the value and do something else with it.
		 */
		value: string | Uri;

		/**
		 * A description of this value, which could be provided to the LLM as a hint.
		 */
		description?: string;
	}

	export interface ChatVariableResolverResponseStream {
		/**
		 * Push a progress part to this stream. Short-hand for
		 * `push(new ChatResponseProgressPart(value))`.
		 *
		 * @param value
		 * @returns This stream.
		 */
		progress(value: string): ChatVariableResolverResponseStream;

		/**
		 * Push a reference to this stream. Short-hand for
		 * `push(new ChatResponseReferencePart(value))`.
		 *
		 * *Note* that the reference is not rendered inline with the response.
		 *
		 * @param value A uri or location
		 * @returns This stream.
		 */
		reference(value: Uri | Location): ChatVariableResolverResponseStream;

		/**
		 * Pushes a part to this stream.
		 *
		 * @param part A response part, rendered or metadata
		 */
		push(part: ChatVariableResolverResponsePart): ChatVariableResolverResponseStream;
	}

	export type ChatVariableResolverResponsePart = ChatResponseProgressPart | ChatResponseReferencePart;

	export interface ChatVariableResolver {
		/**
		 * A callback to resolve the value of a chat variable.
		 * @param name The name of the variable.
		 * @param context Contextual information about this chat request.
		 * @param token A cancellation token.
		 */
		resolve2?(name: string, context: ChatVariableContext, stream: ChatVariableResolverResponseStream, token: CancellationToken): ProviderResult<ChatVariableValue[]>;
	}
}<|MERGE_RESOLUTION|>--- conflicted
+++ resolved
@@ -137,9 +137,7 @@
 		textEdit(target: Uri, edits: TextEdit | TextEdit[]): ChatResponseStream;
 		markdownWithVulnerabilities(value: string | MarkdownString, vulnerabilities: ChatVulnerability[]): ChatResponseStream;
 		detectedParticipant(participant: string, command?: ChatCommand): ChatResponseStream;
-<<<<<<< HEAD
 		push(part: ChatResponsePart | ChatResponseTextEditPart | ChatResponseDetectedParticipantPart | ChatResponseWarningPart | ChatResponseProgressPart2): ChatResponseStream;
-=======
 
 		/**
 		 * Show an inline message in the chat view asking the user to confirm an action.
@@ -153,7 +151,6 @@
 		 */
 		confirmation(title: string, message: string, data: any): ChatResponseStream;
 
->>>>>>> bd2df940
 		/**
 		 * Push a warning to this stream. Short-hand for
 		 * `push(new ChatResponseWarningPart(message))`.
