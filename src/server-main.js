--- conflicted
+++ resolved
@@ -5,7 +5,6 @@
 
 // @ts-check
 
-<<<<<<< HEAD
 import { createRequire } from 'module';
 import * as path from 'node:path';
 import { fileURLToPath } from 'node:url';
@@ -14,13 +13,10 @@
 const __dirname = path.dirname(fileURLToPath(import.meta.url));
 const require = createRequire(import.meta.url);
 
-=======
 /**
  * @import { IServerAPI } from './vs/server/node/remoteExtensionHostAgentServer'
  */
 
-const perf = require('./vs/base/common/performance');
->>>>>>> 4c7ac7b0
 const performance = require('perf_hooks').performance;
 const product = require('../product.json');
 const readline = require('readline');
@@ -280,8 +276,8 @@
 	} else {
 		delete process.env['VSCODE_INJECT_NODE_MODULE_LOOKUP_PATH'];
 	}
-	const module = await import('./vs/server/node/server.main.js')
-	return module
+	const module = await import('./vs/server/node/server.main.js');
+	return module;
 }
 
 function hasStdinWithoutTty() {
