{
	"extends": "./tsconfig.base.json",
	"compilerOptions": {
		"removeComments": false,
		"preserveConstEnums": true,
		"sourceMap": false,
		"allowJs": true,
		"resolveJsonModule": true,
<<<<<<< HEAD
		"allowSyntheticDefaultImports": true,
		"esModuleInterop": true,
=======
		"isolatedModules": true,
>>>>>>> 101ea2a1
		"outDir": "../out/vs",
		"module": "ESNext",
		"types": [
			"mocha",
			"semver",
			"sinon",
			"winreg",
			"trusted-types",
			"wicg-file-system-access"
		],
		"plugins": [
			{
				"name": "tsec",
				"exemptionConfig": "./tsec.exemptions.json"
			}
		]
	},
	"include": [
		"bootstrap.cjs",
		"bootstrap-amd.cjs",
		"./bootstrap-fork.js",
		"./bootstrap-node.js",
		"./bootstrap-window.js",
		"./cli.js",
		"./main.js",
		"./server-main.js",
		"./server-cli.js",
		"./typings",
		"./vs/**/*.ts",
		"vscode-dts/vscode.proposed.*.d.ts",
		"vscode-dts/vscode.d.ts"
	]
}<|MERGE_RESOLUTION|>--- conflicted
+++ resolved
@@ -6,12 +6,9 @@
 		"sourceMap": false,
 		"allowJs": true,
 		"resolveJsonModule": true,
-<<<<<<< HEAD
 		"allowSyntheticDefaultImports": true,
 		"esModuleInterop": true,
-=======
 		"isolatedModules": true,
->>>>>>> 101ea2a1
 		"outDir": "../out/vs",
 		"module": "ESNext",
 		"types": [
