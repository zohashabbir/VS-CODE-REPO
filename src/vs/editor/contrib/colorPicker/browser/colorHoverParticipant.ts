/*---------------------------------------------------------------------------------------------
 *  Copyright (c) Microsoft Corporation. All rights reserved.
 *  Licensed under the MIT License. See License.txt in the project root for license information.
 *--------------------------------------------------------------------------------------------*/

import { AsyncIterableObject } from 'vs/base/common/async';
import { CancellationToken } from 'vs/base/common/cancellation';
import { Color, RGBA } from 'vs/base/common/color';
<<<<<<< HEAD
import { ICodeEditor } from 'vs/editor/browser/editorBrowser';
=======
import { DisposableStore, IDisposable } from 'vs/base/common/lifecycle';
import { IActiveCodeEditor, ICodeEditor } from 'vs/editor/browser/editorBrowser';
import { EditorOption } from 'vs/editor/common/config/editorOptions';
>>>>>>> 7f71c79c
import { Range } from 'vs/editor/common/core/range';
import { IModelDecoration, ITextModel } from 'vs/editor/common/model';
import { DocumentColorProvider, IColorInformation } from 'vs/editor/common/languages';
import { getColorPresentations, getColors } from 'vs/editor/contrib/colorPicker/browser/color';
import { ColorDetector } from 'vs/editor/contrib/colorPicker/browser/colorDetector';
import { ColorPickerModel } from 'vs/editor/contrib/colorPicker/browser/colorPickerModel';
<<<<<<< HEAD
import { HoverAnchor, HoverAnchorType, IEditorHoverParticipant, IEditorHoverRenderContext, IHoverPart } from 'vs/editor/contrib/hover/browser/hoverTypes';
=======
import { ColorPickerWidget } from 'vs/editor/contrib/colorPicker/browser/colorPickerWidget';
import { HoverAnchor, HoverAnchorType, IEditorHoverParticipant, IEditorHoverRenderContext, IHoverPart, IRenderedHoverPart, IRenderedHoverParts, RenderedHoverParts } from 'vs/editor/contrib/hover/browser/hoverTypes';
>>>>>>> 7f71c79c
import { IThemeService } from 'vs/platform/theme/common/themeService';
import { LanguageFeatureRegistry } from 'vs/editor/common/languageFeatureRegistry';
<<<<<<< HEAD
import { Disposable, IDisposable } from 'vs/base/common/lifecycle';
import { HoverColorPicker, StandaloneColorPicker } from 'vs/editor/contrib/colorPicker/browser/colorPickerWidget';
=======
import { Dimension } from 'vs/base/browser/dom';
import * as nls from 'vs/nls';
>>>>>>> 7f71c79c

export interface IColorHover {
	readonly range: Range;
	readonly model: ColorPickerModel;
	readonly provider: DocumentColorProvider;
}

export class ColorHover implements IHoverPart, IColorHover {

	/**
	 * Force the hover to always be rendered at this specific range,
	 * even in the case of multiple hover parts.
	 */
	public readonly forceShowAtRange: boolean = true;

	constructor(
		public readonly owner: IEditorHoverParticipant<ColorHover>,
		public readonly range: Range,
		public readonly model: ColorPickerModel,
		public readonly provider: DocumentColorProvider
	) { }

	public isValidForHoverAnchor(anchor: HoverAnchor): boolean {
		return (
			anchor.type === HoverAnchorType.Range
			&& this.range.startColumn <= anchor.range.startColumn
			&& this.range.endColumn >= anchor.range.endColumn
		);
	}

	public static from(owner: IEditorHoverParticipant<ColorHover>, colorHover: IColorHover): ColorHover {
		return new ColorHover(owner, colorHover.range, colorHover.model, colorHover.provider);
	}
}

export class ColorHoverParticipant implements IEditorHoverParticipant<ColorHover> {

	public readonly hoverOrdinal: number = 2;

	private _colorPicker: HoverColorPicker | undefined;

	constructor(
		private readonly _editor: ICodeEditor,
		@IThemeService private readonly _themeService: IThemeService,
	) { }

	public computeSync(_anchor: HoverAnchor, _lineDecorations: IModelDecoration[]): ColorHover[] {
		return [];
	}

	public computeAsync(anchor: HoverAnchor, lineDecorations: IModelDecoration[], token: CancellationToken): AsyncIterableObject<ColorHover> {
		return AsyncIterableObject.fromPromise(this._computeAsync(anchor, lineDecorations, token));
	}

	private async _computeAsync(_anchor: HoverAnchor, lineDecorations: IModelDecoration[], _token: CancellationToken): Promise<ColorHover[]> {
		if (!this._editor.hasModel()) {
			return [];
		}
		const colorDetector = ColorDetector.get(this._editor);
		if (!colorDetector) {
			return [];
		}
		for (const d of lineDecorations) {
			if (!colorDetector.isColorDecoration(d)) {
				continue;
			}

			const colorData = colorDetector.getColorData(d.range.getStartPosition());
			if (colorData) {
				const colorHover = await createColorHover(this._editor.getModel(), colorData.colorInfo, colorData.provider);
				return [ColorHover.from(this, colorHover)];
			}

		}
		return [];
	}

<<<<<<< HEAD
	public renderHoverParts(context: IEditorHoverRenderContext, hoverParts: ColorHover[]): IDisposable {
		if (hoverParts.length === 0 || !this._editor.hasModel()) {
			return Disposable.None;
		}
		this._colorPicker = new HoverColorPicker(this._editor, hoverParts[0], context, this._themeService);
		return this._colorPicker;
=======
	public renderHoverParts(context: IEditorHoverRenderContext, hoverParts: ColorHover[]): IRenderedHoverParts<ColorHover> {
		const renderedPart = renderHoverParts(this, this._editor, this._themeService, hoverParts, context);
		if (!renderedPart) {
			return new RenderedHoverParts([]);
		}
		this._colorPicker = renderedPart.colorPicker;
		const renderedHoverPart: IRenderedHoverPart<ColorHover> = {
			hoverPart: renderedPart.hoverPart,
			hoverElement: this._colorPicker.domNode,
			dispose() { renderedPart.disposables.dispose(); }
		};
		return new RenderedHoverParts([renderedHoverPart]);
	}

	public getAccessibleContent(hoverPart: ColorHover): string {
		return nls.localize('hoverAccessibilityColorParticipant', 'There is a color picker here.');
>>>>>>> 7f71c79c
	}

	public handleResize(): void {
		this._colorPicker?.layout();
	}

	public isColorPickerVisible(): boolean {
		return !!this._colorPicker;
	}
}

export class StandaloneColorPickerParticipant {

	public readonly hoverOrdinal: number = 2;
	private _colorPicker: StandaloneColorPicker | undefined;

	constructor(
		private readonly _editor: ICodeEditor,
		@IThemeService private readonly _themeService: IThemeService,
	) { }

	public async createColorHover(defaultColorInfo: IColorInformation, defaultColorProvider: DocumentColorProvider, colorProviderRegistry: LanguageFeatureRegistry<DocumentColorProvider>): Promise<{ colorHover: IColorHover; foundInEditor: boolean } | null> {
		if (!this._editor.hasModel()) {
			return null;
		}
		const colorDetector = ColorDetector.get(this._editor);
		if (!colorDetector) {
			return null;
		}
		const colors = await getColors(colorProviderRegistry, this._editor.getModel(), CancellationToken.None);
		let foundColorInfo: IColorInformation | null = null;
		let foundColorProvider: DocumentColorProvider | null = null;
		for (const colorData of colors) {
			const colorInfo = colorData.colorInfo;
			if (Range.containsRange(colorInfo.range, defaultColorInfo.range)) {
				foundColorInfo = colorInfo;
				foundColorProvider = colorData.provider;
			}
		}
		const colorInfo = foundColorInfo ?? defaultColorInfo;
		const colorProvider = foundColorProvider ?? defaultColorProvider;
		const foundInEditor = !!foundColorInfo;
		const colorHover = await createColorHover(this._editor.getModel(), colorInfo, colorProvider);
		return { colorHover, foundInEditor };
	}

	public async updateEditorModel(colorHover: IColorHover): Promise<void> {
		this._colorPicker?.updateEditorModel(colorHover);
	}

	public renderColorPicker(context: IEditorHoverRenderContext, colorHover: IColorHover, foundInEditor: boolean): StandaloneColorPicker | undefined {
		if (!this._editor.hasModel()) {
			return;
		}
<<<<<<< HEAD
		this._colorPicker = new StandaloneColorPicker(this._editor, colorHover, foundInEditor, context, this._themeService);
		return this._colorPicker;
=======
		const colorPickerModel = colorHoverData.model;
		let range = new Range(colorHoverData.range.startLineNumber, colorHoverData.range.startColumn, colorHoverData.range.endLineNumber, colorHoverData.range.endColumn);
		if (this._color) {
			await _updateColorPresentations(this._editor.getModel(), colorPickerModel, this._color, range, colorHoverData);
			range = _updateEditorModel(this._editor, range, colorPickerModel);
		}
	}

	public renderHoverParts(context: IEditorHoverRenderContext, hoverParts: StandaloneColorPickerHover[]): { disposables: IDisposable; hoverPart: StandaloneColorPickerHover; colorPicker: ColorPickerWidget } | undefined {
		return renderHoverParts(this, this._editor, this._themeService, hoverParts, context);
	}

	public set color(color: Color | null) {
		this._color = color;
	}

	public get color(): Color | null {
		return this._color;
>>>>>>> 7f71c79c
	}
}

async function createColorHover(editorModel: ITextModel, colorInfo: IColorInformation, provider: DocumentColorProvider): Promise<IColorHover> {
	const originalText = editorModel.getValueInRange(colorInfo.range);
	const { red, green, blue, alpha } = colorInfo.color;
	const rgba = new RGBA(Math.round(red * 255), Math.round(green * 255), Math.round(blue * 255), alpha);
	const color = new Color(rgba);

	const colorPresentations = await getColorPresentations(editorModel, colorInfo, provider, CancellationToken.None);
	const model = new ColorPickerModel(color, [], 0);
	model.colorPresentations = colorPresentations || [];
	model.guessColorPresentation(color, originalText);
<<<<<<< HEAD
	const range = Range.lift(colorInfo.range);
	return { range, model, provider };
=======

	if (participant instanceof ColorHoverParticipant) {
		return new ColorHover(participant, Range.lift(colorInfo.range), model, provider);
	} else {
		return new StandaloneColorPickerHover(participant, Range.lift(colorInfo.range), model, provider);
	}
}

function renderHoverParts<T extends (ColorHover | StandaloneColorPickerHover)>(participant: ColorHoverParticipant | StandaloneColorPickerParticipant, editor: ICodeEditor, themeService: IThemeService, hoverParts: T[], context: IEditorHoverRenderContext): { hoverPart: T; colorPicker: ColorPickerWidget; disposables: DisposableStore } | undefined {
	if (hoverParts.length === 0 || !editor.hasModel()) {
		return undefined;
	}
	if (context.setMinimumDimensions) {
		const minimumHeight = editor.getOption(EditorOption.lineHeight) + 8;
		context.setMinimumDimensions(new Dimension(302, minimumHeight));
	}

	const disposables = new DisposableStore();
	const colorHover = hoverParts[0];
	const editorModel = editor.getModel();
	const model = colorHover.model;
	const colorPicker = disposables.add(new ColorPickerWidget(context.fragment, model, editor.getOption(EditorOption.pixelRatio), themeService, participant instanceof StandaloneColorPickerParticipant));

	let editorUpdatedByColorPicker = false;
	let range = new Range(colorHover.range.startLineNumber, colorHover.range.startColumn, colorHover.range.endLineNumber, colorHover.range.endColumn);
	if (participant instanceof StandaloneColorPickerParticipant) {
		const color = colorHover.model.color;
		participant.color = color;
		_updateColorPresentations(editorModel, model, color, range, colorHover);
		disposables.add(model.onColorFlushed((color: Color) => {
			participant.color = color;
		}));
	} else {
		disposables.add(model.onColorFlushed(async (color: Color) => {
			await _updateColorPresentations(editorModel, model, color, range, colorHover);
			editorUpdatedByColorPicker = true;
			range = _updateEditorModel(editor, range, model);
		}));
	}
	disposables.add(model.onDidChangeColor((color: Color) => {
		_updateColorPresentations(editorModel, model, color, range, colorHover);
	}));
	disposables.add(editor.onDidChangeModelContent((e) => {
		if (editorUpdatedByColorPicker) {
			editorUpdatedByColorPicker = false;
		} else {
			context.hide();
			editor.focus();
		}
	}));
	return { hoverPart: colorHover, colorPicker, disposables };
>>>>>>> 7f71c79c
}

<|MERGE_RESOLUTION|>--- conflicted
+++ resolved
@@ -6,34 +6,18 @@
 import { AsyncIterableObject } from 'vs/base/common/async';
 import { CancellationToken } from 'vs/base/common/cancellation';
 import { Color, RGBA } from 'vs/base/common/color';
-<<<<<<< HEAD
+import { Disposable, IDisposable } from 'vs/base/common/lifecycle';
 import { ICodeEditor } from 'vs/editor/browser/editorBrowser';
-=======
-import { DisposableStore, IDisposable } from 'vs/base/common/lifecycle';
-import { IActiveCodeEditor, ICodeEditor } from 'vs/editor/browser/editorBrowser';
-import { EditorOption } from 'vs/editor/common/config/editorOptions';
->>>>>>> 7f71c79c
 import { Range } from 'vs/editor/common/core/range';
 import { IModelDecoration, ITextModel } from 'vs/editor/common/model';
 import { DocumentColorProvider, IColorInformation } from 'vs/editor/common/languages';
 import { getColorPresentations, getColors } from 'vs/editor/contrib/colorPicker/browser/color';
 import { ColorDetector } from 'vs/editor/contrib/colorPicker/browser/colorDetector';
 import { ColorPickerModel } from 'vs/editor/contrib/colorPicker/browser/colorPickerModel';
-<<<<<<< HEAD
 import { HoverAnchor, HoverAnchorType, IEditorHoverParticipant, IEditorHoverRenderContext, IHoverPart } from 'vs/editor/contrib/hover/browser/hoverTypes';
-=======
-import { ColorPickerWidget } from 'vs/editor/contrib/colorPicker/browser/colorPickerWidget';
-import { HoverAnchor, HoverAnchorType, IEditorHoverParticipant, IEditorHoverRenderContext, IHoverPart, IRenderedHoverPart, IRenderedHoverParts, RenderedHoverParts } from 'vs/editor/contrib/hover/browser/hoverTypes';
->>>>>>> 7f71c79c
 import { IThemeService } from 'vs/platform/theme/common/themeService';
 import { LanguageFeatureRegistry } from 'vs/editor/common/languageFeatureRegistry';
-<<<<<<< HEAD
-import { Disposable, IDisposable } from 'vs/base/common/lifecycle';
 import { HoverColorPicker, StandaloneColorPicker } from 'vs/editor/contrib/colorPicker/browser/colorPickerWidget';
-=======
-import { Dimension } from 'vs/base/browser/dom';
-import * as nls from 'vs/nls';
->>>>>>> 7f71c79c
 
 export interface IColorHover {
 	readonly range: Range;
@@ -111,31 +95,12 @@
 		return [];
 	}
 
-<<<<<<< HEAD
 	public renderHoverParts(context: IEditorHoverRenderContext, hoverParts: ColorHover[]): IDisposable {
 		if (hoverParts.length === 0 || !this._editor.hasModel()) {
 			return Disposable.None;
 		}
 		this._colorPicker = new HoverColorPicker(this._editor, hoverParts[0], context, this._themeService);
 		return this._colorPicker;
-=======
-	public renderHoverParts(context: IEditorHoverRenderContext, hoverParts: ColorHover[]): IRenderedHoverParts<ColorHover> {
-		const renderedPart = renderHoverParts(this, this._editor, this._themeService, hoverParts, context);
-		if (!renderedPart) {
-			return new RenderedHoverParts([]);
-		}
-		this._colorPicker = renderedPart.colorPicker;
-		const renderedHoverPart: IRenderedHoverPart<ColorHover> = {
-			hoverPart: renderedPart.hoverPart,
-			hoverElement: this._colorPicker.domNode,
-			dispose() { renderedPart.disposables.dispose(); }
-		};
-		return new RenderedHoverParts([renderedHoverPart]);
-	}
-
-	public getAccessibleContent(hoverPart: ColorHover): string {
-		return nls.localize('hoverAccessibilityColorParticipant', 'There is a color picker here.');
->>>>>>> 7f71c79c
 	}
 
 	public handleResize(): void {
@@ -190,29 +155,8 @@
 		if (!this._editor.hasModel()) {
 			return;
 		}
-<<<<<<< HEAD
 		this._colorPicker = new StandaloneColorPicker(this._editor, colorHover, foundInEditor, context, this._themeService);
 		return this._colorPicker;
-=======
-		const colorPickerModel = colorHoverData.model;
-		let range = new Range(colorHoverData.range.startLineNumber, colorHoverData.range.startColumn, colorHoverData.range.endLineNumber, colorHoverData.range.endColumn);
-		if (this._color) {
-			await _updateColorPresentations(this._editor.getModel(), colorPickerModel, this._color, range, colorHoverData);
-			range = _updateEditorModel(this._editor, range, colorPickerModel);
-		}
-	}
-
-	public renderHoverParts(context: IEditorHoverRenderContext, hoverParts: StandaloneColorPickerHover[]): { disposables: IDisposable; hoverPart: StandaloneColorPickerHover; colorPicker: ColorPickerWidget } | undefined {
-		return renderHoverParts(this, this._editor, this._themeService, hoverParts, context);
-	}
-
-	public set color(color: Color | null) {
-		this._color = color;
-	}
-
-	public get color(): Color | null {
-		return this._color;
->>>>>>> 7f71c79c
 	}
 }
 
@@ -226,61 +170,7 @@
 	const model = new ColorPickerModel(color, [], 0);
 	model.colorPresentations = colorPresentations || [];
 	model.guessColorPresentation(color, originalText);
-<<<<<<< HEAD
 	const range = Range.lift(colorInfo.range);
 	return { range, model, provider };
-=======
-
-	if (participant instanceof ColorHoverParticipant) {
-		return new ColorHover(participant, Range.lift(colorInfo.range), model, provider);
-	} else {
-		return new StandaloneColorPickerHover(participant, Range.lift(colorInfo.range), model, provider);
-	}
 }
 
-function renderHoverParts<T extends (ColorHover | StandaloneColorPickerHover)>(participant: ColorHoverParticipant | StandaloneColorPickerParticipant, editor: ICodeEditor, themeService: IThemeService, hoverParts: T[], context: IEditorHoverRenderContext): { hoverPart: T; colorPicker: ColorPickerWidget; disposables: DisposableStore } | undefined {
-	if (hoverParts.length === 0 || !editor.hasModel()) {
-		return undefined;
-	}
-	if (context.setMinimumDimensions) {
-		const minimumHeight = editor.getOption(EditorOption.lineHeight) + 8;
-		context.setMinimumDimensions(new Dimension(302, minimumHeight));
-	}
-
-	const disposables = new DisposableStore();
-	const colorHover = hoverParts[0];
-	const editorModel = editor.getModel();
-	const model = colorHover.model;
-	const colorPicker = disposables.add(new ColorPickerWidget(context.fragment, model, editor.getOption(EditorOption.pixelRatio), themeService, participant instanceof StandaloneColorPickerParticipant));
-
-	let editorUpdatedByColorPicker = false;
-	let range = new Range(colorHover.range.startLineNumber, colorHover.range.startColumn, colorHover.range.endLineNumber, colorHover.range.endColumn);
-	if (participant instanceof StandaloneColorPickerParticipant) {
-		const color = colorHover.model.color;
-		participant.color = color;
-		_updateColorPresentations(editorModel, model, color, range, colorHover);
-		disposables.add(model.onColorFlushed((color: Color) => {
-			participant.color = color;
-		}));
-	} else {
-		disposables.add(model.onColorFlushed(async (color: Color) => {
-			await _updateColorPresentations(editorModel, model, color, range, colorHover);
-			editorUpdatedByColorPicker = true;
-			range = _updateEditorModel(editor, range, model);
-		}));
-	}
-	disposables.add(model.onDidChangeColor((color: Color) => {
-		_updateColorPresentations(editorModel, model, color, range, colorHover);
-	}));
-	disposables.add(editor.onDidChangeModelContent((e) => {
-		if (editorUpdatedByColorPicker) {
-			editorUpdatedByColorPicker = false;
-		} else {
-			context.hide();
-			editor.focus();
-		}
-	}));
-	return { hoverPart: colorHover, colorPicker, disposables };
->>>>>>> 7f71c79c
-}
-
