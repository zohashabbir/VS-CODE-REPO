/*---------------------------------------------------------------------------------------------
 *  Copyright (c) Microsoft Corporation. All rights reserved.
 *  Licensed under the MIT License. See License.txt in the project root for license information.
 *--------------------------------------------------------------------------------------------*/

import * as nls from 'vs/nls';
import { alert } from 'vs/base/browser/ui/aria/aria';
<<<<<<< HEAD
import { CancelablePromise, createCancelablePromise, first } from 'vs/base/common/async';
=======
import { CancelablePromise, createCancelablePromise, Delayer, first, timeout } from 'vs/base/common/async';
>>>>>>> 02b638ae
import { CancellationToken } from 'vs/base/common/cancellation';
import { onUnexpectedError, onUnexpectedExternalError } from 'vs/base/common/errors';
import { KeyCode, KeyMod } from 'vs/base/common/keyCodes';
import { Disposable, DisposableStore } from 'vs/base/common/lifecycle';
import { IActiveCodeEditor, ICodeEditor, isDiffEditor } from 'vs/editor/browser/editorBrowser';
import { EditorAction, EditorContributionInstantiation, IActionOptions, registerEditorAction, registerEditorContribution, registerModelAndPositionCommand } from 'vs/editor/browser/editorExtensions';
import { ICodeEditorService } from 'vs/editor/browser/services/codeEditorService';
import { EditorOption } from 'vs/editor/common/config/editorOptions';
import { Position } from 'vs/editor/common/core/position';
import { Range } from 'vs/editor/common/core/range';
import { Selection } from 'vs/editor/common/core/selection';
import { IWordAtPosition } from 'vs/editor/common/core/wordHelper';
import { CursorChangeReason, ICursorPositionChangedEvent } from 'vs/editor/common/cursorEvents';
import { IDiffEditor, IEditorContribution, IEditorDecorationsCollection } from 'vs/editor/common/editorCommon';
import { EditorContextKeys } from 'vs/editor/common/editorContextKeys';
import { LanguageFeatureRegistry } from 'vs/editor/common/languageFeatureRegistry';
import { DocumentHighlight, DocumentHighlightProvider, MultiDocumentHighlightProvider } from 'vs/editor/common/languages';
import { IModelDeltaDecoration, ITextModel, shouldSynchronizeModel } from 'vs/editor/common/model';
import { ILanguageFeaturesService } from 'vs/editor/common/services/languageFeatures';
import { getHighlightDecorationOptions } from 'vs/editor/contrib/wordHighlighter/browser/highlightDecorations';
import { IContextKey, IContextKeyService, RawContextKey } from 'vs/platform/contextkey/common/contextkey';
import { ServicesAccessor } from 'vs/platform/instantiation/common/instantiation';
import { KeybindingWeight } from 'vs/platform/keybinding/common/keybindingsRegistry';
import { Schemas } from 'vs/base/common/network';
import { ResourceMap } from 'vs/base/common/map';
import { score } from 'vs/editor/common/languageSelector';
import { isEqual } from 'vs/base/common/resources';
import { TextualMultiDocumentHighlightFeature } from 'vs/editor/contrib/wordHighlighter/browser/textualHighlightProvider';
import { registerEditorFeature } from 'vs/editor/common/editorFeatures';

const ctxHasWordHighlights = new RawContextKey<boolean>('hasWordHighlights', false);

export function getOccurrencesAtPosition(registry: LanguageFeatureRegistry<DocumentHighlightProvider>, model: ITextModel, position: Position, token: CancellationToken): Promise<ResourceMap<DocumentHighlight[]> | null | undefined> {
	const orderedByScore = registry.ordered(model);

	// in order of score ask the occurrences provider
	// until someone response with a good result
	// (good = non undefined and non null value)
	// (result of size == 0 is valid, no highlights is a valid/expected result -- not a signal to fall back to other providers)
	return first<DocumentHighlight[] | null | undefined>(orderedByScore.map(provider => () => {
		return Promise.resolve(provider.provideDocumentHighlights(model, position, token))
			.then(undefined, onUnexpectedExternalError);
	}), (result): result is DocumentHighlight[] => result !== undefined && result !== null).then(result => {
		if (result) {
			const map = new ResourceMap<DocumentHighlight[]>();
			map.set(model.uri, result);
			return map;
		}
		return new ResourceMap<DocumentHighlight[]>();
	});
}

export function getOccurrencesAcrossMultipleModels(registry: LanguageFeatureRegistry<MultiDocumentHighlightProvider>, model: ITextModel, position: Position, wordSeparators: string, token: CancellationToken, otherModels: ITextModel[]): Promise<ResourceMap<DocumentHighlight[]> | null | undefined> {
	const orderedByScore = registry.ordered(model);

	// in order of score ask the occurrences provider
	// until someone response with a good result
	// (good = non undefined and non null ResourceMap)
	// (result of size == 0 is valid, no highlights is a valid/expected result -- not a signal to fall back to other providers)
	return first<ResourceMap<DocumentHighlight[]> | null | undefined>(orderedByScore.map(provider => () => {
		const filteredModels = otherModels.filter(otherModel => {
			return shouldSynchronizeModel(otherModel);
		}).filter(otherModel => {
			return score(provider.selector, otherModel.uri, otherModel.getLanguageId(), true, undefined, undefined) > 0;
		});
		return Promise.resolve(provider.provideMultiDocumentHighlights(model, position, filteredModels, token))
			.then(undefined, onUnexpectedExternalError);
	}), (result): result is ResourceMap<DocumentHighlight[]> => result !== undefined && result !== null);
}

interface IOccurenceAtPositionRequest {
	readonly result: Promise<ResourceMap<DocumentHighlight[]>>;
	isValid(model: ITextModel, selection: Selection, decorations: IEditorDecorationsCollection): boolean;
	cancel(): void;
}

interface IWordHighlighterQuery {
	modelInfo: {
		model: ITextModel;
		selection: Selection;
	} | null;
	readonly word: IWordAtPosition | null;
}

abstract class OccurenceAtPositionRequest implements IOccurenceAtPositionRequest {

	private readonly _wordRange: Range | null;
	private _result: CancelablePromise<ResourceMap<DocumentHighlight[]>> | null;

	constructor(private readonly _model: ITextModel, private readonly _selection: Selection, private readonly _wordSeparators: string) {
		this._wordRange = this._getCurrentWordRange(_model, _selection);
		this._result = null;
	}

	get result() {
		if (!this._result) {
			this._result = createCancelablePromise(token => this._compute(this._model, this._selection, this._wordSeparators, token));
		}
		return this._result;
	}

	protected abstract _compute(model: ITextModel, selection: Selection, wordSeparators: string, token: CancellationToken): Promise<ResourceMap<DocumentHighlight[]>>;

	private _getCurrentWordRange(model: ITextModel, selection: Selection): Range | null {
		const word = model.getWordAtPosition(selection.getPosition());
		if (word) {
			return new Range(selection.startLineNumber, word.startColumn, selection.startLineNumber, word.endColumn);
		}
		return null;
	}

	public isValid(model: ITextModel, selection: Selection, decorations: IEditorDecorationsCollection): boolean {

		const lineNumber = selection.startLineNumber;
		const startColumn = selection.startColumn;
		const endColumn = selection.endColumn;
		const currentWordRange = this._getCurrentWordRange(model, selection);

		let requestIsValid = Boolean(this._wordRange && this._wordRange.equalsRange(currentWordRange));

		// Even if we are on a different word, if that word is in the decorations ranges, the request is still valid
		// (Same symbol)
		for (let i = 0, len = decorations.length; !requestIsValid && i < len; i++) {
			const range = decorations.getRange(i);
			if (range && range.startLineNumber === lineNumber) {
				if (range.startColumn <= startColumn && range.endColumn >= endColumn) {
					requestIsValid = true;
				}
			}
		}

		return requestIsValid;
	}

	public cancel(): void {
		this.result.cancel();
	}
}

class SemanticOccurenceAtPositionRequest extends OccurenceAtPositionRequest {

	private readonly _providers: LanguageFeatureRegistry<DocumentHighlightProvider>;

	constructor(model: ITextModel, selection: Selection, wordSeparators: string, providers: LanguageFeatureRegistry<DocumentHighlightProvider>) {
		super(model, selection, wordSeparators);
		this._providers = providers;
	}

	protected _compute(model: ITextModel, selection: Selection, wordSeparators: string, token: CancellationToken): Promise<ResourceMap<DocumentHighlight[]>> {
		return getOccurrencesAtPosition(this._providers, model, selection.getPosition(), token).then(value => {
			if (!value) {
				return new ResourceMap<DocumentHighlight[]>();
			}
			return value;
		});
	}
}

class MultiModelOccurenceRequest extends OccurenceAtPositionRequest {
	private readonly _providers: LanguageFeatureRegistry<MultiDocumentHighlightProvider>;
	private readonly _otherModels: ITextModel[];

	constructor(model: ITextModel, selection: Selection, wordSeparators: string, providers: LanguageFeatureRegistry<MultiDocumentHighlightProvider>, otherModels: ITextModel[]) {
		super(model, selection, wordSeparators);
		this._providers = providers;
		this._otherModels = otherModels;
	}

	protected override _compute(model: ITextModel, selection: Selection, wordSeparators: string, token: CancellationToken): Promise<ResourceMap<DocumentHighlight[]>> {
		return getOccurrencesAcrossMultipleModels(this._providers, model, selection.getPosition(), wordSeparators, token, this._otherModels).then(value => {
			if (!value) {
				return new ResourceMap<DocumentHighlight[]>();
			}
			return value;
		});
	}
}


function computeOccurencesAtPosition(registry: LanguageFeatureRegistry<DocumentHighlightProvider>, model: ITextModel, selection: Selection, word: IWordAtPosition | null, wordSeparators: string): IOccurenceAtPositionRequest {
	return new SemanticOccurenceAtPositionRequest(model, selection, wordSeparators, registry);
}

function computeOccurencesMultiModel(registry: LanguageFeatureRegistry<MultiDocumentHighlightProvider>, model: ITextModel, selection: Selection, word: IWordAtPosition | null, wordSeparators: string, otherModels: ITextModel[]): IOccurenceAtPositionRequest {
	return new MultiModelOccurenceRequest(model, selection, wordSeparators, registry, otherModels);
}

registerModelAndPositionCommand('_executeDocumentHighlights', async (accessor, model, position) => {
	const languageFeaturesService = accessor.get(ILanguageFeaturesService);
	const map = await getOccurrencesAtPosition(languageFeaturesService.documentHighlightProvider, model, position, CancellationToken.None);
	return map?.get(model.uri);
});

class WordHighlighter {

	private readonly editor: IActiveCodeEditor;
	private readonly providers: LanguageFeatureRegistry<DocumentHighlightProvider>;
	private readonly multiDocumentProviders: LanguageFeatureRegistry<MultiDocumentHighlightProvider>;
	private readonly model: ITextModel;
	private readonly decorations: IEditorDecorationsCollection;
	private readonly toUnhook = new DisposableStore();
	private readonly codeEditorService: ICodeEditorService;
	private occurrencesHighlight: string;

	private workerRequestTokenId: number = 0;
	private workerRequest: IOccurenceAtPositionRequest | null;
	private workerRequestCompleted: boolean = false;
	private workerRequestValue: ResourceMap<DocumentHighlight[]> = new ResourceMap();

	private lastCursorPositionChangeTime: number = 0;
	private renderDecorationsTimer: any = -1;

	private readonly _hasWordHighlights: IContextKey<boolean>;
	private _ignorePositionChangeEvent: boolean;

	private readonly runDelayer: Delayer<void> = this.toUnhook.add(new Delayer<void>(50));

	private static storedDecorationIDs: ResourceMap<string[]> = new ResourceMap();
	private static query: IWordHighlighterQuery | null = null;

	constructor(editor: IActiveCodeEditor, providers: LanguageFeatureRegistry<DocumentHighlightProvider>, multiProviders: LanguageFeatureRegistry<MultiDocumentHighlightProvider>, contextKeyService: IContextKeyService, @ICodeEditorService codeEditorService: ICodeEditorService) {
		this.editor = editor;
		this.providers = providers;
		this.multiDocumentProviders = multiProviders;
		this.codeEditorService = codeEditorService;
		this._hasWordHighlights = ctxHasWordHighlights.bindTo(contextKeyService);
		this._ignorePositionChangeEvent = false;
		this.occurrencesHighlight = this.editor.getOption(EditorOption.occurrencesHighlight);
		this.model = this.editor.getModel();
		this.toUnhook.add(editor.onDidChangeCursorPosition((e: ICursorPositionChangedEvent) => {
			if (this._ignorePositionChangeEvent) {
				// We are changing the position => ignore this event
				return;
			}

			if (this.occurrencesHighlight === 'off') {
				// Early exit if nothing needs to be done!
				// Leave some form of early exit check here if you wish to continue being a cursor position change listener ;)
				return;
			}

			this.runDelayer.trigger(() => { this._onPositionChanged(e); });
		}));
		this.toUnhook.add(editor.onDidFocusEditorText((e) => {
			if (this.occurrencesHighlight === 'off') {
				// Early exit if nothing needs to be done
				return;
			}

			if (!this.workerRequest) {
				this.runDelayer.trigger(() => { this._run(); });
			}
		}));
		this.toUnhook.add(editor.onDidChangeModelContent((e) => {
			this._stopAll();
		}));
		this.toUnhook.add(editor.onDidChangeModel((e) => {
			if (!e.newModelUrl && e.oldModelUrl) {
				this._stopSingular();
			} else {
				if (WordHighlighter.query) {
					this._run();
				}
			}
		}));
		this.toUnhook.add(editor.onDidChangeConfiguration((e) => {
			const newValue = this.editor.getOption(EditorOption.occurrencesHighlight);
			if (this.occurrencesHighlight !== newValue) {
				this.occurrencesHighlight = newValue;
				switch (newValue) {
					case 'off':
						this._stopAll();
						break;
					case 'singleFile':
						this._stopAll(WordHighlighter.query?.modelInfo?.model);
						break;
					case 'multiFile':
						if (WordHighlighter.query) {
							this._run(true);
						}
						break;
					default:
						console.warn('Unknown occurrencesHighlight setting value:', newValue);
						break;
				}
			}
		}));

		this.decorations = this.editor.createDecorationsCollection();
		this.workerRequestTokenId = 0;
		this.workerRequest = null;
		this.workerRequestCompleted = false;

		this.lastCursorPositionChangeTime = 0;
		this.renderDecorationsTimer = -1;

		// if there is a query already, highlight off that query
		if (WordHighlighter.query) {
			this._run();
		}
	}

	public hasDecorations(): boolean {
		return (this.decorations.length > 0);
	}

	public restore(): void {
		if (this.occurrencesHighlight === 'off') {
			return;
		}
		this._run();
	}

	public stop(): void {
		if (this.occurrencesHighlight === 'off') {
			return;
		}

		this._stopAll();
	}

	private _getSortedHighlights(): Range[] {
		return (
			this.decorations.getRanges()
				.sort(Range.compareRangesUsingStarts)
		);
	}

	public moveNext() {
		const highlights = this._getSortedHighlights();
		const index = highlights.findIndex((range) => range.containsPosition(this.editor.getPosition()));
		const newIndex = ((index + 1) % highlights.length);
		const dest = highlights[newIndex];
		try {
			this._ignorePositionChangeEvent = true;
			this.editor.setPosition(dest.getStartPosition());
			this.editor.revealRangeInCenterIfOutsideViewport(dest);
			const word = this._getWord();
			if (word) {
				const lineContent = this.editor.getModel().getLineContent(dest.startLineNumber);
				alert(`${lineContent}, ${newIndex + 1} of ${highlights.length} for '${word.word}'`);
			}
		} finally {
			this._ignorePositionChangeEvent = false;
		}
	}

	public moveBack() {
		const highlights = this._getSortedHighlights();
		const index = highlights.findIndex((range) => range.containsPosition(this.editor.getPosition()));
		const newIndex = ((index - 1 + highlights.length) % highlights.length);
		const dest = highlights[newIndex];
		try {
			this._ignorePositionChangeEvent = true;
			this.editor.setPosition(dest.getStartPosition());
			this.editor.revealRangeInCenterIfOutsideViewport(dest);
			const word = this._getWord();
			if (word) {
				const lineContent = this.editor.getModel().getLineContent(dest.startLineNumber);
				alert(`${lineContent}, ${newIndex + 1} of ${highlights.length} for '${word.word}'`);
			}
		} finally {
			this._ignorePositionChangeEvent = false;
		}
	}

	private _removeSingleDecorations(): void {
		// return if no model
		if (!this.editor.hasModel()) {
			return;
		}

		const currentDecorationIDs = WordHighlighter.storedDecorationIDs.get(this.editor.getModel().uri);
		if (!currentDecorationIDs) {
			return;
		}

		this.editor.removeDecorations(currentDecorationIDs);
		WordHighlighter.storedDecorationIDs.delete(this.editor.getModel().uri);

		if (this.decorations.length > 0) {
			this.decorations.clear();
			this._hasWordHighlights.set(false);
		}
	}

	private _removeAllDecorations(preservedModel?: ITextModel): void {
		const currentEditors = this.codeEditorService.listCodeEditors();
		const deleteURI = [];
		// iterate over editors and store models in currentModels
		for (const editor of currentEditors) {
			if (!editor.hasModel() || isEqual(editor.getModel().uri, preservedModel?.uri)) {
				continue;
			}

			const currentDecorationIDs = WordHighlighter.storedDecorationIDs.get(editor.getModel().uri);
			if (!currentDecorationIDs) {
				continue;
			}

			editor.removeDecorations(currentDecorationIDs);
			deleteURI.push(editor.getModel().uri);

			const editorHighlighterContrib = WordHighlighterContribution.get(editor);
			if (!editorHighlighterContrib?.wordHighlighter) {
				continue;
			}

			if (editorHighlighterContrib.wordHighlighter.decorations.length > 0) {
				editorHighlighterContrib.wordHighlighter.decorations.clear();
				editorHighlighterContrib.wordHighlighter.workerRequest = null;
				editorHighlighterContrib.wordHighlighter._hasWordHighlights.set(false);
			}
		}

		for (const uri of deleteURI) {
			WordHighlighter.storedDecorationIDs.delete(uri);
		}
	}

	private _stopSingular(): void {
		// Remove any existing decorations + a possible query, and re - run to update decorations
		this._removeSingleDecorations();

		if (this.editor.hasTextFocus()) {
			if (this.editor.getModel()?.uri.scheme !== Schemas.vscodeNotebookCell && WordHighlighter.query?.modelInfo?.model.uri.scheme !== Schemas.vscodeNotebookCell) { // clear query if focused non-nb editor
				WordHighlighter.query = null;
				this._run(); // TODO: @Yoyokrazy -- investigate why we need a full rerun here. likely addressed a case/patch in the first iteration of this feature
			} else { // remove modelInfo to account for nb cell being disposed
				if (WordHighlighter.query?.modelInfo) {
					WordHighlighter.query.modelInfo = null;
				}
			}
		}

		// Cancel any renderDecorationsTimer
		if (this.renderDecorationsTimer !== -1) {
			clearTimeout(this.renderDecorationsTimer);
			this.renderDecorationsTimer = -1;
		}

		// Cancel any worker request
		if (this.workerRequest !== null) {
			this.workerRequest.cancel();
			this.workerRequest = null;
		}

		// Invalidate any worker request callback
		if (!this.workerRequestCompleted) {
			this.workerRequestTokenId++;
			this.workerRequestCompleted = true;
		}
	}

	private _stopAll(preservedModel?: ITextModel): void {
		// Remove any existing decorations
		// TODO: @Yoyokrazy -- this triggers as notebooks scroll, causing highlights to disappear momentarily.
		// maybe a nb type check?
		this._removeAllDecorations(preservedModel);

		// Cancel any renderDecorationsTimer
		if (this.renderDecorationsTimer !== -1) {
			clearTimeout(this.renderDecorationsTimer);
			this.renderDecorationsTimer = -1;
		}

		// Cancel any worker request
		if (this.workerRequest !== null) {
			this.workerRequest.cancel();
			this.workerRequest = null;
		}

		// Invalidate any worker request callback
		if (!this.workerRequestCompleted) {
			this.workerRequestTokenId++;
			this.workerRequestCompleted = true;
		}
	}

	private _onPositionChanged(e: ICursorPositionChangedEvent): void {

		// disabled
		if (this.occurrencesHighlight === 'off') {
			this._stopAll();
			return;
		}

		// ignore typing & other
		// need to check if the model is a notebook cell, should not stop if nb
		if (e.reason !== CursorChangeReason.Explicit && this.editor.getModel()?.uri.scheme !== Schemas.vscodeNotebookCell) {
			this._stopAll();
			return;
		}

		this._run();
	}

	private _getWord(): IWordAtPosition | null {
		const editorSelection = this.editor.getSelection();
		const lineNumber = editorSelection.startLineNumber;
		const startColumn = editorSelection.startColumn;

		if (this.model.isDisposed()) {
			return null;
		}

		return this.model.getWordAtPosition({
			lineNumber: lineNumber,
			column: startColumn
		});
	}

	private getOtherModelsToHighlight(model: ITextModel): ITextModel[] {
		if (!model) {
			return [];
		}

		// notebook case
		const isNotebookEditor = model.uri.scheme === Schemas.vscodeNotebookCell;
		if (isNotebookEditor) {
			const currentModels: ITextModel[] = [];
			const currentEditors = this.codeEditorService.listCodeEditors();
			for (const editor of currentEditors) {
				const tempModel = editor.getModel();
				if (tempModel && tempModel !== model && tempModel.uri.scheme === Schemas.vscodeNotebookCell) {
					currentModels.push(tempModel);
				}
			}
			return currentModels;
		}

		// inline case
		// ? current works when highlighting outside of an inline diff, highlighting in.
		// ? broken when highlighting within a diff editor. highlighting the main editor does not work
		// ? editor group service could be useful here
		const currentModels: ITextModel[] = [];
		const currentEditors = this.codeEditorService.listCodeEditors();
		for (const editor of currentEditors) {
			if (!isDiffEditor(editor)) {
				continue;
			}
			const diffModel = (editor as IDiffEditor).getModel();
			if (!diffModel) {
				continue;
			}
			if (model === diffModel.modified) { // embedded inline chat diff would pass this, allowing highlights
				//? currentModels.push(diffModel.original);
				currentModels.push(diffModel.modified);
			}
		}
		if (currentModels.length) { // no matching editors have been found
			return currentModels;
		}

		// multi-doc OFF
		if (this.occurrencesHighlight === 'singleFile') {
			return [];
		}

		// multi-doc ON
		for (const editor of currentEditors) {
			const tempModel = editor.getModel();

			const isValidModel = tempModel && tempModel !== model;

			if (isValidModel) {
				currentModels.push(tempModel);
			}
		}
		return currentModels;
	}

	private _run(multiFileConfigChange?: boolean): void {

		let workerRequestIsValid;
		const hasTextFocus = this.editor.hasTextFocus();

		if (!hasTextFocus) { // new nb cell scrolled in, didChangeModel fires
			if (!WordHighlighter.query) { // no previous query, nothing to highlight off of
				this._stopAll();
				return;
			}
		} else { // has text focus
			const editorSelection = this.editor.getSelection();

			// ignore multiline selection
			if (!editorSelection || editorSelection.startLineNumber !== editorSelection.endLineNumber) {
				WordHighlighter.query = null;
				this._stopAll();
				return;
			}

			const startColumn = editorSelection.startColumn;
			const endColumn = editorSelection.endColumn;

			const word = this._getWord();

			// The selection must be inside a word or surround one word at most
			if (!word || word.startColumn > startColumn || word.endColumn < endColumn) {
				// no previous query, nothing to highlight
				WordHighlighter.query = null;
				this._stopAll();
				return;
			}

			// All the effort below is trying to achieve this:
			// - when cursor is moved to a word, trigger immediately a findOccurrences request
			// - 250ms later after the last cursor move event, render the occurrences
			// - no flickering!
			workerRequestIsValid = (this.workerRequest && this.workerRequest.isValid(this.model, editorSelection, this.decorations));

			WordHighlighter.query = {
				modelInfo: {
					model: this.model,
					selection: editorSelection,
				},
				word: word
			};
		}

		// There are 4 cases:
		// a) old workerRequest is valid & completed, renderDecorationsTimer fired
		// b) old workerRequest is valid & completed, renderDecorationsTimer not fired
		// c) old workerRequest is valid, but not completed
		// d) old workerRequest is not valid

		// For a) no action is needed
		// For c), member 'lastCursorPositionChangeTime' will be used when installing the timer so no action is needed

		this.lastCursorPositionChangeTime = (new Date()).getTime();

		if (workerRequestIsValid) {
			if (this.workerRequestCompleted && this.renderDecorationsTimer !== -1) {
				// case b)
				// Delay the firing of renderDecorationsTimer by an extra 250 ms
				clearTimeout(this.renderDecorationsTimer);
				this.renderDecorationsTimer = -1;
				this._beginRenderDecorations();
			}
		} else if (isEqual(this.editor.getModel().uri, WordHighlighter.query.modelInfo?.model.uri)) { // only trigger new worker requests from the primary model that initiated the query
			// case d)

			// check if the new queried word is contained in the range of a stored decoration for this model
			if (!multiFileConfigChange) {
				const currentModelDecorationRanges = this.decorations.getRanges();
				for (const storedRange of currentModelDecorationRanges) {
					if (storedRange.containsPosition(this.editor.getPosition())) {
						return;
					}
				}
			}

			// stop all previous actions if new word is highlighted
			// if we trigger the run off a setting change -> multifile highlighting, we do not want to remove decorations from this model
			this._stopAll(multiFileConfigChange ? this.model : undefined);

			const myRequestId = ++this.workerRequestTokenId;
			this.workerRequestCompleted = false;

			const otherModelsToHighlight = this.getOtherModelsToHighlight(this.editor.getModel());

			// when reaching here, there are two possible states.
			// 		1) we have text focus, and a valid query was updated.
			// 		2) we do not have text focus, and a valid query is cached.
			// the query will ALWAYS have the correct data for the current highlight request, so it can always be passed to the workerRequest safely
			if (!WordHighlighter.query.modelInfo || WordHighlighter.query.modelInfo.model.isDisposed()) {
				return;
			}
			this.workerRequest = this.computeWithModel(WordHighlighter.query.modelInfo.model, WordHighlighter.query.modelInfo.selection, WordHighlighter.query.word, otherModelsToHighlight);

			this.workerRequest?.result.then(data => {
				if (myRequestId === this.workerRequestTokenId) {
					this.workerRequestCompleted = true;
					this.workerRequestValue = data || [];
					this._beginRenderDecorations();
				}
			}, onUnexpectedError);
		}
	}

	private computeWithModel(model: ITextModel, selection: Selection, word: IWordAtPosition | null, otherModels: ITextModel[]): IOccurenceAtPositionRequest | null {
		if (!otherModels.length) {
			return computeOccurencesAtPosition(this.providers, model, selection, word, this.editor.getOption(EditorOption.wordSeparators));
		} else {
			return computeOccurencesMultiModel(this.multiDocumentProviders, model, selection, word, this.editor.getOption(EditorOption.wordSeparators), otherModels);
		}
	}

	private _beginRenderDecorations(): void {
		const currentTime = (new Date()).getTime();
		const minimumRenderTime = this.lastCursorPositionChangeTime + 250;

		if (currentTime >= minimumRenderTime) {
			// Synchronous
			this.renderDecorationsTimer = -1;
			this.renderDecorations();
		} else {
			// Asynchronous
			this.renderDecorationsTimer = setTimeout(() => {
				this.renderDecorations();
			}, (minimumRenderTime - currentTime));
		}
	}

	private renderDecorations(): void {
		this.renderDecorationsTimer = -1;
		// create new loop, iterate over current editors using this.codeEditorService.listCodeEditors(),
		// if the URI of that codeEditor is in the map, then add the decorations to the decorations array
		// then set the decorations for the editor
		const currentEditors = this.codeEditorService.listCodeEditors();
		for (const editor of currentEditors) {
			const editorHighlighterContrib = WordHighlighterContribution.get(editor);
			if (!editorHighlighterContrib) {
				continue;
			}

			const newDecorations: IModelDeltaDecoration[] = [];
			const uri = editor.getModel()?.uri;
			if (uri && this.workerRequestValue.has(uri)) {
				const oldDecorationIDs: string[] | undefined = WordHighlighter.storedDecorationIDs.get(uri);
				const newDocumentHighlights = this.workerRequestValue.get(uri);
				if (newDocumentHighlights) {
					for (const highlight of newDocumentHighlights) {
						if (!highlight.range) {
							continue;
						}
						newDecorations.push({
							range: highlight.range,
							options: getHighlightDecorationOptions(highlight.kind)
						});
					}
				}

				let newDecorationIDs: string[] = [];
				editor.changeDecorations((changeAccessor) => {
					newDecorationIDs = changeAccessor.deltaDecorations(oldDecorationIDs ?? [], newDecorations);
				});
				WordHighlighter.storedDecorationIDs = WordHighlighter.storedDecorationIDs.set(uri, newDecorationIDs);

				if (newDecorations.length > 0) {
					editorHighlighterContrib.wordHighlighter?.decorations.set(newDecorations);
					editorHighlighterContrib.wordHighlighter?._hasWordHighlights.set(true);
				}
			}
		}
	}

	public dispose(): void {
		this._stopSingular();
		this.toUnhook.dispose();
	}
}

export class WordHighlighterContribution extends Disposable implements IEditorContribution {

	public static readonly ID = 'editor.contrib.wordHighlighter';

	public static get(editor: ICodeEditor): WordHighlighterContribution | null {
		return editor.getContribution<WordHighlighterContribution>(WordHighlighterContribution.ID);
	}

	private _wordHighlighter: WordHighlighter | null;

	constructor(editor: ICodeEditor, @IContextKeyService contextKeyService: IContextKeyService, @ILanguageFeaturesService languageFeaturesService: ILanguageFeaturesService, @ICodeEditorService codeEditorService: ICodeEditorService) {
		super();
		this._wordHighlighter = null;
		const createWordHighlighterIfPossible = () => {
			if (editor.hasModel() && !editor.getModel().isTooLargeForTokenization()) {
				this._wordHighlighter = new WordHighlighter(editor, languageFeaturesService.documentHighlightProvider, languageFeaturesService.multiDocumentHighlightProvider, contextKeyService, codeEditorService);
			}
		};
		this._register(editor.onDidChangeModel((e) => {
			if (this._wordHighlighter) {
				this._wordHighlighter.dispose();
				this._wordHighlighter = null;
			}
			createWordHighlighterIfPossible();
		}));
		createWordHighlighterIfPossible();
	}

	public get wordHighlighter(): WordHighlighter | null {
		return this._wordHighlighter;
	}

	public saveViewState(): boolean {
		if (this._wordHighlighter && this._wordHighlighter.hasDecorations()) {
			return true;
		}
		return false;
	}

	public moveNext() {
		this._wordHighlighter?.moveNext();
	}

	public moveBack() {
		this._wordHighlighter?.moveBack();
	}

	public restoreViewState(state: boolean | undefined): void {
		if (this._wordHighlighter && state) {
			this._wordHighlighter.restore();
		}
	}

	public stopHighlighting() {
		this._wordHighlighter?.stop();
	}

	public override dispose(): void {
		if (this._wordHighlighter) {
			this._wordHighlighter.dispose();
			this._wordHighlighter = null;
		}
		super.dispose();
	}
}


class WordHighlightNavigationAction extends EditorAction {

	private readonly _isNext: boolean;

	constructor(next: boolean, opts: IActionOptions) {
		super(opts);
		this._isNext = next;
	}

	public run(accessor: ServicesAccessor, editor: ICodeEditor): void {
		const controller = WordHighlighterContribution.get(editor);
		if (!controller) {
			return;
		}

		if (this._isNext) {
			controller.moveNext();
		} else {
			controller.moveBack();
		}
	}
}

class NextWordHighlightAction extends WordHighlightNavigationAction {
	constructor() {
		super(true, {
			id: 'editor.action.wordHighlight.next',
			label: nls.localize('wordHighlight.next.label', "Go to Next Symbol Highlight"),
			alias: 'Go to Next Symbol Highlight',
			precondition: ctxHasWordHighlights,
			kbOpts: {
				kbExpr: EditorContextKeys.editorTextFocus,
				primary: KeyCode.F7,
				weight: KeybindingWeight.EditorContrib
			}
		});
	}
}

class PrevWordHighlightAction extends WordHighlightNavigationAction {
	constructor() {
		super(false, {
			id: 'editor.action.wordHighlight.prev',
			label: nls.localize('wordHighlight.previous.label', "Go to Previous Symbol Highlight"),
			alias: 'Go to Previous Symbol Highlight',
			precondition: ctxHasWordHighlights,
			kbOpts: {
				kbExpr: EditorContextKeys.editorTextFocus,
				primary: KeyMod.Shift | KeyCode.F7,
				weight: KeybindingWeight.EditorContrib
			}
		});
	}
}

class TriggerWordHighlightAction extends EditorAction {
	constructor() {
		super({
			id: 'editor.action.wordHighlight.trigger',
			label: nls.localize('wordHighlight.trigger.label', "Trigger Symbol Highlight"),
			alias: 'Trigger Symbol Highlight',
			precondition: ctxHasWordHighlights.toNegated(),
			kbOpts: {
				kbExpr: EditorContextKeys.editorTextFocus,
				primary: 0,
				weight: KeybindingWeight.EditorContrib
			}
		});
	}

	public run(accessor: ServicesAccessor, editor: ICodeEditor, args: any): void {
		const controller = WordHighlighterContribution.get(editor);
		if (!controller) {
			return;
		}

		controller.restoreViewState(true);
	}
}

registerEditorContribution(WordHighlighterContribution.ID, WordHighlighterContribution, EditorContributionInstantiation.Eager); // eager because it uses `saveViewState`/`restoreViewState`
registerEditorAction(NextWordHighlightAction);
registerEditorAction(PrevWordHighlightAction);
registerEditorAction(TriggerWordHighlightAction);
registerEditorFeature(TextualMultiDocumentHighlightFeature);<|MERGE_RESOLUTION|>--- conflicted
+++ resolved
@@ -5,11 +5,7 @@
 
 import * as nls from 'vs/nls';
 import { alert } from 'vs/base/browser/ui/aria/aria';
-<<<<<<< HEAD
-import { CancelablePromise, createCancelablePromise, first } from 'vs/base/common/async';
-=======
-import { CancelablePromise, createCancelablePromise, Delayer, first, timeout } from 'vs/base/common/async';
->>>>>>> 02b638ae
+import { CancelablePromise, createCancelablePromise, Delayer, first } from 'vs/base/common/async';
 import { CancellationToken } from 'vs/base/common/cancellation';
 import { onUnexpectedError, onUnexpectedExternalError } from 'vs/base/common/errors';
 import { KeyCode, KeyMod } from 'vs/base/common/keyCodes';
