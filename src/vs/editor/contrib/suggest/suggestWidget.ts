--- conflicted
+++ resolved
@@ -38,13 +38,9 @@
 import { URI } from 'vs/base/common/uri';
 import { IInstantiationService } from 'vs/platform/instantiation/common/instantiation';
 import { FileKind } from 'vs/platform/files/common/files';
-<<<<<<< HEAD
 import * as marked from 'vs/base/common/marked/marked';
 import { MarkdownString, IMarkdownString } from 'vs/base/common/htmlContent';
-=======
-import { MarkdownString } from 'vs/base/common/htmlContent';
 import { flatten } from 'vs/base/common/arrays';
->>>>>>> 20a403c3
 
 const expandSuggestionDocsByDefault = false;
 
