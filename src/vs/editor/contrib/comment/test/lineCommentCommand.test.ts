/*---------------------------------------------------------------------------------------------
 *  Copyright (c) Microsoft Corporation. All rights reserved.
 *  Licensed under the MIT License. See License.txt in the project root for license information.
 *--------------------------------------------------------------------------------------------*/
import * as assert from 'assert';
import { Selection } from 'vs/editor/common/core/selection';
import { TokenizationResult2 } from 'vs/editor/common/core/token';
import * as modes from 'vs/editor/common/modes';
import { CommentRule } from 'vs/editor/common/modes/languageConfiguration';
import { LanguageConfigurationRegistry } from 'vs/editor/common/modes/languageConfigurationRegistry';
import { NULL_STATE } from 'vs/editor/common/modes/nullMode';
import { ILinePreflightData, IPreflightData, ISimpleModel, LineCommentCommand, Type } from 'vs/editor/contrib/comment/lineCommentCommand';
import { testCommand } from 'vs/editor/test/browser/testCommand';
import { CommentMode } from 'vs/editor/test/common/commentMode';
import { MockMode } from 'vs/editor/test/common/mocks/mockMode';

suite('Editor Contrib - Line Comment Command', () => {

	function testLineCommentCommand(lines: string[], selection: Selection, expectedLines: string[], expectedSelection: Selection): void {
		let mode = new CommentMode({ lineComment: '!@#', blockComment: ['<!@#', '#@!>'] });
		testCommand(lines, mode.getLanguageIdentifier(), selection, (sel) => new LineCommentCommand(sel, 4, Type.Toggle), expectedLines, expectedSelection);
		mode.dispose();
	}

	function testAddLineCommentCommand(lines: string[], selection: Selection, expectedLines: string[], expectedSelection: Selection): void {
		let mode = new CommentMode({ lineComment: '!@#', blockComment: ['<!@#', '#@!>'] });
		testCommand(lines, mode.getLanguageIdentifier(), selection, (sel) => new LineCommentCommand(sel, 4, Type.ForceAdd), expectedLines, expectedSelection);
		mode.dispose();
	}

	test('comment single line', function () {
		testLineCommentCommand(
			[
				'some text',
				'\tsome more text'
			],
			new Selection(1, 1, 1, 1),
			[
				'!@# some text',
				'\tsome more text'
			],
			new Selection(1, 5, 1, 5)
		);
	});

	test('case insensitive', function () {
		function testLineCommentCommand(lines: string[], selection: Selection, expectedLines: string[], expectedSelection: Selection): void {
			let mode = new CommentMode({ lineComment: 'rem' });
			testCommand(lines, mode.getLanguageIdentifier(), selection, (sel) => new LineCommentCommand(sel, 4, Type.Toggle), expectedLines, expectedSelection);
			mode.dispose();
		}

		testLineCommentCommand(
			[
				'REM some text'
			],
			new Selection(1, 1, 1, 1),
			[
				'some text'
			],
			new Selection(1, 1, 1, 1)
		);
	});

	function createSimpleModel(lines: string[]): ISimpleModel {
		return {
			getLineContent: (lineNumber: number) => {
				return lines[lineNumber - 1];
			}
		};
	}

	function createBasicLinePreflightData(commentTokens: string[]): ILinePreflightData[] {
		return commentTokens.map((commentString) => {
			const r: ILinePreflightData = {
				ignore: false,
				commentStr: commentString,
				commentStrOffset: 0,
				commentStrLength: commentString.length
			};
			return r;
		});
	}

	test('_analyzeLines', () => {
		let r: IPreflightData;

		r = LineCommentCommand._analyzeLines(Type.Toggle, createSimpleModel([
			'\t\t',
			'    ',
			'    c',
			'\t\td'
		]), createBasicLinePreflightData(['//', 'rem', '!@#', '!@#']), 1);
		if (!r.supported) {
			throw new Error(`unexpected`);
		}

		assert.equal(r.shouldRemoveComments, false);

		// Does not change `commentStr`
		assert.equal(r.lines[0].commentStr, '//');
		assert.equal(r.lines[1].commentStr, 'rem');
		assert.equal(r.lines[2].commentStr, '!@#');
		assert.equal(r.lines[3].commentStr, '!@#');

		// Fills in `isWhitespace`
		assert.equal(r.lines[0].ignore, true);
		assert.equal(r.lines[1].ignore, true);
		assert.equal(r.lines[2].ignore, false);
		assert.equal(r.lines[3].ignore, false);

		// Fills in `commentStrOffset`
		assert.equal(r.lines[0].commentStrOffset, 2);
		assert.equal(r.lines[1].commentStrOffset, 4);
		assert.equal(r.lines[2].commentStrOffset, 4);
		assert.equal(r.lines[3].commentStrOffset, 2);


		r = LineCommentCommand._analyzeLines(Type.Toggle, createSimpleModel([
			'\t\t',
			'    rem ',
			'    !@# c',
			'\t\t!@#d'
		]), createBasicLinePreflightData(['//', 'rem', '!@#', '!@#']), 1);
		if (!r.supported) {
			throw new Error(`unexpected`);
		}

		assert.equal(r.shouldRemoveComments, true);

		// Does not change `commentStr`
		assert.equal(r.lines[0].commentStr, '//');
		assert.equal(r.lines[1].commentStr, 'rem');
		assert.equal(r.lines[2].commentStr, '!@#');
		assert.equal(r.lines[3].commentStr, '!@#');

		// Fills in `isWhitespace`
		assert.equal(r.lines[0].ignore, true);
		assert.equal(r.lines[1].ignore, false);
		assert.equal(r.lines[2].ignore, false);
		assert.equal(r.lines[3].ignore, false);

		// Fills in `commentStrOffset`
		assert.equal(r.lines[0].commentStrOffset, 2);
		assert.equal(r.lines[1].commentStrOffset, 4);
		assert.equal(r.lines[2].commentStrOffset, 4);
		assert.equal(r.lines[3].commentStrOffset, 2);

		// Fills in `commentStrLength`
		assert.equal(r.lines[0].commentStrLength, 2);
		assert.equal(r.lines[1].commentStrLength, 4);
		assert.equal(r.lines[2].commentStrLength, 4);
		assert.equal(r.lines[3].commentStrLength, 3);
	});

	test('_normalizeInsertionPoint', () => {

		const runTest = (mixedArr: any[], tabSize: number, expected: number[], testName: string) => {
			const model = createSimpleModel(mixedArr.filter((item, idx) => idx % 2 === 0));
			const offsets = mixedArr.filter((item, idx) => idx % 2 === 1).map(offset => {
				return {
					commentStrOffset: offset,
					ignore: false
				};
			});
			LineCommentCommand._normalizeInsertionPoint(model, offsets, 1, tabSize);
			const actual = offsets.map(item => item.commentStrOffset);
			assert.deepEqual(actual, expected, testName);
		};

		// Bug 16696:[comment] comments not aligned in this case
		runTest([
			'  XX', 2,
			'    YY', 4
		], 4, [0, 0], 'Bug 16696');

		runTest([
			'\t\t\tXX', 3,
			'    \tYY', 5,
			'        ZZ', 8,
			'\t\tTT', 2
		], 4, [2, 5, 8, 2], 'Test1');

		runTest([
			'\t\t\t   XX', 6,
			'    \t\t\t\tYY', 8,
			'        ZZ', 8,
			'\t\t    TT', 6
		], 4, [2, 5, 8, 2], 'Test2');

		runTest([
			'\t\t', 2,
			'\t\t\t', 3,
			'\t\t\t\t', 4,
			'\t\t\t', 3
		], 4, [2, 2, 2, 2], 'Test3');

		runTest([
			'\t\t', 2,
			'\t\t\t', 3,
			'\t\t\t\t', 4,
			'\t\t\t', 3,
			'    ', 4
		], 2, [2, 2, 2, 2, 4], 'Test4');

		runTest([
			'\t\t', 2,
			'\t\t\t', 3,
			'\t\t\t\t', 4,
			'\t\t\t', 3,
			'    ', 4
		], 4, [1, 1, 1, 1, 4], 'Test5');

		runTest([
			' \t', 2,
			'  \t', 3,
			'   \t', 4,
			'    ', 4,
			'\t', 1
		], 4, [2, 3, 4, 4, 1], 'Test6');

		runTest([
			' \t\t', 3,
			'  \t\t', 4,
			'   \t\t', 5,
			'    \t', 5,
			'\t', 1
		], 4, [2, 3, 4, 4, 1], 'Test7');

		runTest([
			'\t', 1,
			'    ', 4
		], 4, [1, 4], 'Test8:4');
		runTest([
			'\t', 1,
			'   ', 3
		], 4, [0, 0], 'Test8:3');
		runTest([
			'\t', 1,
			'  ', 2
		], 4, [0, 0], 'Test8:2');
		runTest([
			'\t', 1,
			' ', 1
		], 4, [0, 0], 'Test8:1');
		runTest([
			'\t', 1,
			'', 0
		], 4, [0, 0], 'Test8:0');
	});

	test('detects indentation', function () {
		testLineCommentCommand(
			[
				'\tsome text',
				'\tsome more text'
			],
			new Selection(2, 2, 1, 1),
			[
				'\t!@# some text',
				'\t!@# some more text'
			],
			new Selection(2, 2, 1, 1)
		);
	});

	test('detects mixed indentation', function () {
		testLineCommentCommand(
			[
				'\tsome text',
				'    some more text'
			],
			new Selection(2, 2, 1, 1),
			[
				'\t!@# some text',
				'    !@# some more text'
			],
			new Selection(2, 2, 1, 1)
		);
	});

	test('ignores whitespace lines', function () {
		testLineCommentCommand(
			[
				'\tsome text',
				'\t   ',
				'',
				'\tsome more text'
			],
			new Selection(4, 2, 1, 1),
			[
				'\t!@# some text',
				'\t   ',
				'',
				'\t!@# some more text'
			],
			new Selection(4, 2, 1, 1)
		);
	});

	test('removes its own', function () {
		testLineCommentCommand(
			[
				'\t!@# some text',
				'\t   ',
				'\t\t!@# some more text'
			],
			new Selection(3, 2, 1, 1),
			[
				'\tsome text',
				'\t   ',
				'\t\tsome more text'
			],
			new Selection(3, 2, 1, 1)
		);
	});

	test('works in only whitespace', function () {
		testLineCommentCommand(
			[
				'\t    ',
				'\t',
				'\t\tsome more text'
			],
			new Selection(3, 1, 1, 1),
			[
				'\t!@#     ',
				'\t!@# ',
				'\t\tsome more text'
			],
			new Selection(3, 1, 1, 1)
		);
	});

	test('bug 9697 - whitespace before comment token', function () {
		testLineCommentCommand(
			[
				'\t !@#first',
				'\tsecond line'
			],
			new Selection(1, 1, 1, 1),
			[
				'\t first',
				'\tsecond line'
			],
			new Selection(1, 1, 1, 1)
		);
	});

	test('bug 10162 - line comment before caret', function () {
		testLineCommentCommand(
			[
				'first!@#',
				'\tsecond line'
			],
			new Selection(1, 1, 1, 1),
			[
				'!@# first!@#',
				'\tsecond line'
			],
			new Selection(1, 5, 1, 5)
		);
	});

	test('comment single line - leading whitespace', function () {
		testLineCommentCommand(
			[
				'first!@#',
				'\tsecond line'
			],
			new Selection(2, 3, 2, 1),
			[
				'first!@#',
				'\t!@# second line'
			],
			new Selection(2, 7, 2, 1)
		);
	});

	test('ignores invisible selection', function () {
		testLineCommentCommand(
			[
				'first',
				'\tsecond line',
				'third line',
				'fourth line',
				'fifth'
			],
			new Selection(2, 1, 1, 1),
			[
				'!@# first',
				'\tsecond line',
				'third line',
				'fourth line',
				'fifth'
			],
			new Selection(2, 1, 1, 5)
		);
	});

	test('multiple lines', function () {
		testLineCommentCommand(
			[
				'first',
				'\tsecond line',
				'third line',
				'fourth line',
				'fifth'
			],
			new Selection(2, 4, 1, 1),
			[
				'!@# first',
				'!@# \tsecond line',
				'third line',
				'fourth line',
				'fifth'
			],
			new Selection(2, 8, 1, 5)
		);
	});

	test('multiple modes on multiple lines', function () {
		testLineCommentCommand(
			[
				'first',
				'\tsecond line',
				'third line',
				'fourth line',
				'fifth'
			],
			new Selection(4, 4, 3, 1),
			[
				'first',
				'\tsecond line',
				'!@# third line',
				'!@# fourth line',
				'fifth'
			],
			new Selection(4, 8, 3, 5)
		);
	});

	test('toggle single line', function () {
		testLineCommentCommand(
			[
				'first',
				'\tsecond line',
				'third line',
				'fourth line',
				'fifth'
			],
			new Selection(1, 1, 1, 1),
			[
				'!@# first',
				'\tsecond line',
				'third line',
				'fourth line',
				'fifth'
			],
			new Selection(1, 5, 1, 5)
		);

		testLineCommentCommand(
			[
				'!@# first',
				'\tsecond line',
				'third line',
				'fourth line',
				'fifth'
			],
			new Selection(1, 4, 1, 4),
			[
				'first',
				'\tsecond line',
				'third line',
				'fourth line',
				'fifth'
			],
			new Selection(1, 1, 1, 1)
		);
	});

	test('toggle multiple lines', function () {
		testLineCommentCommand(
			[
				'first',
				'\tsecond line',
				'third line',
				'fourth line',
				'fifth'
			],
			new Selection(2, 4, 1, 1),
			[
				'!@# first',
				'!@# \tsecond line',
				'third line',
				'fourth line',
				'fifth'
			],
			new Selection(2, 8, 1, 5)
		);

		testLineCommentCommand(
			[
				'!@# first',
				'!@# \tsecond line',
				'third line',
				'fourth line',
				'fifth'
			],
			new Selection(2, 7, 1, 4),
			[
				'first',
				'\tsecond line',
				'third line',
				'fourth line',
				'fifth'
			],
			new Selection(2, 3, 1, 1)
		);
	});

	test('issue #5964: Ctrl+/ to create comment when cursor is at the beginning of the line puts the cursor in a strange position', () => {
		testLineCommentCommand(
			[
				'first',
				'\tsecond line',
				'third line',
				'fourth line',
				'fifth'
			],
			new Selection(1, 1, 1, 1),
			[
				'!@# first',
				'\tsecond line',
				'third line',
				'fourth line',
				'fifth'
			],
			new Selection(1, 5, 1, 5)
		);
	});

	test('issue #35673: Comment hotkeys throws the cursor before the comment', () => {
		testLineCommentCommand(
			[
				'first',
				'',
				'\tsecond line',
				'third line',
				'fourth line',
				'fifth'
			],
			new Selection(2, 1, 2, 1),
			[
				'first',
				'!@# ',
				'\tsecond line',
				'third line',
				'fourth line',
				'fifth'
			],
			new Selection(2, 5, 2, 5)
		);

		testLineCommentCommand(
			[
				'first',
				'\t',
				'\tsecond line',
				'third line',
				'fourth line',
				'fifth'
			],
			new Selection(2, 2, 2, 2),
			[
				'first',
				'\t!@# ',
				'\tsecond line',
				'third line',
				'fourth line',
				'fifth'
			],
			new Selection(2, 6, 2, 6)
		);
	});

	test('issue #2837 "Add Line Comment" fault when blank lines involved', function () {
		testAddLineCommentCommand(
			[
				'    if displayName == "":',
				'        displayName = groupName',
				'    description = getAttr(attributes, "description")',
				'    mailAddress = getAttr(attributes, "mail")',
				'',
				'    print "||Group name|%s|" % displayName',
				'    print "||Description|%s|" % description',
				'    print "||Email address|[mailto:%s]|" % mailAddress`',
			],
			new Selection(1, 1, 8, 56),
			[
				'    !@# if displayName == "":',
				'    !@#     displayName = groupName',
				'    !@# description = getAttr(attributes, "description")',
				'    !@# mailAddress = getAttr(attributes, "mail")',
				'',
				'    !@# print "||Group name|%s|" % displayName',
				'    !@# print "||Description|%s|" % description',
				'    !@# print "||Email address|[mailto:%s]|" % mailAddress`',
			],
			new Selection(1, 1, 8, 60)
		);
	});

	test('issue #47004: Toggle comments shouldn\'t move cursor', () => {
		testAddLineCommentCommand(
			[
				'    A line',
				'    Another line'
			],
			new Selection(2, 7, 1, 1),
			[
				'    !@# A line',
				'    !@# Another line'
			],
			new Selection(2, 11, 1, 1)
		);
	});
});

suite('Editor Contrib - Line Comment As Block Comment', () => {

	function testLineCommentCommand(lines: string[], selection: Selection, expectedLines: string[], expectedSelection: Selection): void {
		let mode = new CommentMode({ lineComment: '', blockComment: ['(', ')'] });
		testCommand(lines, mode.getLanguageIdentifier(), selection, (sel) => new LineCommentCommand(sel, 4, Type.Toggle), expectedLines, expectedSelection);
		mode.dispose();
	}

	test('fall back to block comment command', function () {
		testLineCommentCommand(
			[
				'first',
				'\tsecond line',
				'third line',
				'fourth line',
				'fifth'
			],
			new Selection(1, 1, 1, 1),
			[
				'( first )',
				'\tsecond line',
				'third line',
				'fourth line',
				'fifth'
			],
			new Selection(1, 3, 1, 3)
		);
	});

	test('fall back to block comment command - toggle', function () {
		testLineCommentCommand(
			[
				'(first)',
				'\tsecond line',
				'third line',
				'fourth line',
				'fifth'
			],
			new Selection(1, 7, 1, 2),
			[
				'first',
				'\tsecond line',
				'third line',
				'fourth line',
				'fifth'
			],
			new Selection(1, 6, 1, 1)
		);
	});

	test('bug 9513 - expand single line to uncomment auto block', function () {
		testLineCommentCommand(
			[
				'first',
				'\tsecond line',
				'third line',
				'fourth line',
				'fifth'
			],
			new Selection(1, 1, 1, 1),
			[
				'( first )',
				'\tsecond line',
				'third line',
				'fourth line',
				'fifth'
			],
			new Selection(1, 3, 1, 3)
		);
	});

	test('bug 9691 - always expand selection to line boundaries', function () {
		testLineCommentCommand(
			[
				'first',
				'\tsecond line',
				'third line',
				'fourth line',
				'fifth'
			],
			new Selection(3, 2, 1, 3),
			[
				'( first',
				'\tsecond line',
				'third line )',
				'fourth line',
				'fifth'
			],
			new Selection(3, 2, 1, 5)
		);

		testLineCommentCommand(
			[
				'(first',
				'\tsecond line',
				'third line)',
				'fourth line',
				'fifth'
			],
			new Selection(3, 11, 1, 2),
			[
				'first',
				'\tsecond line',
				'third line',
				'fourth line',
				'fifth'
			],
			new Selection(3, 11, 1, 1)
		);
	});
});

suite('Editor Contrib - Line Comment As Block Comment 2', () => {
	function testLineCommentCommand(lines: string[], selection: Selection, expectedLines: string[], expectedSelection: Selection): void {
		let mode = new CommentMode({ lineComment: null, blockComment: ['<!@#', '#@!>'] });
		testCommand(lines, mode.getLanguageIdentifier(), selection, (sel) => new LineCommentCommand(sel, 4, Type.Toggle), expectedLines, expectedSelection);
		mode.dispose();
	}

	test('no selection => uses indentation', function () {
		testLineCommentCommand(
			[
				'\t\tfirst\t    ',
				'\t\tsecond line',
				'\tthird line',
				'fourth line',
				'\t\t<!@#fifth#@!>\t\t'
			],
			new Selection(1, 1, 1, 1),
			[
				'\t\t<!@# first\t     #@!>',
				'\t\tsecond line',
				'\tthird line',
				'fourth line',
				'\t\t<!@#fifth#@!>\t\t'
			],
			new Selection(1, 1, 1, 1)
		);

		testLineCommentCommand(
			[
				'\t\t<!@#first\t    #@!>',
				'\t\tsecond line',
				'\tthird line',
				'fourth line',
				'\t\t<!@#fifth#@!>\t\t'
			],
			new Selection(1, 1, 1, 1),
			[
				'\t\tfirst\t   ',
				'\t\tsecond line',
				'\tthird line',
				'fourth line',
				'\t\t<!@#fifth#@!>\t\t'
			],
			new Selection(1, 1, 1, 1)
		);
	});

	test('can remove', function () {
		testLineCommentCommand(
			[
				'\t\tfirst\t    ',
				'\t\tsecond line',
				'\tthird line',
				'fourth line',
				'\t\t<!@#fifth#@!>\t\t'
			],
			new Selection(5, 1, 5, 1),
			[
				'\t\tfirst\t    ',
				'\t\tsecond line',
				'\tthird line',
				'fourth line',
				'\t\tfifth\t\t'
			],
			new Selection(5, 1, 5, 1)
		);

		testLineCommentCommand(
			[
				'\t\tfirst\t    ',
				'\t\tsecond line',
				'\tthird line',
				'fourth line',
				'\t\t<!@#fifth#@!>\t\t'
			],
			new Selection(5, 3, 5, 3),
			[
				'\t\tfirst\t    ',
				'\t\tsecond line',
				'\tthird line',
				'fourth line',
				'\t\tfifth\t\t'
			],
			new Selection(5, 3, 5, 3)
		);

		testLineCommentCommand(
			[
				'\t\tfirst\t    ',
				'\t\tsecond line',
				'\tthird line',
				'fourth line',
				'\t\t<!@#fifth#@!>\t\t'
			],
			new Selection(5, 4, 5, 4),
			[
				'\t\tfirst\t    ',
				'\t\tsecond line',
				'\tthird line',
				'fourth line',
				'\t\tfifth\t\t'
			],
			new Selection(5, 3, 5, 3)
		);

		testLineCommentCommand(
			[
				'\t\tfirst\t    ',
				'\t\tsecond line',
				'\tthird line',
				'fourth line',
				'\t\t<!@#fifth#@!>\t\t'
			],
			new Selection(5, 16, 5, 3),
			[
				'\t\tfirst\t    ',
				'\t\tsecond line',
				'\tthird line',
				'fourth line',
				'\t\tfifth\t\t'
			],
			new Selection(5, 8, 5, 3)
		);

		testLineCommentCommand(
			[
				'\t\tfirst\t    ',
				'\t\tsecond line',
				'\tthird line',
				'fourth line',
				'\t\t<!@#fifth#@!>\t\t'
			],
			new Selection(5, 12, 5, 7),
			[
				'\t\tfirst\t    ',
				'\t\tsecond line',
				'\tthird line',
				'fourth line',
				'\t\tfifth\t\t'
			],
			new Selection(5, 8, 5, 3)
		);

		testLineCommentCommand(
			[
				'\t\tfirst\t    ',
				'\t\tsecond line',
				'\tthird line',
				'fourth line',
				'\t\t<!@#fifth#@!>\t\t'
			],
			new Selection(5, 18, 5, 18),
			[
				'\t\tfirst\t    ',
				'\t\tsecond line',
				'\tthird line',
				'fourth line',
				'\t\tfifth\t\t'
			],
			new Selection(5, 10, 5, 10)
		);
	});

	test('issue #993: Remove comment does not work consistently in HTML', () => {
		testLineCommentCommand(
			[
				'     asd qwe',
				'     asd qwe',
				''
			],
			new Selection(1, 1, 3, 1),
			[
				'     <!@# asd qwe',
				'     asd qwe #@!>',
				''
			],
			new Selection(1, 1, 3, 1)
		);

		testLineCommentCommand(
			[
				'     <!@#asd qwe',
				'     asd qwe#@!>',
				''
			],
			new Selection(1, 1, 3, 1),
			[
				'     asd qwe',
				'     asd qwe',
				''
			],
			new Selection(1, 1, 3, 1)
		);
	});
});

suite('Editor Contrib - Line Comment in mixed modes', () => {

	const OUTER_LANGUAGE_ID = new modes.LanguageIdentifier('outerMode', 3);
	const INNER_LANGUAGE_ID = new modes.LanguageIdentifier('innerMode', 4);

	class OuterMode extends MockMode {
		constructor(commentsConfig: CommentRule) {
			super(OUTER_LANGUAGE_ID);
			this._register(LanguageConfigurationRegistry.register(this.getLanguageIdentifier(), {
				comments: commentsConfig
			}));

			this._register(modes.TokenizationRegistry.register(this.getLanguageIdentifier().language, {
				getInitialState: (): modes.IState => NULL_STATE,
<<<<<<< HEAD
				tokenize: undefined!,
=======
				tokenize: () => {
					throw new Error('not implemented');
				},
>>>>>>> 8244f53c
				tokenize2: (line: string, state: modes.IState): TokenizationResult2 => {
					let languageId = (/^  /.test(line) ? INNER_LANGUAGE_ID : OUTER_LANGUAGE_ID);

					let tokens = new Uint32Array(1 << 1);
					tokens[(0 << 1)] = 0;
					tokens[(0 << 1) + 1] = (
						(modes.ColorId.DefaultForeground << modes.MetadataConsts.FOREGROUND_OFFSET)
						| (languageId.id << modes.MetadataConsts.LANGUAGEID_OFFSET)
					);
					return new TokenizationResult2(tokens, state);
				}
			}));
		}
	}

	class InnerMode extends MockMode {
		constructor(commentsConfig: CommentRule) {
			super(INNER_LANGUAGE_ID);
			this._register(LanguageConfigurationRegistry.register(this.getLanguageIdentifier(), {
				comments: commentsConfig
			}));
		}
	}

	function testLineCommentCommand(lines: string[], selection: Selection, expectedLines: string[], expectedSelection: Selection): void {
		let outerMode = new OuterMode({ lineComment: '//', blockComment: ['/*', '*/'] });
		let innerMode = new InnerMode({ lineComment: null, blockComment: ['{/*', '*/}'] });
		testCommand(
			lines,
			outerMode.getLanguageIdentifier(),
			selection,
			(sel) => new LineCommentCommand(sel, 4, Type.Toggle),
			expectedLines,
			expectedSelection
		);
		innerMode.dispose();
		outerMode.dispose();
	}

	test('issue #24047 (part 1): Commenting code in JSX files', () => {
		testLineCommentCommand(
			[
				'import React from \'react\';',
				'const Loader = () => (',
				'  <div>',
				'    Loading...',
				'  </div>',
				');',
				'export default Loader;'
			],
			new Selection(1, 1, 7, 22),
			[
				'// import React from \'react\';',
				'// const Loader = () => (',
				'//   <div>',
				'//     Loading...',
				'//   </div>',
				'// );',
				'// export default Loader;'
			],
			new Selection(1, 4, 7, 25),
		);
	});

	test('issue #24047 (part 2): Commenting code in JSX files', () => {
		testLineCommentCommand(
			[
				'import React from \'react\';',
				'const Loader = () => (',
				'  <div>',
				'    Loading...',
				'  </div>',
				');',
				'export default Loader;'
			],
			new Selection(3, 4, 3, 4),
			[
				'import React from \'react\';',
				'const Loader = () => (',
				'  {/* <div> */}',
				'    Loading...',
				'  </div>',
				');',
				'export default Loader;'
			],
			new Selection(3, 8, 3, 8),
		);
	});

	test('issue #36173: Commenting code in JSX tag body', () => {
		testLineCommentCommand(
			[
				'<div>',
				'  {123}',
				'</div>',
			],
			new Selection(2, 4, 2, 4),
			[
				'<div>',
				'  {/* {123} */}',
				'</div>',
			],
			new Selection(2, 8, 2, 8),
		);
	});
});<|MERGE_RESOLUTION|>--- conflicted
+++ resolved
@@ -950,13 +950,9 @@
 
 			this._register(modes.TokenizationRegistry.register(this.getLanguageIdentifier().language, {
 				getInitialState: (): modes.IState => NULL_STATE,
-<<<<<<< HEAD
-				tokenize: undefined!,
-=======
 				tokenize: () => {
 					throw new Error('not implemented');
 				},
->>>>>>> 8244f53c
 				tokenize2: (line: string, state: modes.IState): TokenizationResult2 => {
 					let languageId = (/^  /.test(line) ? INNER_LANGUAGE_ID : OUTER_LANGUAGE_ID);
 
