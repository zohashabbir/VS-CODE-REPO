/*---------------------------------------------------------------------------------------------
 *  Copyright (c) Microsoft Corporation. All rights reserved.
 *  Licensed under the MIT License. See License.txt in the project root for license information.
 *--------------------------------------------------------------------------------------------*/

import * as dom from 'vs/base/browser/dom';
import { KeyCode } from 'vs/base/common/keyCodes';
import { Disposable, DisposableStore, IDisposable, toDisposable } from 'vs/base/common/lifecycle';
import { ICodeEditor, IEditorMouseEvent, MouseTargetType } from 'vs/editor/browser/editorBrowser';
import { EditorOption } from 'vs/editor/common/config/editorOptions';
import { Position } from 'vs/editor/common/core/position';
import { Range } from 'vs/editor/common/core/range';
import { ModelDecorationOptions } from 'vs/editor/common/model/textModel';
import { TokenizationRegistry } from 'vs/editor/common/languages';
import { HoverOperation, HoverStartMode, HoverStartSource } from 'vs/editor/contrib/hover/browser/hoverOperation';
<<<<<<< HEAD
import { HoverAnchor, HoverParticipantRegistry, HoverRangeAnchor, IEditorHoverContext, IEditorHoverParticipant, IEditorHoverRenderContext, IHoverPart, IHoverWidget } from 'vs/editor/contrib/hover/browser/hoverTypes';
=======
import { HoverAnchor, HoverParticipantRegistry, HoverRangeAnchor, IEditorHoverParticipant, IEditorHoverRenderContext, IHoverPart, IHoverWidget } from 'vs/editor/contrib/hover/browser/hoverTypes';
>>>>>>> 2fb22a9a
import { IInstantiationService } from 'vs/platform/instantiation/common/instantiation';
import { IKeybindingService } from 'vs/platform/keybinding/common/keybinding';
import { MarkdownHoverParticipant } from 'vs/editor/contrib/hover/browser/markdownHoverParticipant';
import { InlayHintsHover } from 'vs/editor/contrib/inlayHints/browser/inlayHintsHover';
import { HoverVerbosityAction } from 'vs/editor/common/standalone/standaloneEnums';
import { ContentHoverWidget } from 'vs/editor/contrib/hover/browser/contentHoverWidget';
import { ContentHoverComputer } from 'vs/editor/contrib/hover/browser/contentHoverComputer';
import { HoverResult } from 'vs/editor/contrib/hover/browser/contentHoverTypes';
import { EditorHoverStatusBar } from 'vs/editor/contrib/hover/browser/contentHoverStatusBar';
import { Emitter } from 'vs/base/common/event';
import { ColorHoverParticipant } from 'vs/editor/contrib/colorPicker/browser/colorHoverParticipant';

export class ContentHoverController extends Disposable implements IHoverWidget {

	private _currentResult: HoverResult | null = null;

	private readonly _computer: ContentHoverComputer;
	private readonly _contentHoverWidget: ContentHoverWidget;
	private readonly _participants: IEditorHoverParticipant[];
	// TODO@aiday-mar make array of participants, dispatch between them
	private readonly _markdownHoverParticipant: MarkdownHoverParticipant | undefined;
	private readonly _colorHoverParticipant: ColorHoverParticipant | undefined;
	private readonly _hoverOperation: HoverOperation<IHoverPart>;

	private readonly _onContentsChanged = this._register(new Emitter<void>());
	public readonly onContentsChanged = this._onContentsChanged.event;

	constructor(
		private readonly _editor: ICodeEditor,
		@IInstantiationService private readonly _instantiationService: IInstantiationService,
		@IKeybindingService private readonly _keybindingService: IKeybindingService,
	) {
		super();
		this._contentHoverWidget = this._register(this._instantiationService.createInstance(ContentHoverWidget, this._editor));
		const initializedParticipants = this._initializeHoverParticipants();
		this._participants = initializedParticipants.participants;
		this._markdownHoverParticipant = initializedParticipants.markdownHoverParticipant;
		this._colorHoverParticipant = initializedParticipants.colorHoverParticipant;
		this._computer = new ContentHoverComputer(this._editor, this._participants);
		this._hoverOperation = this._register(new HoverOperation(this._editor, this._computer));
		this._registerListeners();
	}

	private _initializeHoverParticipants(): { participants: IEditorHoverParticipant[]; markdownHoverParticipant: MarkdownHoverParticipant | undefined; colorHoverParticipant: ColorHoverParticipant | undefined } {
		const participants: IEditorHoverParticipant[] = [];
		let markdownHoverParticipant: MarkdownHoverParticipant | undefined;
		let colorHoverParticipant: ColorHoverParticipant | undefined;
		for (const participant of HoverParticipantRegistry.getAll()) {
			const participantInstance = this._instantiationService.createInstance(participant, this._editor);
			if (participantInstance instanceof MarkdownHoverParticipant && !(participantInstance instanceof InlayHintsHover)) {
				markdownHoverParticipant = participantInstance;
			}
			if (participantInstance instanceof ColorHoverParticipant) {
				colorHoverParticipant = participantInstance;
			}
			participants.push(participantInstance);
		}
		participants.sort((p1, p2) => p1.hoverOrdinal - p2.hoverOrdinal);
		this._register(this._contentHoverWidget.onDidResize(() => {
			this._participants.forEach(participant => participant.handleResize?.());
		}));
		return { participants, markdownHoverParticipant, colorHoverParticipant };
	}

	private _registerListeners(): void {
		this._register(this._hoverOperation.onResult((result) => {
			if (!this._computer.anchor) {
				// invalid state, ignore result
				return;
			}
			const messages = (result.hasLoadingMessage ? this._addLoadingMessage(result.value) : result.value);
			this._withResult(new HoverResult(this._computer.anchor, messages, result.isComplete));
		}));
		this._register(dom.addStandardDisposableListener(this._contentHoverWidget.getDomNode(), 'keydown', (e) => {
			if (e.equals(KeyCode.Escape)) {
				this.hide();
			}
		}));
		this._register(TokenizationRegistry.onDidChange(() => {
			if (this._contentHoverWidget.position && this._currentResult) {
				this._setCurrentResult(this._currentResult); // render again
			}
		}));
	}

	/**
	 * Returns true if the hover shows now or will show.
	 */
	private _startShowingOrUpdateHover(
		anchor: HoverAnchor | null,
		mode: HoverStartMode,
		source: HoverStartSource,
		focus: boolean,
		mouseEvent: IEditorMouseEvent | null
	): boolean {
		const contentHoverIsVisible = this._contentHoverWidget.position && this._currentResult;
		if (!contentHoverIsVisible) {
			if (anchor) {
				this._startHoverOperationIfNecessary(anchor, mode, source, focus, false);
				return true;
			}
			return false;
		}
		const isHoverSticky = this._editor.getOption(EditorOption.hover).sticky;
		const isMouseGettingCloser = mouseEvent && this._contentHoverWidget.isMouseGettingCloser(mouseEvent.event.posx, mouseEvent.event.posy);
		const isHoverStickyAndIsMouseGettingCloser = isHoverSticky && isMouseGettingCloser;
		// The mouse is getting closer to the hover, so we will keep the hover untouched
		// But we will kick off a hover update at the new anchor, insisting on keeping the hover visible.
		if (isHoverStickyAndIsMouseGettingCloser) {
			if (anchor) {
				this._startHoverOperationIfNecessary(anchor, mode, source, focus, true);
			}
			return true;
		}
		// If mouse is not getting closer and anchor not defined, hide the hover
		if (!anchor) {
			this._setCurrentResult(null);
			return false;
		}
		// If mouse if not getting closer and anchor is defined, and the new anchor is the same as the previous anchor
		const currentAnchorEqualsPreviousAnchor = this._currentResult!.anchor.equals(anchor);
		if (currentAnchorEqualsPreviousAnchor) {
			return true;
		}
		// If mouse if not getting closer and anchor is defined, and the new anchor is not compatible with the previous anchor
		const currentAnchorCompatibleWithPreviousAnchor = anchor.canAdoptVisibleHover(this._currentResult!.anchor, this._contentHoverWidget.position);
		if (!currentAnchorCompatibleWithPreviousAnchor) {
			this._setCurrentResult(null);
			this._startHoverOperationIfNecessary(anchor, mode, source, focus, false);
			return true;
		}
		// We aren't getting any closer to the hover, so we will filter existing results
		// and keep those which also apply to the new anchor.
		this._setCurrentResult(this._currentResult!.filter(anchor));
		this._startHoverOperationIfNecessary(anchor, mode, source, focus, false);
		return true;
	}

	private _startHoverOperationIfNecessary(anchor: HoverAnchor, mode: HoverStartMode, source: HoverStartSource, focus: boolean, insistOnKeepingHoverVisible: boolean): void {
		const currentAnchorEqualToPreviousHover = this._computer.anchor && this._computer.anchor.equals(anchor);
		if (currentAnchorEqualToPreviousHover) {
			return;
		}
		this._hoverOperation.cancel();
		this._computer.anchor = anchor;
		this._computer.shouldFocus = focus;
		this._computer.source = source;
		this._computer.insistOnKeepingHoverVisible = insistOnKeepingHoverVisible;
		this._hoverOperation.start(mode);
	}

	private _setCurrentResult(hoverResult: HoverResult | null): void {
		let currentHoverResult = hoverResult;
		const currentResultEqualToPreviousResult = this._currentResult === currentHoverResult;
		if (currentResultEqualToPreviousResult) {
			return;
		}
		const currentHoverResultIsEmpty = currentHoverResult && currentHoverResult.hoverParts.length === 0;
		if (currentHoverResultIsEmpty) {
			currentHoverResult = null;
		}
		this._currentResult = currentHoverResult;
		if (this._currentResult) {
			this._showHover(this._currentResult);
		} else {
			this._hideHover();
		}
	}

	private _addLoadingMessage(result: IHoverPart[]): IHoverPart[] {
		if (!this._computer.anchor) {
			return result;
		}
		for (const participant of this._participants) {
			if (!participant.createLoadingMessage) {
				continue;
			}
			const loadingMessage = participant.createLoadingMessage(this._computer.anchor);
			if (!loadingMessage) {
				continue;
			}
			return result.slice(0).concat([loadingMessage]);
		}
		return result;
	}

	private _withResult(hoverResult: HoverResult): void {
		const previousHoverIsVisibleWithCompleteResult = this._contentHoverWidget.position && this._currentResult && this._currentResult.isComplete;
		if (!previousHoverIsVisibleWithCompleteResult) {
			this._setCurrentResult(hoverResult);
		}
		// The hover is visible with a previous complete result.
		const isCurrentHoverResultComplete = hoverResult.isComplete;
		if (!isCurrentHoverResultComplete) {
			// Instead of rendering the new partial result, we wait for the result to be complete.
			return;
		}
		const currentHoverResultIsEmpty = hoverResult.hoverParts.length === 0;
		const insistOnKeepingPreviousHoverVisible = this._computer.insistOnKeepingHoverVisible;
		const shouldKeepPreviousHoverVisible = currentHoverResultIsEmpty && insistOnKeepingPreviousHoverVisible;
		if (shouldKeepPreviousHoverVisible) {
			// The hover would now hide normally, so we'll keep the previous messages
			return;
		}
		this._setCurrentResult(hoverResult);
	}

	private _showHover(hoverResult: HoverResult): void {
		const hoverContext = this._getHoverContext();
		const renderedHoverData = new RenderedContentHover(
			this._editor,
			hoverContext,
			this._participants,
			hoverResult,
			this._computer,
			this._keybindingService
		);
		if (renderedHoverData.hasContent) {
			this._contentHoverWidget.showAt(renderedHoverData);
		} else {
			renderedHoverData.dispose();
		}
	}

	private _hideHover(): void {
		this._contentHoverWidget.hide();
	}

	private _getHoverContext(): IEditorHoverContext {
		const hide = () => {
			this.hide();
		};
		const onContentsChanged = () => {
			this._onContentsChanged.fire();
			this._contentHoverWidget.onContentsChanged();
		};
		const setMinimumDimensions = (dimensions: dom.Dimension) => {
			this._contentHoverWidget.setMinimumDimensions(dimensions);
		};
<<<<<<< HEAD
		return { hide, onContentsChanged, setMinimumDimensions };
=======
		const context: IEditorHoverRenderContext = { fragment, statusBar, hide, onContentsChanged, setMinimumDimensions };
		return context;
	}

	private _renderHoverPartsInFragment(fragment: DocumentFragment, hoverParts: IHoverPart[]): DisposableStore {
		const disposables = new DisposableStore();
		const statusBar = new EditorHoverStatusBar(this._keybindingService);
		const context = this._getHoverContext(fragment, statusBar);
		disposables.add(this._renderHoverPartsUsingContext(context, hoverParts));
		disposables.add(this._renderStatusBar(fragment, statusBar));
		return disposables;
	}

	private _renderHoverPartsUsingContext(context: IEditorHoverRenderContext, hoverParts: IHoverPart[]): IDisposable {
		const disposables = new DisposableStore();
		for (const participant of this._participants) {
			const hoverPartsForParticipant = hoverParts.filter(hoverPart => hoverPart.owner === participant);
			const hasHoverPartsForParticipant = hoverPartsForParticipant.length > 0;
			if (!hasHoverPartsForParticipant) {
				continue;
			}
			disposables.add(participant.renderHoverParts(context, hoverPartsForParticipant));
		}
		return disposables;
	}

	private _renderStatusBar(fragment: DocumentFragment, statusBar: EditorHoverStatusBar): IDisposable {
		if (!statusBar.hasContent) {
			return Disposable.None;
		}
		fragment.appendChild(statusBar.hoverElement);
		return statusBar;
	}

	private _doShowHover(fragment: DocumentFragment, hoverParts: IHoverPart[], anchor: HoverAnchor, disposables: DisposableStore): void {
		const { showAtPosition, showAtSecondaryPosition, highlightRange } = ContentHoverController.computeHoverRanges(this._editor, anchor.range, hoverParts);
		this._addEditorDecorations(highlightRange, disposables);
		const initialMousePosX = anchor.initialMousePosX;
		const initialMousePosY = anchor.initialMousePosY;
		const preferAbove = this._editor.getOption(EditorOption.hover).above;
		const stoleFocus = this._computer.shouldFocus;
		const hoverSource = this._computer.source;
		const isBeforeContent = hoverParts.some(m => m.isBeforeContent);

		const contentHoverVisibleData = new ContentHoverVisibleData(
			initialMousePosX,
			initialMousePosY,
			showAtPosition,
			showAtSecondaryPosition,
			preferAbove,
			stoleFocus,
			hoverSource,
			isBeforeContent,
			disposables
		);
		this._contentHoverWidget.showAt(fragment, contentHoverVisibleData);
	}

	private _addEditorDecorations(highlightRange: Range | undefined, disposables: DisposableStore) {
		if (!highlightRange) {
			return;
		}
		const highlightDecoration = this._editor.createDecorationsCollection();
		highlightDecoration.set([{
			range: highlightRange,
			options: ContentHoverController._DECORATION_OPTIONS
		}]);
		disposables.add(toDisposable(() => {
			highlightDecoration.clear();
		}));
>>>>>>> 2fb22a9a
	}

	public static computeHoverRanges(editor: ICodeEditor, anchorRange: Range, hoverParts: IHoverPart[]) {

		let startColumnBoundary = 1;
		if (editor.hasModel()) {
			// Ensure the range is on the current view line
			const viewModel = editor._getViewModel();
			const coordinatesConverter = viewModel.coordinatesConverter;
			const anchorViewRange = coordinatesConverter.convertModelRangeToViewRange(anchorRange);
			const anchorViewRangeStart = new Position(anchorViewRange.startLineNumber, viewModel.getLineMinColumn(anchorViewRange.startLineNumber));
			startColumnBoundary = coordinatesConverter.convertViewPositionToModelPosition(anchorViewRangeStart).column;
		}

		// The anchor range is always on a single line
		const anchorLineNumber = anchorRange.startLineNumber;
		let renderStartColumn = anchorRange.startColumn;
		let highlightRange = hoverParts[0].range;
		let forceShowAtRange = null;

		for (const hoverPart of hoverParts) {
			highlightRange = Range.plusRange(highlightRange, hoverPart.range);
			const hoverRangeIsWithinAnchorLine = hoverPart.range.startLineNumber === anchorLineNumber && hoverPart.range.endLineNumber === anchorLineNumber;
			if (hoverRangeIsWithinAnchorLine) {
				// this message has a range that is completely sitting on the line of the anchor
				renderStartColumn = Math.max(Math.min(renderStartColumn, hoverPart.range.startColumn), startColumnBoundary);
			}
			if (hoverPart.forceShowAtRange) {
				forceShowAtRange = hoverPart.range;
			}
		}

		const showAtPosition = forceShowAtRange ? forceShowAtRange.getStartPosition() : new Position(anchorLineNumber, anchorRange.startColumn);
		const showAtSecondaryPosition = forceShowAtRange ? forceShowAtRange.getStartPosition() : new Position(anchorLineNumber, renderStartColumn);

		return {
			showAtPosition,
			showAtSecondaryPosition,
			highlightRange
		};
	}

	public showsOrWillShow(mouseEvent: IEditorMouseEvent): boolean {
		const isContentWidgetResizing = this._contentHoverWidget.isResizing;
		if (isContentWidgetResizing) {
			return true;
		}
		const anchorCandidates: HoverAnchor[] = this._findHoverAnchorCandidates(mouseEvent);
		const anchorCandidatesExist = anchorCandidates.length > 0;
		if (!anchorCandidatesExist) {
			return this._startShowingOrUpdateHover(null, HoverStartMode.Delayed, HoverStartSource.Mouse, false, mouseEvent);
		}
		const anchor = anchorCandidates[0];
		return this._startShowingOrUpdateHover(anchor, HoverStartMode.Delayed, HoverStartSource.Mouse, false, mouseEvent);
	}

	private _findHoverAnchorCandidates(mouseEvent: IEditorMouseEvent): HoverAnchor[] {
		const anchorCandidates: HoverAnchor[] = [];
		for (const participant of this._participants) {
			if (!participant.suggestHoverAnchor) {
				continue;
			}
			const anchor = participant.suggestHoverAnchor(mouseEvent);
			if (!anchor) {
				continue;
			}
			anchorCandidates.push(anchor);
		}
		const target = mouseEvent.target;
		switch (target.type) {
			case MouseTargetType.CONTENT_TEXT: {
				anchorCandidates.push(new HoverRangeAnchor(0, target.range, mouseEvent.event.posx, mouseEvent.event.posy));
				break;
			}
			case MouseTargetType.CONTENT_EMPTY: {
				const epsilon = this._editor.getOption(EditorOption.fontInfo).typicalHalfwidthCharacterWidth / 2;
				// Let hover kick in even when the mouse is technically in the empty area after a line, given the distance is small enough
				const mouseIsWithinLinesAndCloseToHover = !target.detail.isAfterLines
					&& typeof target.detail.horizontalDistanceToText === 'number'
					&& target.detail.horizontalDistanceToText < epsilon;
				if (!mouseIsWithinLinesAndCloseToHover) {
					break;
				}
				anchorCandidates.push(new HoverRangeAnchor(0, target.range, mouseEvent.event.posx, mouseEvent.event.posy));
				break;
			}
		}
		anchorCandidates.sort((a, b) => b.priority - a.priority);
		return anchorCandidates;
	}

	public startShowingAtRange(range: Range, mode: HoverStartMode, source: HoverStartSource, focus: boolean): void {
		this._startShowingOrUpdateHover(new HoverRangeAnchor(0, range, undefined, undefined), mode, source, focus, null);
	}

	public async updateMarkdownHoverVerbosityLevel(action: HoverVerbosityAction, index?: number, focus?: boolean): Promise<void> {
		this._markdownHoverParticipant?.updateMarkdownHoverVerbosityLevel(action, index, focus);
	}

	public focusedMarkdownHoverIndex(): number {
		return this._markdownHoverParticipant?.focusedMarkdownHoverIndex() ?? -1;
	}

	public markdownHoverContentAtIndex(index: number): string {
		return this._markdownHoverParticipant?.markdownHoverContentAtIndex(index) ?? '';
	}

	public doesMarkdownHoverAtIndexSupportVerbosityAction(index: number, action: HoverVerbosityAction): boolean {
		return this._markdownHoverParticipant?.doesMarkdownHoverAtIndexSupportVerbosityAction(index, action) ?? false;
	}

	public getWidgetContent(): string | undefined {
		const node = this._contentHoverWidget.getDomNode();
		if (!node.textContent) {
			return undefined;
		}
		return node.textContent;
	}

	public containsNode(node: Node | null | undefined): boolean {
		return (node ? this._contentHoverWidget.getDomNode().contains(node) : false);
	}

	public focus(): void {
		this._contentHoverWidget.focus();
	}

	public scrollUp(): void {
		this._contentHoverWidget.scrollUp();
	}

	public scrollDown(): void {
		this._contentHoverWidget.scrollDown();
	}

	public scrollLeft(): void {
		this._contentHoverWidget.scrollLeft();
	}

	public scrollRight(): void {
		this._contentHoverWidget.scrollRight();
	}

	public pageUp(): void {
		this._contentHoverWidget.pageUp();
	}

	public pageDown(): void {
		this._contentHoverWidget.pageDown();
	}

	public goToTop(): void {
		this._contentHoverWidget.goToTop();
	}

	public goToBottom(): void {
		this._contentHoverWidget.goToBottom();
	}

	public hide(): void {
		this._computer.anchor = null;
		this._hoverOperation.cancel();
		this._setCurrentResult(null);
	}

	public get isColorPickerVisible(): boolean {
		return this._colorHoverParticipant?.isColorPickerVisible() ?? false;
	}

	public get isVisibleFromKeyboard(): boolean {
		return this._contentHoverWidget.isVisibleFromKeyboard;
	}

	public get isVisible(): boolean {
		return this._contentHoverWidget.isVisible;
	}

	public get isFocused(): boolean {
		return this._contentHoverWidget.isFocused;
	}

	public get isResizing(): boolean {
		return this._contentHoverWidget.isResizing;
	}

	public get widget() {
		return this._contentHoverWidget;
	}
}

export class RenderedContentHover extends Disposable {

	private static readonly _DECORATION_OPTIONS = ModelDecorationOptions.register({
		description: 'content-hover-highlight',
		className: 'hoverHighlight'
	});

	public closestMouseDistance: number | undefined;
	public initialMousePosX: number | undefined;
	public initialMousePosY: number | undefined;
	public readonly showAtPosition: Position;
	public readonly showAtSecondaryPosition: Position;
	public readonly preferAbove: boolean;
	public readonly stoleFocus: boolean;
	public readonly source: HoverStartSource;
	public readonly isBeforeContent: boolean;

	private readonly _renderedHoverParts: RenderedHoverParts;

	constructor(
		editor: ICodeEditor,
		context: IEditorHoverContext,
		participants: IEditorHoverParticipant[],
		hoverResult: HoverResult,
		computer: ContentHoverComputer,
		keybindingService: IKeybindingService,
	) {
		super();
		const hoverParts = hoverResult.hoverParts;
		const anchor = hoverResult.anchor;
		this._renderedHoverParts = new RenderedHoverParts(hoverParts, participants, context, keybindingService);
		this._register(this._renderedHoverParts);
		const { showAtPosition, showAtSecondaryPosition, highlightRange } = ContentHoverController.computeHoverRanges(editor, anchor.range, hoverParts);
		this.showAtPosition = showAtPosition;
		this.showAtSecondaryPosition = showAtSecondaryPosition;
		this._register(this._addEditorDecorations(editor, highlightRange));
		this.initialMousePosX = anchor.initialMousePosX;
		this.initialMousePosY = anchor.initialMousePosY;
		this.preferAbove = editor.getOption(EditorOption.hover).above;
		this.stoleFocus = computer.shouldFocus;
		this.source = computer.source;
		this.isBeforeContent = hoverParts.some(m => m.isBeforeContent);
	}

	private _addEditorDecorations(editor: ICodeEditor, highlightRange: Range | undefined): IDisposable {
		if (!highlightRange) {
			return Disposable.None;
		}
		const highlightDecoration = editor.createDecorationsCollection();
		highlightDecoration.set([{
			range: highlightRange,
			options: RenderedContentHover._DECORATION_OPTIONS
		}]);
		return toDisposable(() => {
			highlightDecoration.clear();
		});
	}

	public get hasContent(): boolean {
		return this._renderedHoverParts.hasContent;
	}

	public get domNode(): DocumentFragment {
		return this._renderedHoverParts.domNode;
	}
}

class RenderedHoverParts extends Disposable {

	private readonly _participants: IEditorHoverParticipant<IHoverPart>[];
	private readonly _fragment: DocumentFragment;
	public readonly hasContent: boolean;

	constructor(
		hoverParts: IHoverPart[],
		participants: IEditorHoverParticipant<IHoverPart>[],
		context: IEditorHoverContext,
		keybindingService: IKeybindingService
	) {
		super();
		this._fragment = document.createDocumentFragment();
		this._participants = participants;
		const statusBar = new EditorHoverStatusBar(keybindingService);
		const hoverContext: IEditorHoverRenderContext = { fragment: this._fragment, statusBar, ...context };
		this._register(this._renderHoverPartsUsingContext(hoverContext, hoverParts));
		this._register(this._renderStatusBar(this._fragment, statusBar));
		this.hasContent = this._fragment.hasChildNodes();
	}

	private _renderHoverPartsUsingContext(context: IEditorHoverRenderContext, hoverParts: IHoverPart[]): IDisposable {
		const disposables = new DisposableStore();
		for (const participant of this._participants) {
			const hoverPartsForParticipant = hoverParts.filter(hoverPart => hoverPart.owner === participant);
			const hasHoverPartsForParticipant = hoverPartsForParticipant.length > 0;
			if (!hasHoverPartsForParticipant) {
				continue;
			}
			disposables.add(participant.renderHoverParts(context, hoverPartsForParticipant));
		}
		return disposables;
	}

	private _renderStatusBar(fragment: DocumentFragment, statusBar: EditorHoverStatusBar): IDisposable {
		if (!statusBar.hasContent) {
			return Disposable.None;
		}
		fragment.appendChild(statusBar.hoverElement);
		return statusBar;
	}

	public get domNode(): DocumentFragment {
		return this._fragment;
	}
}<|MERGE_RESOLUTION|>--- conflicted
+++ resolved
@@ -13,11 +13,7 @@
 import { ModelDecorationOptions } from 'vs/editor/common/model/textModel';
 import { TokenizationRegistry } from 'vs/editor/common/languages';
 import { HoverOperation, HoverStartMode, HoverStartSource } from 'vs/editor/contrib/hover/browser/hoverOperation';
-<<<<<<< HEAD
 import { HoverAnchor, HoverParticipantRegistry, HoverRangeAnchor, IEditorHoverContext, IEditorHoverParticipant, IEditorHoverRenderContext, IHoverPart, IHoverWidget } from 'vs/editor/contrib/hover/browser/hoverTypes';
-=======
-import { HoverAnchor, HoverParticipantRegistry, HoverRangeAnchor, IEditorHoverParticipant, IEditorHoverRenderContext, IHoverPart, IHoverWidget } from 'vs/editor/contrib/hover/browser/hoverTypes';
->>>>>>> 2fb22a9a
 import { IInstantiationService } from 'vs/platform/instantiation/common/instantiation';
 import { IKeybindingService } from 'vs/platform/keybinding/common/keybinding';
 import { MarkdownHoverParticipant } from 'vs/editor/contrib/hover/browser/markdownHoverParticipant';
@@ -257,80 +253,7 @@
 		const setMinimumDimensions = (dimensions: dom.Dimension) => {
 			this._contentHoverWidget.setMinimumDimensions(dimensions);
 		};
-<<<<<<< HEAD
 		return { hide, onContentsChanged, setMinimumDimensions };
-=======
-		const context: IEditorHoverRenderContext = { fragment, statusBar, hide, onContentsChanged, setMinimumDimensions };
-		return context;
-	}
-
-	private _renderHoverPartsInFragment(fragment: DocumentFragment, hoverParts: IHoverPart[]): DisposableStore {
-		const disposables = new DisposableStore();
-		const statusBar = new EditorHoverStatusBar(this._keybindingService);
-		const context = this._getHoverContext(fragment, statusBar);
-		disposables.add(this._renderHoverPartsUsingContext(context, hoverParts));
-		disposables.add(this._renderStatusBar(fragment, statusBar));
-		return disposables;
-	}
-
-	private _renderHoverPartsUsingContext(context: IEditorHoverRenderContext, hoverParts: IHoverPart[]): IDisposable {
-		const disposables = new DisposableStore();
-		for (const participant of this._participants) {
-			const hoverPartsForParticipant = hoverParts.filter(hoverPart => hoverPart.owner === participant);
-			const hasHoverPartsForParticipant = hoverPartsForParticipant.length > 0;
-			if (!hasHoverPartsForParticipant) {
-				continue;
-			}
-			disposables.add(participant.renderHoverParts(context, hoverPartsForParticipant));
-		}
-		return disposables;
-	}
-
-	private _renderStatusBar(fragment: DocumentFragment, statusBar: EditorHoverStatusBar): IDisposable {
-		if (!statusBar.hasContent) {
-			return Disposable.None;
-		}
-		fragment.appendChild(statusBar.hoverElement);
-		return statusBar;
-	}
-
-	private _doShowHover(fragment: DocumentFragment, hoverParts: IHoverPart[], anchor: HoverAnchor, disposables: DisposableStore): void {
-		const { showAtPosition, showAtSecondaryPosition, highlightRange } = ContentHoverController.computeHoverRanges(this._editor, anchor.range, hoverParts);
-		this._addEditorDecorations(highlightRange, disposables);
-		const initialMousePosX = anchor.initialMousePosX;
-		const initialMousePosY = anchor.initialMousePosY;
-		const preferAbove = this._editor.getOption(EditorOption.hover).above;
-		const stoleFocus = this._computer.shouldFocus;
-		const hoverSource = this._computer.source;
-		const isBeforeContent = hoverParts.some(m => m.isBeforeContent);
-
-		const contentHoverVisibleData = new ContentHoverVisibleData(
-			initialMousePosX,
-			initialMousePosY,
-			showAtPosition,
-			showAtSecondaryPosition,
-			preferAbove,
-			stoleFocus,
-			hoverSource,
-			isBeforeContent,
-			disposables
-		);
-		this._contentHoverWidget.showAt(fragment, contentHoverVisibleData);
-	}
-
-	private _addEditorDecorations(highlightRange: Range | undefined, disposables: DisposableStore) {
-		if (!highlightRange) {
-			return;
-		}
-		const highlightDecoration = this._editor.createDecorationsCollection();
-		highlightDecoration.set([{
-			range: highlightRange,
-			options: ContentHoverController._DECORATION_OPTIONS
-		}]);
-		disposables.add(toDisposable(() => {
-			highlightDecoration.clear();
-		}));
->>>>>>> 2fb22a9a
 	}
 
 	public static computeHoverRanges(editor: ICodeEditor, anchorRange: Range, hoverParts: IHoverPart[]) {
