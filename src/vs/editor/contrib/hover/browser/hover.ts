--- conflicted
+++ resolved
@@ -31,15 +31,10 @@
 import { ResultKind } from 'vs/platform/keybinding/common/keybindingResolver';
 import { RunOnceScheduler } from 'vs/base/common/async';
 import * as nls from 'vs/nls';
-<<<<<<< HEAD
-import { RunOnceScheduler } from 'vs/base/common/async';
 import { importCss } from 'vs/base/browser/importCss';
 
 importCss('./hover.css', import.meta.url)
 
-=======
-import 'vs/css!./hover';
->>>>>>> 3f2a0de2
 
 // sticky hover widget which doesn't disappear on focus out and such
 const _sticky = false
