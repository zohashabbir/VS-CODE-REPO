--- conflicted
+++ resolved
@@ -341,24 +341,10 @@
 		let snippetTextString: string | undefined;
 
 		snippet.walk(marker => {
-<<<<<<< HEAD
-			if (marker instanceof Text && !(marker.parent instanceof Choice)) {
-				// adjust indentation of text markers, except for choise elements
-				// which get adjusted when being selected
-				const lines = splitLines(marker.value);
-
-				if (adjustIndentation) {
-					for (let i = 1; i < lines.length; i++) {
-						let templateLeadingWhitespace = getLeadingWhitespace(lines[i]);
-						lines[i] = model.normalizeIndentation(lineLeadingWhitespace + templateLeadingWhitespace) + lines[i].substr(templateLeadingWhitespace.length);
-					}
-				}
-=======
 			// all text elements that are not inside choice
 			if (!(marker instanceof Text) || marker.parent instanceof Choice) {
 				return true;
 			}
->>>>>>> 73eb361f
 
 			const lines = marker.value.split(/\r\n|\r|\n/);
 
