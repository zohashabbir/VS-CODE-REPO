--- conflicted
+++ resolved
@@ -320,23 +320,21 @@
 			stateChanges.isReplaceRevealed = false;
 		}
 
-		if (opts.updateSearchScope) {
-			let currentSelections = this._editor.getSelections();
-			if (currentSelections.some(selection => !selection.isEmpty())) {
-				stateChanges.searchScope = currentSelections;
-			}
-		}
-
-<<<<<<< HEAD
 		// Toggle isReplaceRevealed based on focus
 		if (opts.shouldFocus === FindStartFocusAction.FocusReplaceInput) {
 			stateChanges.isReplaceRevealed = true;
 		} else if (opts.shouldFocus === FindStartFocusAction.FocusFindInput) {
 			stateChanges.isReplaceRevealed = false;
 		}
-=======
+    
+		if (opts.updateSearchScope) {
+			let currentSelections = this._editor.getSelections();
+			if (currentSelections.some(selection => !selection.isEmpty())) {
+				stateChanges.searchScope = currentSelections;
+			}
+		}
+    
 		stateChanges.loop = opts.loop;
->>>>>>> d295d140
 
 		this._state.change(stateChanges, false);
 
