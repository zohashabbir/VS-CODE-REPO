/*---------------------------------------------------------------------------------------------
 *  Copyright (c) Microsoft Corporation. All rights reserved.
 *  Licensed under the MIT License. See License.txt in the project root for license information.
 *--------------------------------------------------------------------------------------------*/

/* Find widget */
.monaco-editor .find-widget {
	position: absolute;
	z-index: 35;
	height: 33px;
	overflow: hidden;
	line-height: 19px;
	transition: transform 200ms linear;
	padding: 0 4px;
	box-sizing: border-box;
	transform: translateY(calc(-100% - 10px)); /* shadow (10px) */
<<<<<<< HEAD
	box-shadow: 0 0 8px 2px var(--vscode-widget-shadow);
	border: 1px solid var(--vscode-contrastBorder);
	color: var(--vscode-editorWidget-foreground);
=======
	border-bottom-left-radius: 4px;
	border-bottom-right-radius: 4px;
>>>>>>> c453638d
}

.monaco-workbench.reduce-motion .monaco-editor .find-widget {
	transition: transform 0ms linear;
}

.monaco-editor .find-widget textarea {
	margin: 0px;
}

.monaco-editor .find-widget.hiddenEditor {
	display: none;
}

/* Find widget when replace is toggled on */
.monaco-editor .find-widget.replaceToggled > .replace-part {
	display: flex;
}

.monaco-editor .find-widget.visible  {
	transform: translateY(0);
}

/* This outline-color rule is used to override the outline color for synthetic-focus find input. */
.monaco-editor .find-widget .monaco-inputbox.synthetic-focus {
	outline: 1px solid -webkit-focus-ring-color;
	outline-offset: -1px;
	outline-color: var(--vscode-focusBorder);
}

.monaco-editor .find-widget .monaco-inputbox .input {
	background-color: transparent;
	min-height: 0;
}

.monaco-editor .find-widget .monaco-findInput .input {
	font-size: 13px;
}

.monaco-editor .find-widget > .find-part,
.monaco-editor .find-widget > .replace-part {
	margin: 3px 0 0 17px;
	font-size: 12px;
	display: flex;
}

.monaco-editor .find-widget > .find-part .monaco-inputbox,
.monaco-editor .find-widget > .replace-part .monaco-inputbox {
	min-height: 25px;
}


.monaco-editor .find-widget > .replace-part .monaco-inputbox > .ibwrapper > .mirror {
	padding-right: 22px;
}

.monaco-editor .find-widget > .find-part .monaco-inputbox > .ibwrapper > .input,
.monaco-editor .find-widget > .find-part .monaco-inputbox > .ibwrapper > .mirror,
.monaco-editor .find-widget > .replace-part .monaco-inputbox > .ibwrapper > .input,
.monaco-editor .find-widget > .replace-part .monaco-inputbox > .ibwrapper > .mirror {
	padding-top: 2px;
	padding-bottom: 2px;
}

.monaco-editor .find-widget > .find-part .find-actions {
	height: 25px;
	display: flex;
	align-items: center;
}

.monaco-editor .find-widget > .replace-part .replace-actions {
	height: 25px;
	display: flex;
	align-items: center;
}

.monaco-editor .find-widget .monaco-findInput {
	vertical-align: middle;
	display: flex;
	flex:1;
}

.monaco-editor .find-widget .monaco-findInput .monaco-scrollable-element {
	/* Make sure textarea inherits the width correctly */
	width: 100%;
}

.monaco-editor .find-widget .monaco-findInput .monaco-scrollable-element .scrollbar.vertical {
	/* Hide vertical scrollbar */
	opacity: 0;
}

.monaco-editor .find-widget .matchesCount {
	display: flex;
	flex: initial;
	margin: 0 0 0 3px;
	padding: 2px 0 0 2px;
	height: 25px;
	vertical-align: middle;
	box-sizing: border-box;
	text-align: center;
	line-height: 23px;
}

.monaco-editor .find-widget .button {
	width: 16px;
	height: 16px;
	padding: 3px;
	border-radius: 5px;
	display: flex;
	flex: initial;
	margin-left: 3px;
	background-position: center center;
	background-repeat: no-repeat;
	cursor: pointer;
	display: flex;
	align-items: center;
	justify-content: center;
}

/* find in selection button */
.monaco-editor .find-widget .codicon-find-selection {
	width: 22px;
	height: 22px;
	padding: 3px;
	border-radius: 5px;
}

.monaco-editor .find-widget .button.left {
	margin-left: 0;
	margin-right: 3px;
}

.monaco-editor .find-widget .button.wide {
	width: auto;
	padding: 1px 6px;
	top: -1px;
}

.monaco-editor .find-widget .button.toggle {
	position: absolute;
	top: 0;
	left: 3px;
	width: 18px;
	height: 100%;
	border-radius: 0;
	box-sizing: border-box;
}

.monaco-editor .find-widget .button.toggle.disabled {
	display: none;
}

.monaco-editor .find-widget .disabled {
	color: var(--vscode-disabledForeground);
	cursor: default;
}

.monaco-editor .find-widget > .replace-part {
	display: none;
}

.monaco-editor .find-widget > .replace-part > .monaco-findInput {
	position: relative;
	display: flex;
	vertical-align: middle;
	flex: auto;
	flex-grow: 0;
	flex-shrink: 0;
}

.monaco-editor .find-widget > .replace-part > .monaco-findInput > .controls {
	position: absolute;
	top: 3px;
	right: 2px;
}

/* REDUCED */
.monaco-editor .find-widget.reduced-find-widget .matchesCount {
	display:none;
}

/* NARROW (SMALLER THAN REDUCED) */
.monaco-editor .find-widget.narrow-find-widget {
	max-width: 257px !important;
}

/* COLLAPSED (SMALLER THAN NARROW) */
.monaco-editor .find-widget.collapsed-find-widget {
	max-width: 170px !important;
}

.monaco-editor .find-widget.collapsed-find-widget .button.previous,
.monaco-editor .find-widget.collapsed-find-widget .button.next,
.monaco-editor .find-widget.collapsed-find-widget .button.replace,
.monaco-editor .find-widget.collapsed-find-widget .button.replace-all,
.monaco-editor .find-widget.collapsed-find-widget > .find-part .monaco-findInput .controls {
	display:none;
}

.monaco-editor .find-widget.no-results .matchesCount {
	color: var(--vscode-errorForeground);
}

.monaco-editor .findMatch {
	animation-duration: 0;
	animation-name: inherit !important;
	background-color: var(--vscode-editor-findMatchHighlightBackground);
}

.monaco-editor .currentFindMatch {
	background-color: var(--vscode-editor-findMatchBackground);
	border: 2px solid var(--vscode-editor-findMatchBorder );
	padding: 1px;
	box-sizing: border-box;
}

.monaco-editor .findScope {
	background-color: var(--vscode-editor-findRangeHighlightBackground);
}

.find-widget {
	background-color: var(--vscode-editorWidget-background);
}

.monaco-editor .find-widget .monaco-sash {
	left: 0 !important;
	background-color: var(--vscode-editorWidget-resizeBorder, --vscode-editorWidget-border);
}

.monaco-editor.hc-black .find-widget .button:before {
	position: relative;
	top: 1px;
	left: 2px;
}

/* Action bars */
.monaco-editor .find-widget .button:not(.disabled):hover,
.monaco-editor .find-widget .codicon-find-selection:hover {
	background-color: var(--vscode-toolbar-hoverBackground) !important;
}<|MERGE_RESOLUTION|>--- conflicted
+++ resolved
@@ -14,14 +14,11 @@
 	padding: 0 4px;
 	box-sizing: border-box;
 	transform: translateY(calc(-100% - 10px)); /* shadow (10px) */
-<<<<<<< HEAD
 	box-shadow: 0 0 8px 2px var(--vscode-widget-shadow);
 	border: 1px solid var(--vscode-contrastBorder);
 	color: var(--vscode-editorWidget-foreground);
-=======
 	border-bottom-left-radius: 4px;
 	border-bottom-right-radius: 4px;
->>>>>>> c453638d
 }
 
 .monaco-workbench.reduce-motion .monaco-editor .find-widget {
