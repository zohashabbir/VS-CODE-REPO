/*---------------------------------------------------------------------------------------------
 *  Copyright (c) Microsoft Corporation. All rights reserved.
 *  Licensed under the MIT License. See License.txt in the project root for license information.
 *--------------------------------------------------------------------------------------------*/

import * as dom from 'vs/base/browser/dom';
import 'vs/css!./findOptionsWidget';
import { CaseSensitiveToggle, RegexToggle, WholeWordsToggle } from 'vs/base/browser/ui/findinput/findInputToggles';
import { Widget } from 'vs/base/browser/ui/widget';
import { RunOnceScheduler } from 'vs/base/common/async';
import { ICodeEditor, IOverlayWidget, IOverlayWidgetPosition, OverlayWidgetPositionPreference } from 'vs/editor/browser/editorBrowser';
import { FIND_IDS } from 'vs/editor/contrib/find/browser/findModel';
import { FindReplaceState } from 'vs/editor/contrib/find/browser/findState';
import { IKeybindingService } from 'vs/platform/keybinding/common/keybinding';
import { inputActiveOptionBackground, inputActiveOptionBorder, inputActiveOptionForeground } from 'vs/platform/theme/common/colorRegistry';
import { IColorTheme, IThemeService } from 'vs/platform/theme/common/themeService';
import 'vs/css!./findOptionsWidget';

export class FindOptionsWidget extends Widget implements IOverlayWidget {

	private static readonly ID = 'editor.contrib.findOptionsWidget';

	private readonly _editor: ICodeEditor;
	private readonly _state: FindReplaceState;
	private readonly _keybindingService: IKeybindingService;

	private readonly _domNode: HTMLElement;
	private readonly regex: RegexToggle;
	private readonly wholeWords: WholeWordsToggle;
	private readonly caseSensitive: CaseSensitiveToggle;

	constructor(
		editor: ICodeEditor,
		state: FindReplaceState,
		keybindingService: IKeybindingService,
		themeService: IThemeService
	) {
		super();

		this._editor = editor;
		this._state = state;
		this._keybindingService = keybindingService;

		this._domNode = document.createElement('div');
		this._domNode.className = 'findOptionsWidget';
		this._domNode.style.display = 'none';
		this._domNode.style.top = '10px';
		this._domNode.style.zIndex = '12';
		this._domNode.setAttribute('role', 'presentation');
		this._domNode.setAttribute('aria-hidden', 'true');

		const inputActiveOptionBorderColor = themeService.getColorTheme().getColor(inputActiveOptionBorder);
		const inputActiveOptionForegroundColor = themeService.getColorTheme().getColor(inputActiveOptionForeground);
		const inputActiveOptionBackgroundColor = themeService.getColorTheme().getColor(inputActiveOptionBackground);

		this.caseSensitive = this._register(new CaseSensitiveToggle({
			appendTitle: this._keybindingLabelFor(FIND_IDS.ToggleCaseSensitiveCommand),
			isChecked: this._state.matchCase,
			inputActiveOptionBorder: inputActiveOptionBorderColor,
			inputActiveOptionForeground: inputActiveOptionForegroundColor,
			inputActiveOptionBackground: inputActiveOptionBackgroundColor
		}));
		this._domNode.appendChild(this.caseSensitive.domNode);
		this._register(this.caseSensitive.onChange(() => {
			this._state.change({
				matchCase: this.caseSensitive.checked
			}, false);
		}));

		this.wholeWords = this._register(new WholeWordsToggle({
			appendTitle: this._keybindingLabelFor(FIND_IDS.ToggleWholeWordCommand),
			isChecked: this._state.wholeWord,
			inputActiveOptionBorder: inputActiveOptionBorderColor,
			inputActiveOptionForeground: inputActiveOptionForegroundColor,
			inputActiveOptionBackground: inputActiveOptionBackgroundColor
		}));
		this._domNode.appendChild(this.wholeWords.domNode);
		this._register(this.wholeWords.onChange(() => {
			this._state.change({
				wholeWord: this.wholeWords.checked
			}, false);
		}));

		this.regex = this._register(new RegexToggle({
			appendTitle: this._keybindingLabelFor(FIND_IDS.ToggleRegexCommand),
			isChecked: this._state.isRegex,
			inputActiveOptionBorder: inputActiveOptionBorderColor,
			inputActiveOptionForeground: inputActiveOptionForegroundColor,
			inputActiveOptionBackground: inputActiveOptionBackgroundColor
		}));
		this._domNode.appendChild(this.regex.domNode);
		this._register(this.regex.onChange(() => {
			this._state.change({
				isRegex: this.regex.checked
			}, false);
		}));

		this._editor.addOverlayWidget(this);

		this._register(this._state.onFindReplaceStateChange((e) => {
			let somethingChanged = false;
			if (e.isRegex) {
				this.regex.checked = this._state.isRegex;
				somethingChanged = true;
			}
			if (e.wholeWord) {
				this.wholeWords.checked = this._state.wholeWord;
				somethingChanged = true;
			}
			if (e.matchCase) {
				this.caseSensitive.checked = this._state.matchCase;
				somethingChanged = true;
			}
			if (!this._state.isRevealed && somethingChanged) {
				this._revealTemporarily();
			}
		}));

		this._register(dom.addDisposableListener(this._domNode, dom.EventType.MOUSE_LEAVE, (e) => this._onMouseLeave()));
		this._register(dom.addDisposableListener(this._domNode, 'mouseover', (e) => this._onMouseOver()));

		this._applyTheme(themeService.getColorTheme());
		this._register(themeService.onDidColorThemeChange(this._applyTheme.bind(this)));
	}

	private _keybindingLabelFor(actionId: string): string {
		const kb = this._keybindingService.lookupKeybinding(actionId);
		if (!kb) {
			return '';
		}
		return ` (${kb.getLabel()})`;
	}

	public override dispose(): void {
		this._editor.removeOverlayWidget(this);
		super.dispose();
	}

	// ----- IOverlayWidget API

	public getId(): string {
		return FindOptionsWidget.ID;
	}

	public getDomNode(): HTMLElement {
		return this._domNode;
	}

	public getPosition(): IOverlayWidgetPosition {
		return {
			preference: OverlayWidgetPositionPreference.TOP_RIGHT_CORNER
		};
	}

	public highlightFindOptions(): void {
		this._revealTemporarily();
	}

	private _hideSoon = this._register(new RunOnceScheduler(() => this._hide(), 2000));

	private _revealTemporarily(): void {
		this._show();
		this._hideSoon.schedule();
	}

	private _onMouseLeave(): void {
		this._hideSoon.schedule();
	}

	private _onMouseOver(): void {
		this._hideSoon.cancel();
	}

	private _isVisible: boolean = false;

	private _show(): void {
		if (this._isVisible) {
			return;
		}
		this._isVisible = true;
		this._domNode.style.display = 'block';
	}

	private _hide(): void {
		if (!this._isVisible) {
			return;
		}
		this._isVisible = false;
		this._domNode.style.display = 'none';
	}

	private _applyTheme(theme: IColorTheme) {
		const inputStyles = {
			inputActiveOptionBorder: theme.getColor(inputActiveOptionBorder),
			inputActiveOptionForeground: theme.getColor(inputActiveOptionForeground),
			inputActiveOptionBackground: theme.getColor(inputActiveOptionBackground)
		};
		this.caseSensitive.style(inputStyles);
		this.wholeWords.style(inputStyles);
		this.regex.style(inputStyles);
	}
<<<<<<< HEAD
}
=======
}
>>>>>>> 6737850b
<|MERGE_RESOLUTION|>--- conflicted
+++ resolved
@@ -199,8 +199,4 @@
 		this.wholeWords.style(inputStyles);
 		this.regex.style(inputStyles);
 	}
-<<<<<<< HEAD
-}
-=======
-}
->>>>>>> 6737850b
+}