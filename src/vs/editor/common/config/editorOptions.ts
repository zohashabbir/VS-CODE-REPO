/*---------------------------------------------------------------------------------------------
 *  Copyright (c) Microsoft Corporation. All rights reserved.
 *  Licensed under the MIT License. See License.txt in the project root for license information.
 *--------------------------------------------------------------------------------------------*/

import * as nls from 'vs/nls';
import * as platform from 'vs/base/common/platform';
import { ScrollbarVisibility } from 'vs/base/common/scrollable';
import { FontInfo } from 'vs/editor/common/config/fontInfo';
import { Constants } from 'vs/base/common/uint';
import { USUAL_WORD_SEPARATORS } from 'vs/editor/common/core/wordHelper';
import { AccessibilitySupport } from 'vs/platform/accessibility/common/accessibility';
import { IConfigurationPropertySchema } from 'vs/platform/configuration/common/configurationRegistry';
import { IJSONSchema } from 'vs/base/common/jsonSchema';
import * as arrays from 'vs/base/common/arrays';
import * as objects from 'vs/base/common/objects';
import { EDITOR_MODEL_DEFAULTS } from 'vs/editor/common/core/textModelDefaults';

//#region typed options

/**
 * Configuration options for auto closing quotes and brackets
 */
export type EditorAutoClosingStrategy = 'always' | 'languageDefined' | 'beforeWhitespace' | 'never';

/**
 * Configuration options for auto wrapping quotes and brackets
 */
export type EditorAutoSurroundStrategy = 'languageDefined' | 'quotes' | 'brackets' | 'never';

/**
 * Configuration options for typing over closing quotes or brackets
 */
export type EditorAutoClosingEditStrategy = 'always' | 'auto' | 'never';

/**
 * Configuration options for auto indentation in the editor
 */
export const enum EditorAutoIndentStrategy {
	None = 0,
	Keep = 1,
	Brackets = 2,
	Advanced = 3,
	Full = 4
}

/**
 * Configuration options for the editor.
 */
export interface IEditorOptions {
	/**
	 * This editor is used inside a diff editor.
	 */
	inDiffEditor?: boolean;
	/**
	 * The aria label for the editor's textarea (when it is focused).
	 */
	ariaLabel?: string;
	/**
	 * The `tabindex` property of the editor's textarea
	 */
	tabIndex?: number;
	/**
	 * Render vertical lines at the specified columns.
	 * Defaults to empty array.
	 */
	rulers?: (number | IRulerOption)[];
	/**
	 * A string containing the word separators used when doing word navigation.
	 * Defaults to `~!@#$%^&*()-=+[{]}\\|;:\'",.<>/?
	 */
	wordSeparators?: string;
	/**
	 * Enable Linux primary clipboard.
	 * Defaults to true.
	 */
	selectionClipboard?: boolean;
	/**
	 * Control the rendering of line numbers.
	 * If it is a function, it will be invoked when rendering a line number and the return value will be rendered.
	 * Otherwise, if it is a truthy, line numbers will be rendered normally (equivalent of using an identity function).
	 * Otherwise, line numbers will not be rendered.
	 * Defaults to `on`.
	 */
	lineNumbers?: LineNumbersType;
	/**
	 * Controls the minimal number of visible leading and trailing lines surrounding the cursor.
	 * Defaults to 0.
	*/
	cursorSurroundingLines?: number;
	/**
	 * Controls when `cursorSurroundingLines` should be enforced
	 * Defaults to `default`, `cursorSurroundingLines` is not enforced when cursor position is changed
	 * by mouse.
	*/
	cursorSurroundingLinesStyle?: 'default' | 'all';
	/**
	 * Render last line number when the file ends with a newline.
	 * Defaults to true.
	*/
	renderFinalNewline?: boolean;
	/**
	 * Remove unusual line terminators like LINE SEPARATOR (LS), PARAGRAPH SEPARATOR (PS).
	 * Defaults to 'prompt'.
	 */
	unusualLineTerminators?: 'auto' | 'off' | 'prompt';
	/**
	 * Should the corresponding line be selected when clicking on the line number?
	 * Defaults to true.
	 */
	selectOnLineNumbers?: boolean;
	/**
	 * Control the width of line numbers, by reserving horizontal space for rendering at least an amount of digits.
	 * Defaults to 5.
	 */
	lineNumbersMinChars?: number;
	/**
	 * Enable the rendering of the glyph margin.
	 * Defaults to true in vscode and to false in monaco-editor.
	 */
	glyphMargin?: boolean;
	/**
	 * The width reserved for line decorations (in px).
	 * Line decorations are placed between line numbers and the editor content.
	 * You can pass in a string in the format floating point followed by "ch". e.g. 1.3ch.
	 * Defaults to 10.
	 */
	lineDecorationsWidth?: number | string;
	/**
	 * When revealing the cursor, a virtual padding (px) is added to the cursor, turning it into a rectangle.
	 * This virtual padding ensures that the cursor gets revealed before hitting the edge of the viewport.
	 * Defaults to 30 (px).
	 */
	revealHorizontalRightPadding?: number;
	/**
	 * Render the editor selection with rounded borders.
	 * Defaults to true.
	 */
	roundedSelection?: boolean;
	/**
	 * Class name to be added to the editor.
	 */
	extraEditorClassName?: string;
	/**
	 * Should the editor be read only. See also `domReadOnly`.
	 * Defaults to false.
	 */
	readOnly?: boolean;
	/**
	 * Should the textarea used for input use the DOM `readonly` attribute.
	 * Defaults to false.
	 */
	domReadOnly?: boolean;
	/**
	 * Enable linked editing.
	 * Defaults to false.
	 */
	linkedEditing?: boolean;
	/**
	 * deprecated, use linkedEditing instead
	 */
	renameOnType?: boolean;
	/**
	 * Should the editor render validation decorations.
	 * Defaults to editable.
	 */
	renderValidationDecorations?: 'editable' | 'on' | 'off';
	/**
	 * Control the behavior and rendering of the scrollbars.
	 */
	scrollbar?: IEditorScrollbarOptions;
	/**
	 * Control the behavior and rendering of the minimap.
	 */
	minimap?: IEditorMinimapOptions;
	/**
	 * Control the behavior of the find widget.
	 */
	find?: IEditorFindOptions;
	/**
	 * Display overflow widgets as `fixed`.
	 * Defaults to `false`.
	 */
	fixedOverflowWidgets?: boolean;
	/**
	 * The number of vertical lanes the overview ruler should render.
	 * Defaults to 3.
	 */
	overviewRulerLanes?: number;
	/**
	 * Controls if a border should be drawn around the overview ruler.
	 * Defaults to `true`.
	 */
	overviewRulerBorder?: boolean;
	/**
	 * Control the cursor animation style, possible values are 'blink', 'smooth', 'phase', 'expand' and 'solid'.
	 * Defaults to 'blink'.
	 */
	cursorBlinking?: 'blink' | 'smooth' | 'phase' | 'expand' | 'solid';
	/**
	 * Zoom the font in the editor when using the mouse wheel in combination with holding Ctrl.
	 * Defaults to false.
	 */
	mouseWheelZoom?: boolean;
	/**
	 * Control the mouse pointer style, either 'text' or 'default' or 'copy'
	 * Defaults to 'text'
	 */
	mouseStyle?: 'text' | 'default' | 'copy';
	/**
	 * Enable smooth caret animation.
	 * Defaults to false.
	 */
	cursorSmoothCaretAnimation?: boolean;
	/**
	 * Control the cursor style, either 'block' or 'line'.
	 * Defaults to 'line'.
	 */
	cursorStyle?: 'line' | 'block' | 'underline' | 'line-thin' | 'block-outline' | 'underline-thin';
	/**
	 * Control the width of the cursor when cursorStyle is set to 'line'
	 */
	cursorWidth?: number;
	/**
	 * Enable font ligatures.
	 * Defaults to false.
	 */
	fontLigatures?: boolean | string;
	/**
	 * Disable the use of `transform: translate3d(0px, 0px, 0px)` for the editor margin and lines layers.
	 * The usage of `transform: translate3d(0px, 0px, 0px)` acts as a hint for browsers to create an extra layer.
	 * Defaults to false.
	 */
	disableLayerHinting?: boolean;
	/**
	 * Disable the optimizations for monospace fonts.
	 * Defaults to false.
	 */
	disableMonospaceOptimizations?: boolean;
	/**
	 * Should the cursor be hidden in the overview ruler.
	 * Defaults to false.
	 */
	hideCursorInOverviewRuler?: boolean;
	/**
	 * Enable that scrolling can go one screen size after the last line.
	 * Defaults to true.
	 */
	scrollBeyondLastLine?: boolean;
	/**
	 * Enable that scrolling can go beyond the last column by a number of columns.
	 * Defaults to 5.
	 */
	scrollBeyondLastColumn?: number;
	/**
	 * Enable that the editor animates scrolling to a position.
	 * Defaults to false.
	 */
	smoothScrolling?: boolean;
	/**
	 * Enable that the editor will install an interval to check if its container dom node size has changed.
	 * Enabling this might have a severe performance impact.
	 * Defaults to false.
	 */
	automaticLayout?: boolean;
	/**
	 * Control the wrapping of the editor.
	 * When `wordWrap` = "off", the lines will never wrap.
	 * When `wordWrap` = "on", the lines will wrap at the viewport width.
	 * When `wordWrap` = "wordWrapColumn", the lines will wrap at `wordWrapColumn`.
	 * When `wordWrap` = "bounded", the lines will wrap at min(viewport width, wordWrapColumn).
	 * Defaults to "off".
	 */
	wordWrap?: 'off' | 'on' | 'wordWrapColumn' | 'bounded';
	/**
	 * Override the `wordWrap` setting.
	 */
	wordWrapOverride1?: 'off' | 'on' | 'inherit';
	/**
	 * Override the `wordWrapOverride1` setting.
	 */
	wordWrapOverride2?: 'off' | 'on' | 'inherit';
	/**
	 * Control the wrapping of the editor.
	 * When `wordWrap` = "off", the lines will never wrap.
	 * When `wordWrap` = "on", the lines will wrap at the viewport width.
	 * When `wordWrap` = "wordWrapColumn", the lines will wrap at `wordWrapColumn`.
	 * When `wordWrap` = "bounded", the lines will wrap at min(viewport width, wordWrapColumn).
	 * Defaults to 80.
	 */
	wordWrapColumn?: number;
	/**
	 * Control indentation of wrapped lines. Can be: 'none', 'same', 'indent' or 'deepIndent'.
	 * Defaults to 'same' in vscode and to 'none' in monaco-editor.
	 */
	wrappingIndent?: 'none' | 'same' | 'indent' | 'deepIndent';
	/**
	 * Controls the wrapping strategy to use.
	 * Defaults to 'simple'.
	 */
	wrappingStrategy?: 'simple' | 'advanced';
	/**
	 * Configure word wrapping characters. A break will be introduced before these characters.
	 */
	wordWrapBreakBeforeCharacters?: string;
	/**
	 * Configure word wrapping characters. A break will be introduced after these characters.
	 */
	wordWrapBreakAfterCharacters?: string;
	/**
	 * Performance guard: Stop rendering a line after x characters.
	 * Defaults to 10000.
	 * Use -1 to never stop rendering
	 */
	stopRenderingLineAfter?: number;
	/**
	 * Configure the editor's hover.
	 */
	hover?: IEditorHoverOptions;
	/**
	 * Enable detecting links and making them clickable.
	 * Defaults to true.
	 */
	links?: boolean;
	/**
	 * Enable inline color decorators and color picker rendering.
	 */
	colorDecorators?: boolean;
	/**
	 * Control the behaviour of comments in the editor.
	 */
	comments?: IEditorCommentsOptions;
	/**
	 * Enable custom contextmenu.
	 * Defaults to true.
	 */
	contextmenu?: boolean;
	/**
	 * A multiplier to be used on the `deltaX` and `deltaY` of mouse wheel scroll events.
	 * Defaults to 1.
	 */
	mouseWheelScrollSensitivity?: number;
	/**
	 * FastScrolling mulitplier speed when pressing `Alt`
	 * Defaults to 5.
	 */
	fastScrollSensitivity?: number;
	/**
	 * Enable that the editor scrolls only the predominant axis. Prevents horizontal drift when scrolling vertically on a trackpad.
	 * Defaults to true.
	 */
	scrollPredominantAxis?: boolean;
	/**
	 * Enable that the selection with the mouse and keys is doing column selection.
	 * Defaults to false.
	 */
	columnSelection?: boolean;
	/**
	 * The modifier to be used to add multiple cursors with the mouse.
	 * Defaults to 'alt'
	 */
	multiCursorModifier?: 'ctrlCmd' | 'alt';
	/**
	 * Merge overlapping selections.
	 * Defaults to true
	 */
	multiCursorMergeOverlapping?: boolean;
	/**
	 * Configure the behaviour when pasting a text with the line count equal to the cursor count.
	 * Defaults to 'spread'.
	 */
	multiCursorPaste?: 'spread' | 'full';
	/**
	 * Configure the editor's accessibility support.
	 * Defaults to 'auto'. It is best to leave this to 'auto'.
	 */
	accessibilitySupport?: 'auto' | 'off' | 'on';
	/**
	 * Controls the number of lines in the editor that can be read out by a screen reader
	 */
	accessibilityPageSize?: number;
	/**
	 * Suggest options.
	 */
	suggest?: ISuggestOptions;
	inlineSuggest?: IInlineSuggestOptions;
	/**
	 * Smart select options.
	 */
	smartSelect?: ISmartSelectOptions;
	/**
	 *
	 */
	gotoLocation?: IGotoLocationOptions;
	/**
	 * Enable quick suggestions (shadow suggestions)
	 * Defaults to true.
	 */
	quickSuggestions?: boolean | IQuickSuggestionsOptions;
	/**
	 * Quick suggestions show delay (in ms)
	 * Defaults to 10 (ms)
	 */
	quickSuggestionsDelay?: number;
	/**
	 * Controls the spacing around the editor.
	 */
	padding?: IEditorPaddingOptions;
	/**
	 * Parameter hint options.
	 */
	parameterHints?: IEditorParameterHintOptions;
	/**
	 * Options for auto closing brackets.
	 * Defaults to language defined behavior.
	 */
	autoClosingBrackets?: EditorAutoClosingStrategy;
	/**
	 * Options for auto closing quotes.
	 * Defaults to language defined behavior.
	 */
	autoClosingQuotes?: EditorAutoClosingStrategy;
	/**
	 * Options for pressing backspace near quotes or bracket pairs.
	 */
	autoClosingDelete?: EditorAutoClosingEditStrategy;
	/**
	 * Options for typing over closing quotes or brackets.
	 */
	autoClosingOvertype?: EditorAutoClosingEditStrategy;
	/**
	 * Options for auto surrounding.
	 * Defaults to always allowing auto surrounding.
	 */
	autoSurround?: EditorAutoSurroundStrategy;
	/**
	 * Controls whether the editor should automatically adjust the indentation when users type, paste, move or indent lines.
	 * Defaults to advanced.
	 */
	autoIndent?: 'none' | 'keep' | 'brackets' | 'advanced' | 'full';
	/**
	 * Emulate selection behaviour of tab characters when using spaces for indentation.
	 * This means selection will stick to tab stops.
	 */
	stickyTabStops?: boolean;
	/**
	 * Enable format on type.
	 * Defaults to false.
	 */
	formatOnType?: boolean;
	/**
	 * Enable format on paste.
	 * Defaults to false.
	 */
	formatOnPaste?: boolean;
	/**
	 * Controls if the editor should allow to move selections via drag and drop.
	 * Defaults to false.
	 */
	dragAndDrop?: boolean;
	/**
	 * Enable the suggestion box to pop-up on trigger characters.
	 * Defaults to true.
	 */
	suggestOnTriggerCharacters?: boolean;
	/**
	 * Accept suggestions on ENTER.
	 * Defaults to 'on'.
	 */
	acceptSuggestionOnEnter?: 'on' | 'smart' | 'off';
	/**
	 * Accept suggestions on provider defined characters.
	 * Defaults to true.
	 */
	acceptSuggestionOnCommitCharacter?: boolean;
	/**
	 * Enable snippet suggestions. Default to 'true'.
	 */
	snippetSuggestions?: 'top' | 'bottom' | 'inline' | 'none';
	/**
	 * Copying without a selection copies the current line.
	 */
	emptySelectionClipboard?: boolean;
	/**
	 * Syntax highlighting is copied.
	 */
	copyWithSyntaxHighlighting?: boolean;
	/**
	 * The history mode for suggestions.
	 */
	suggestSelection?: 'first' | 'recentlyUsed' | 'recentlyUsedByPrefix';
	/**
	 * The font size for the suggest widget.
	 * Defaults to the editor font size.
	 */
	suggestFontSize?: number;
	/**
	 * The line height for the suggest widget.
	 * Defaults to the editor line height.
	 */
	suggestLineHeight?: number;
	/**
	 * Enable tab completion.
	 */
	tabCompletion?: 'on' | 'off' | 'onlySnippets';
	/**
	 * Enable selection highlight.
	 * Defaults to true.
	 */
	selectionHighlight?: boolean;
	/**
	 * Enable semantic occurrences highlight.
	 * Defaults to true.
	 */
	occurrencesHighlight?: boolean;
	/**
	 * Show code lens
	 * Defaults to true.
	 */
	codeLens?: boolean;
	/**
	 * Code lens font family. Defaults to editor font family.
	 */
	codeLensFontFamily?: string;
	/**
	 * Code lens font size. Default to 90% of the editor font size
	 */
	codeLensFontSize?: number;
	/**
	 * Control the behavior and rendering of the code action lightbulb.
	 */
	lightbulb?: IEditorLightbulbOptions;
	/**
	 * Timeout for running code actions on save.
	 */
	codeActionsOnSaveTimeout?: number;
	/**
	 * Enable code folding.
	 * Defaults to true.
	 */
	folding?: boolean;
	/**
	 * Selects the folding strategy. 'auto' uses the strategies contributed for the current document, 'indentation' uses the indentation based folding strategy.
	 * Defaults to 'auto'.
	 */
	foldingStrategy?: 'auto' | 'indentation';
	/**
	 * Enable highlight for folded regions.
	 * Defaults to true.
	 */
	foldingHighlight?: boolean;
	/**
	 * Auto fold imports folding regions.
	 * Defaults to true.
	 */
	foldingImportsByDefault?: boolean;
	/**
	 * Maximum number of foldable regions.
	 * Defaults to 5000.
	 */
	foldingMaximumRegions?: number;
	/**
	 * Controls whether the fold actions in the gutter stay always visible or hide unless the mouse is over the gutter.
	 * Defaults to 'mouseover'.
	 */
	showFoldingControls?: 'always' | 'mouseover';
	/**
	 * Controls whether clicking on the empty content after a folded line will unfold the line.
	 * Defaults to false.
	 */
	unfoldOnClickAfterEndOfLine?: boolean;
	/**
	 * Enable highlighting of matching brackets.
	 * Defaults to 'always'.
	 */
	matchBrackets?: 'never' | 'near' | 'always';
	/**
	 * Enable rendering of whitespace.
	 * Defaults to 'selection'.
	 */
	renderWhitespace?: 'none' | 'boundary' | 'selection' | 'trailing' | 'all';
	/**
	 * Enable rendering of control characters.
	 * Defaults to true.
	 */
	renderControlCharacters?: boolean;
	/**
	 * Enable rendering of current line highlight.
	 * Defaults to all.
	 */
	renderLineHighlight?: 'none' | 'gutter' | 'line' | 'all';
	/**
	 * Control if the current line highlight should be rendered only the editor is focused.
	 * Defaults to false.
	 */
	renderLineHighlightOnlyWhenFocus?: boolean;
	/**
	 * Inserting and deleting whitespace follows tab stops.
	 */
	useTabStops?: boolean;
	/**
	 * The font family
	 */
	fontFamily?: string;
	/**
	 * The font weight
	 */
	fontWeight?: string;
	/**
	 * The font size
	 */
	fontSize?: number;
	/**
	 * The line height
	 */
	lineHeight?: number;
	/**
	 * The letter spacing
	 */
	letterSpacing?: number;
	/**
	 * Controls fading out of unused variables.
	 */
	showUnused?: boolean;
	/**
	 * Controls whether to focus the inline editor in the peek widget by default.
	 * Defaults to false.
	 */
	peekWidgetDefaultFocus?: 'tree' | 'editor';
	/**
	 * Controls whether the definition link opens element in the peek widget.
	 * Defaults to false.
	 */
	definitionLinkOpensInPeek?: boolean;
	/**
	 * Controls strikethrough deprecated variables.
	 */
	showDeprecated?: boolean;
	/**
	 * Control the behavior and rendering of the inline hints.
	 */
	inlayHints?: IEditorInlayHintsOptions;
	/**
	 * Control if the editor should use shadow DOM.
	 */
	useShadowDOM?: boolean;
	/**
	 * Controls the behavior of editor guides.
	*/
	guides?: IGuidesOptions;

	/**
	 * Controls the behavior of the unicode highlight feature
	 * (by default, ambiguous and invisible characters are highlighted).
	 */
	unicodeHighlight?: IUnicodeHighlightOptions;

	/**
	 * Configures bracket pair colorization (disabled by default).
	*/
	bracketPairColorization?: IBracketPairColorizationOptions;
}

/**
 * @internal
 * The width of the minimap gutter, in pixels.
 */
export const MINIMAP_GUTTER_WIDTH = 8;

export interface IDiffEditorBaseOptions {
	/**
	 * Allow the user to resize the diff editor split view.
	 * Defaults to true.
	 */
	enableSplitViewResizing?: boolean;
	/**
	 * Render the differences in two side-by-side editors.
	 * Defaults to true.
	 */
	renderSideBySide?: boolean;
	/**
	 * Timeout in milliseconds after which diff computation is cancelled.
	 * Defaults to 5000.
	 */
	maxComputationTime?: number;
	/**
	 * Maximum supported file size in MB.
	 * Defaults to 50.
	 */
	maxFileSize?: number;
	/**
	 * Compute the diff by ignoring leading/trailing whitespace
	 * Defaults to true.
	 */
	ignoreTrimWhitespace?: boolean;
	/**
	 * Render +/- indicators for added/deleted changes.
	 * Defaults to true.
	 */
	renderIndicators?: boolean;
	/**
	 * Original model should be editable?
	 * Defaults to false.
	 */
	originalEditable?: boolean;
	/**
	 * Should the diff editor enable code lens?
	 * Defaults to false.
	 */
	diffCodeLens?: boolean;
	/**
	 * Is the diff editor should render overview ruler
	 * Defaults to true
	 */
	renderOverviewRuler?: boolean;
	/**
	 * Control the wrapping of the diff editor.
	 */
	diffWordWrap?: 'off' | 'on' | 'inherit';
}

/**
 * Configuration options for the diff editor.
 */
export interface IDiffEditorOptions extends IEditorOptions, IDiffEditorBaseOptions {
}

/**
 * @internal
 */
export type ValidDiffEditorBaseOptions = Readonly<Required<IDiffEditorBaseOptions>>;

//#endregion

/**
 * An event describing that the configuration of the editor has changed.
 */
export class ConfigurationChangedEvent {
	private readonly _values: boolean[];
	/**
	 * @internal
	 */
	constructor(values: boolean[]) {
		this._values = values;
	}
	public hasChanged(id: EditorOption): boolean {
		return this._values[id];
	}
}

/**
 * All computed editor options.
 */
export interface IComputedEditorOptions {
	get<T extends EditorOption>(id: T): FindComputedEditorOptionValueById<T>;
}

//#region IEditorOption

/**
 * @internal
 */
export interface IEnvironmentalOptions {
	readonly memory: ComputeOptionsMemory | null;
	readonly outerWidth: number;
	readonly outerHeight: number;
	readonly fontInfo: FontInfo;
	readonly extraEditorClassName: string;
	readonly isDominatedByLongLines: boolean;
	readonly viewLineCount: number;
	readonly lineNumbersDigitCount: number;
	readonly emptySelectionClipboard: boolean;
	readonly pixelRatio: number;
	readonly tabFocusMode: boolean;
	readonly accessibilitySupport: AccessibilitySupport;
}

/**
 * @internal
 */
export class ComputeOptionsMemory {

	public stableMinimapLayoutInput: IMinimapLayoutInput | null;
	public stableFitMaxMinimapScale: number;
	public stableFitRemainingWidth: number;

	constructor() {
		this.stableMinimapLayoutInput = null;
		this.stableFitMaxMinimapScale = 0;
		this.stableFitRemainingWidth = 0;
	}
}

export interface IEditorOption<K extends EditorOption, V> {
	readonly id: K;
	readonly name: string;
	defaultValue: V;
	/**
	 * @internal
	 */
	readonly schema: IConfigurationPropertySchema | { [path: string]: IConfigurationPropertySchema } | undefined;
	/**
	 * @internal
	 */
	validate(input: any): V;
	/**
	 * @internal
	 */
	compute(env: IEnvironmentalOptions, options: IComputedEditorOptions, value: V): V;

	/**
	 * Might modify `value`.
	*/
	applyUpdate(value: V, update: V): ApplyUpdateResult<V>;
}

/**
 * @internal
 */
type PossibleKeyName0<V> = { [K in keyof IEditorOptions]: IEditorOptions[K] extends V | undefined ? K : never }[keyof IEditorOptions];
/**
 * @internal
 */
type PossibleKeyName<V> = NonNullable<PossibleKeyName0<V>>;

/**
 * @internal
 */
abstract class BaseEditorOption<K extends EditorOption, T, V> implements IEditorOption<K, V> {

	public readonly id: K;
	public readonly name: string;
	public readonly defaultValue: V;
	public readonly schema: IConfigurationPropertySchema | { [path: string]: IConfigurationPropertySchema } | undefined;

	constructor(id: K, name: PossibleKeyName<T>, defaultValue: V, schema?: IConfigurationPropertySchema | { [path: string]: IConfigurationPropertySchema }) {
		this.id = id;
		this.name = name;
		this.defaultValue = defaultValue;
		this.schema = schema;
	}

	public applyUpdate(value: V, update: V): ApplyUpdateResult<V> {
		return applyUpdate(value, update);
	}

	public abstract validate(input: any): V;

	public compute(env: IEnvironmentalOptions, options: IComputedEditorOptions, value: V): V {
		return value;
	}
}

export class ApplyUpdateResult<T> {
	constructor(
		public readonly newValue: T,
		public readonly didChange: boolean
	) { }
}

function applyUpdate<T>(value: T, update: T): ApplyUpdateResult<T> {
	if (typeof value !== 'object' || typeof update !== 'object' || !value || !update) {
		return new ApplyUpdateResult(update, value !== update);
	}
	if (Array.isArray(value) || Array.isArray(update)) {
		const arrayEquals = Array.isArray(value) && Array.isArray(update) && arrays.equals(value, update);
		return new ApplyUpdateResult(update, arrayEquals);
	}
	let didChange = false;
	for (const key in update) {
		if ((update as T & object).hasOwnProperty(key)) {
			const result = applyUpdate(value[key], update[key]);
			if (result.didChange) {
				value[key] = result.newValue;
				didChange = true;
			}
		}
	}
	return new ApplyUpdateResult(value, didChange);
}

/**
 * @internal
 */
abstract class ComputedEditorOption<K extends EditorOption, V> implements IEditorOption<K, V> {

	public readonly id: K;
	public readonly name: '_never_';
	public readonly defaultValue: V;
	public readonly schema: IConfigurationPropertySchema | undefined = undefined;

	constructor(id: K) {
		this.id = id;
		this.name = '_never_';
		this.defaultValue = <any>undefined;
	}

	public applyUpdate(value: V, update: V): ApplyUpdateResult<V> {
		return applyUpdate(value, update);
	}

	public validate(input: any): V {
		return this.defaultValue;
	}

	public abstract compute(env: IEnvironmentalOptions, options: IComputedEditorOptions, value: V): V;
}

class SimpleEditorOption<K extends EditorOption, V> implements IEditorOption<K, V> {

	public readonly id: K;
	public readonly name: PossibleKeyName<V>;
	public readonly defaultValue: V;
	public readonly schema: IConfigurationPropertySchema | undefined;

	constructor(id: K, name: PossibleKeyName<V>, defaultValue: V, schema?: IConfigurationPropertySchema) {
		this.id = id;
		this.name = name;
		this.defaultValue = defaultValue;
		this.schema = schema;
	}

	public applyUpdate(value: V, update: V): ApplyUpdateResult<V> {
		return applyUpdate(value, update);
	}

	public validate(input: any): V {
		if (typeof input === 'undefined') {
			return this.defaultValue;
		}
		return input as any;
	}

	public compute(env: IEnvironmentalOptions, options: IComputedEditorOptions, value: V): V {
		return value;
	}
}

/**
 * @internal
 */
export function boolean(value: any, defaultValue: boolean): boolean {
	if (typeof value === 'undefined') {
		return defaultValue;
	}
	if (value === 'false') {
		// treat the string 'false' as false
		return false;
	}
	return Boolean(value);
}

class EditorBooleanOption<K extends EditorOption> extends SimpleEditorOption<K, boolean> {

	constructor(id: K, name: PossibleKeyName<boolean>, defaultValue: boolean, schema: IConfigurationPropertySchema | undefined = undefined) {
		if (typeof schema !== 'undefined') {
			schema.type = 'boolean';
			schema.default = defaultValue;
		}
		super(id, name, defaultValue, schema);
	}

	public override validate(input: any): boolean {
		return boolean(input, this.defaultValue);
	}
}

/**
 * @internal
 */
export function clampedInt<T>(value: any, defaultValue: T, minimum: number, maximum: number): number | T {
	if (typeof value === 'undefined') {
		return defaultValue;
	}
	let r = parseInt(value, 10);
	if (isNaN(r)) {
		return defaultValue;
	}
	r = Math.max(minimum, r);
	r = Math.min(maximum, r);
	return r | 0;
}

class EditorIntOption<K extends EditorOption> extends SimpleEditorOption<K, number> {

	public static clampedInt<T>(value: any, defaultValue: T, minimum: number, maximum: number): number | T {
		return clampedInt(value, defaultValue, minimum, maximum);
	}

	public readonly minimum: number;
	public readonly maximum: number;

	constructor(id: K, name: PossibleKeyName<number>, defaultValue: number, minimum: number, maximum: number, schema: IConfigurationPropertySchema | undefined = undefined) {
		if (typeof schema !== 'undefined') {
			schema.type = 'integer';
			schema.default = defaultValue;
			schema.minimum = minimum;
			schema.maximum = maximum;
		}
		super(id, name, defaultValue, schema);
		this.minimum = minimum;
		this.maximum = maximum;
	}

	public override validate(input: any): number {
		return EditorIntOption.clampedInt(input, this.defaultValue, this.minimum, this.maximum);
	}
}

class EditorFloatOption<K extends EditorOption> extends SimpleEditorOption<K, number> {

	public static clamp(n: number, min: number, max: number): number {
		if (n < min) {
			return min;
		}
		if (n > max) {
			return max;
		}
		return n;
	}

	public static float(value: any, defaultValue: number): number {
		if (typeof value === 'number') {
			return value;
		}
		if (typeof value === 'undefined') {
			return defaultValue;
		}
		const r = parseFloat(value);
		return (isNaN(r) ? defaultValue : r);
	}

	public readonly validationFn: (value: number) => number;

	constructor(id: K, name: PossibleKeyName<number>, defaultValue: number, validationFn: (value: number) => number, schema?: IConfigurationPropertySchema) {
		if (typeof schema !== 'undefined') {
			schema.type = 'number';
			schema.default = defaultValue;
		}
		super(id, name, defaultValue, schema);
		this.validationFn = validationFn;
	}

	public override validate(input: any): number {
		return this.validationFn(EditorFloatOption.float(input, this.defaultValue));
	}
}

class EditorStringOption<K extends EditorOption> extends SimpleEditorOption<K, string> {

	public static string(value: any, defaultValue: string): string {
		if (typeof value !== 'string') {
			return defaultValue;
		}
		return value;
	}

	constructor(id: K, name: PossibleKeyName<string>, defaultValue: string, schema: IConfigurationPropertySchema | undefined = undefined) {
		if (typeof schema !== 'undefined') {
			schema.type = 'string';
			schema.default = defaultValue;
		}
		super(id, name, defaultValue, schema);
	}

	public override validate(input: any): string {
		return EditorStringOption.string(input, this.defaultValue);
	}
}

/**
 * @internal
 */
export function stringSet<T>(value: T | undefined, defaultValue: T, allowedValues: ReadonlyArray<T>): T {
	if (typeof value !== 'string') {
		return defaultValue;
	}
	if (allowedValues.indexOf(value) === -1) {
		return defaultValue;
	}
	return value;
}

class EditorStringEnumOption<K extends EditorOption, V extends string> extends SimpleEditorOption<K, V> {

	private readonly _allowedValues: ReadonlyArray<V>;

	constructor(id: K, name: PossibleKeyName<V>, defaultValue: V, allowedValues: ReadonlyArray<V>, schema: IConfigurationPropertySchema | undefined = undefined) {
		if (typeof schema !== 'undefined') {
			schema.type = 'string';
			schema.enum = <any>allowedValues;
			schema.default = defaultValue;
		}
		super(id, name, defaultValue, schema);
		this._allowedValues = allowedValues;
	}

	public override validate(input: any): V {
		return stringSet<V>(input, this.defaultValue, this._allowedValues);
	}
}

class EditorEnumOption<K extends EditorOption, T extends string, V> extends BaseEditorOption<K, T, V> {

	private readonly _allowedValues: T[];
	private readonly _convert: (value: T) => V;

	constructor(id: K, name: PossibleKeyName<T>, defaultValue: V, defaultStringValue: string, allowedValues: T[], convert: (value: T) => V, schema: IConfigurationPropertySchema | undefined = undefined) {
		if (typeof schema !== 'undefined') {
			schema.type = 'string';
			schema.enum = allowedValues;
			schema.default = defaultStringValue;
		}
		super(id, name, defaultValue, schema);
		this._allowedValues = allowedValues;
		this._convert = convert;
	}

	public validate(input: any): V {
		if (typeof input !== 'string') {
			return this.defaultValue;
		}
		if (this._allowedValues.indexOf(<T>input) === -1) {
			return this.defaultValue;
		}
		return this._convert(<any>input);
	}
}

//#endregion

//#region autoIndent

function _autoIndentFromString(autoIndent: 'none' | 'keep' | 'brackets' | 'advanced' | 'full'): EditorAutoIndentStrategy {
	switch (autoIndent) {
		case 'none': return EditorAutoIndentStrategy.None;
		case 'keep': return EditorAutoIndentStrategy.Keep;
		case 'brackets': return EditorAutoIndentStrategy.Brackets;
		case 'advanced': return EditorAutoIndentStrategy.Advanced;
		case 'full': return EditorAutoIndentStrategy.Full;
	}
}

//#endregion

//#region accessibilitySupport

class EditorAccessibilitySupport extends BaseEditorOption<EditorOption.accessibilitySupport, 'auto' | 'off' | 'on', AccessibilitySupport> {

	constructor() {
		super(
			EditorOption.accessibilitySupport, 'accessibilitySupport', AccessibilitySupport.Unknown,
			{
				type: 'string',
				enum: ['auto', 'on', 'off'],
				enumDescriptions: [
					nls.localize('accessibilitySupport.auto', "The editor will use platform APIs to detect when a Screen Reader is attached."),
					nls.localize('accessibilitySupport.on', "The editor will be permanently optimized for usage with a Screen Reader. Word wrapping will be disabled."),
					nls.localize('accessibilitySupport.off', "The editor will never be optimized for usage with a Screen Reader."),
				],
				default: 'auto',
				description: nls.localize('accessibilitySupport', "Controls whether the editor should run in a mode where it is optimized for screen readers. Setting to on will disable word wrapping.")
			}
		);
	}

	public validate(input: any): AccessibilitySupport {
		switch (input) {
			case 'auto': return AccessibilitySupport.Unknown;
			case 'off': return AccessibilitySupport.Disabled;
			case 'on': return AccessibilitySupport.Enabled;
		}
		return this.defaultValue;
	}

	public override compute(env: IEnvironmentalOptions, options: IComputedEditorOptions, value: AccessibilitySupport): AccessibilitySupport {
		if (value === AccessibilitySupport.Unknown) {
			// The editor reads the `accessibilitySupport` from the environment
			return env.accessibilitySupport;
		}
		return value;
	}
}

//#endregion

//#region comments

/**
 * Configuration options for editor comments
 */
export interface IEditorCommentsOptions {
	/**
	 * Insert a space after the line comment token and inside the block comments tokens.
	 * Defaults to true.
	 */
	insertSpace?: boolean;
	/**
	 * Ignore empty lines when inserting line comments.
	 * Defaults to true.
	 */
	ignoreEmptyLines?: boolean;
}

/**
 * @internal
 */
export type EditorCommentsOptions = Readonly<Required<IEditorCommentsOptions>>;

class EditorComments extends BaseEditorOption<EditorOption.comments, IEditorCommentsOptions, EditorCommentsOptions> {

	constructor() {
		const defaults: EditorCommentsOptions = {
			insertSpace: true,
			ignoreEmptyLines: true,
		};
		super(
			EditorOption.comments, 'comments', defaults,
			{
				'editor.comments.insertSpace': {
					type: 'boolean',
					default: defaults.insertSpace,
					description: nls.localize('comments.insertSpace', "Controls whether a space character is inserted when commenting.")
				},
				'editor.comments.ignoreEmptyLines': {
					type: 'boolean',
					default: defaults.ignoreEmptyLines,
					description: nls.localize('comments.ignoreEmptyLines', 'Controls if empty lines should be ignored with toggle, add or remove actions for line comments.')
				},
			}
		);
	}

	public validate(_input: any): EditorCommentsOptions {
		if (!_input || typeof _input !== 'object') {
			return this.defaultValue;
		}
		const input = _input as IEditorCommentsOptions;
		return {
			insertSpace: boolean(input.insertSpace, this.defaultValue.insertSpace),
			ignoreEmptyLines: boolean(input.ignoreEmptyLines, this.defaultValue.ignoreEmptyLines),
		};
	}
}

//#endregion

//#region cursorBlinking

/**
 * The kind of animation in which the editor's cursor should be rendered.
 */
export const enum TextEditorCursorBlinkingStyle {
	/**
	 * Hidden
	 */
	Hidden = 0,
	/**
	 * Blinking
	 */
	Blink = 1,
	/**
	 * Blinking with smooth fading
	 */
	Smooth = 2,
	/**
	 * Blinking with prolonged filled state and smooth fading
	 */
	Phase = 3,
	/**
	 * Expand collapse animation on the y axis
	 */
	Expand = 4,
	/**
	 * No-Blinking
	 */
	Solid = 5
}

function _cursorBlinkingStyleFromString(cursorBlinkingStyle: 'blink' | 'smooth' | 'phase' | 'expand' | 'solid'): TextEditorCursorBlinkingStyle {
	switch (cursorBlinkingStyle) {
		case 'blink': return TextEditorCursorBlinkingStyle.Blink;
		case 'smooth': return TextEditorCursorBlinkingStyle.Smooth;
		case 'phase': return TextEditorCursorBlinkingStyle.Phase;
		case 'expand': return TextEditorCursorBlinkingStyle.Expand;
		case 'solid': return TextEditorCursorBlinkingStyle.Solid;
	}
}

//#endregion

//#region cursorStyle

/**
 * The style in which the editor's cursor should be rendered.
 */
export enum TextEditorCursorStyle {
	/**
	 * As a vertical line (sitting between two characters).
	 */
	Line = 1,
	/**
	 * As a block (sitting on top of a character).
	 */
	Block = 2,
	/**
	 * As a horizontal line (sitting under a character).
	 */
	Underline = 3,
	/**
	 * As a thin vertical line (sitting between two characters).
	 */
	LineThin = 4,
	/**
	 * As an outlined block (sitting on top of a character).
	 */
	BlockOutline = 5,
	/**
	 * As a thin horizontal line (sitting under a character).
	 */
	UnderlineThin = 6
}

/**
 * @internal
 */
export function cursorStyleToString(cursorStyle: TextEditorCursorStyle): 'line' | 'block' | 'underline' | 'line-thin' | 'block-outline' | 'underline-thin' {
	switch (cursorStyle) {
		case TextEditorCursorStyle.Line: return 'line';
		case TextEditorCursorStyle.Block: return 'block';
		case TextEditorCursorStyle.Underline: return 'underline';
		case TextEditorCursorStyle.LineThin: return 'line-thin';
		case TextEditorCursorStyle.BlockOutline: return 'block-outline';
		case TextEditorCursorStyle.UnderlineThin: return 'underline-thin';
	}
}

function _cursorStyleFromString(cursorStyle: 'line' | 'block' | 'underline' | 'line-thin' | 'block-outline' | 'underline-thin'): TextEditorCursorStyle {
	switch (cursorStyle) {
		case 'line': return TextEditorCursorStyle.Line;
		case 'block': return TextEditorCursorStyle.Block;
		case 'underline': return TextEditorCursorStyle.Underline;
		case 'line-thin': return TextEditorCursorStyle.LineThin;
		case 'block-outline': return TextEditorCursorStyle.BlockOutline;
		case 'underline-thin': return TextEditorCursorStyle.UnderlineThin;
	}
}

//#endregion

//#region editorClassName

class EditorClassName extends ComputedEditorOption<EditorOption.editorClassName, string> {

	constructor() {
		super(EditorOption.editorClassName);
	}

	public compute(env: IEnvironmentalOptions, options: IComputedEditorOptions, _: string): string {
		const classNames = ['monaco-editor'];
		if (options.get(EditorOption.extraEditorClassName)) {
			classNames.push(options.get(EditorOption.extraEditorClassName));
		}
		if (env.extraEditorClassName) {
			classNames.push(env.extraEditorClassName);
		}
		if (options.get(EditorOption.mouseStyle) === 'default') {
			classNames.push('mouse-default');
		} else if (options.get(EditorOption.mouseStyle) === 'copy') {
			classNames.push('mouse-copy');
		}

		if (options.get(EditorOption.showUnused)) {
			classNames.push('showUnused');
		}

		if (options.get(EditorOption.showDeprecated)) {
			classNames.push('showDeprecated');
		}

		return classNames.join(' ');
	}
}

//#endregion

//#region emptySelectionClipboard

class EditorEmptySelectionClipboard extends EditorBooleanOption<EditorOption.emptySelectionClipboard> {

	constructor() {
		super(
			EditorOption.emptySelectionClipboard, 'emptySelectionClipboard', true,
			{ description: nls.localize('emptySelectionClipboard', "Controls whether copying without a selection copies the current line.") }
		);
	}

	public override compute(env: IEnvironmentalOptions, options: IComputedEditorOptions, value: boolean): boolean {
		return value && env.emptySelectionClipboard;
	}
}

//#endregion

//#region find

/**
 * Configuration options for editor find widget
 */
export interface IEditorFindOptions {
	/**
	* Controls whether the cursor should move to find matches while typing.
	*/
	cursorMoveOnType?: boolean;
	/**
	 * Controls if we seed search string in the Find Widget with editor selection.
	 */
	seedSearchStringFromSelection?: 'never' | 'always' | 'selection';
	/**
	 * Controls if Find in Selection flag is turned on in the editor.
	 */
	autoFindInSelection?: 'never' | 'always' | 'multiline';
	/*
	 * Controls whether the Find Widget should add extra lines on top of the editor.
	 */
	addExtraSpaceOnTop?: boolean;
	/**
	 * @internal
	 * Controls if the Find Widget should read or modify the shared find clipboard on macOS
	 */
	globalFindClipboard?: boolean;
	/**
	 * Controls whether the search automatically restarts from the beginning (or the end) when no further matches can be found
	 */
	loop?: boolean;
}

/**
 * @internal
 */
export type EditorFindOptions = Readonly<Required<IEditorFindOptions>>;

class EditorFind extends BaseEditorOption<EditorOption.find, IEditorFindOptions, EditorFindOptions> {

	constructor() {
		const defaults: EditorFindOptions = {
			cursorMoveOnType: true,
			seedSearchStringFromSelection: 'always',
			autoFindInSelection: 'never',
			globalFindClipboard: false,
			addExtraSpaceOnTop: true,
			loop: true
		};
		super(
			EditorOption.find, 'find', defaults,
			{
				'editor.find.cursorMoveOnType': {
					type: 'boolean',
					default: defaults.cursorMoveOnType,
					description: nls.localize('find.cursorMoveOnType', "Controls whether the cursor should jump to find matches while typing.")
				},
				'editor.find.seedSearchStringFromSelection': {
					type: 'string',
					enum: ['never', 'always', 'selection'],
					default: defaults.seedSearchStringFromSelection,
					enumDescriptions: [
						nls.localize('editor.find.seedSearchStringFromSelection.never', 'Never seed search string from the editor selection.'),
						nls.localize('editor.find.seedSearchStringFromSelection.always', 'Always seed search string from the editor selection, including word at cursor position.'),
						nls.localize('editor.find.seedSearchStringFromSelection.selection', 'Only seed search string from the editor selection.')
					],
					description: nls.localize('find.seedSearchStringFromSelection', "Controls whether the search string in the Find Widget is seeded from the editor selection.")
				},
				'editor.find.autoFindInSelection': {
					type: 'string',
					enum: ['never', 'always', 'multiline'],
					default: defaults.autoFindInSelection,
					enumDescriptions: [
						nls.localize('editor.find.autoFindInSelection.never', 'Never turn on Find in Selection automatically (default).'),
						nls.localize('editor.find.autoFindInSelection.always', 'Always turn on Find in Selection automatically.'),
						nls.localize('editor.find.autoFindInSelection.multiline', 'Turn on Find in Selection automatically when multiple lines of content are selected.')
					],
					description: nls.localize('find.autoFindInSelection', "Controls the condition for turning on Find in Selection automatically.")
				},
				'editor.find.globalFindClipboard': {
					type: 'boolean',
					default: defaults.globalFindClipboard,
					description: nls.localize('find.globalFindClipboard', "Controls whether the Find Widget should read or modify the shared find clipboard on macOS."),
					included: platform.isMacintosh
				},
				'editor.find.addExtraSpaceOnTop': {
					type: 'boolean',
					default: defaults.addExtraSpaceOnTop,
					description: nls.localize('find.addExtraSpaceOnTop', "Controls whether the Find Widget should add extra lines on top of the editor. When true, you can scroll beyond the first line when the Find Widget is visible.")
				},
				'editor.find.loop': {
					type: 'boolean',
					default: defaults.loop,
					description: nls.localize('find.loop', "Controls whether the search automatically restarts from the beginning (or the end) when no further matches can be found.")
				},

			}
		);
	}

	public validate(_input: any): EditorFindOptions {
		if (!_input || typeof _input !== 'object') {
			return this.defaultValue;
		}
		const input = _input as IEditorFindOptions;
		return {
			cursorMoveOnType: boolean(input.cursorMoveOnType, this.defaultValue.cursorMoveOnType),
			seedSearchStringFromSelection: typeof _input.seedSearchStringFromSelection === 'boolean'
				? (_input.seedSearchStringFromSelection ? 'always' : 'never')
				: stringSet<'never' | 'always' | 'selection'>(input.seedSearchStringFromSelection, this.defaultValue.seedSearchStringFromSelection, ['never', 'always', 'selection']),
			autoFindInSelection: typeof _input.autoFindInSelection === 'boolean'
				? (_input.autoFindInSelection ? 'always' : 'never')
				: stringSet<'never' | 'always' | 'multiline'>(input.autoFindInSelection, this.defaultValue.autoFindInSelection, ['never', 'always', 'multiline']),
			globalFindClipboard: boolean(input.globalFindClipboard, this.defaultValue.globalFindClipboard),
			addExtraSpaceOnTop: boolean(input.addExtraSpaceOnTop, this.defaultValue.addExtraSpaceOnTop),
			loop: boolean(input.loop, this.defaultValue.loop),
		};
	}
}

//#endregion

//#region fontLigatures

/**
 * @internal
 */
export class EditorFontLigatures extends BaseEditorOption<EditorOption.fontLigatures, boolean | string, string> {

	public static OFF = '"liga" off, "calt" off';
	public static ON = '"liga" on, "calt" on';

	constructor() {
		super(
			EditorOption.fontLigatures, 'fontLigatures', EditorFontLigatures.OFF,
			{
				anyOf: [
					{
						type: 'boolean',
						description: nls.localize('fontLigatures', "Enables/Disables font ligatures ('calt' and 'liga' font features). Change this to a string for fine-grained control of the 'font-feature-settings' CSS property."),
					},
					{
						type: 'string',
						description: nls.localize('fontFeatureSettings', "Explicit 'font-feature-settings' CSS property. A boolean can be passed instead if one only needs to turn on/off ligatures.")
					}
				],
				description: nls.localize('fontLigaturesGeneral', "Configures font ligatures or font features. Can be either a boolean to enable/disable ligatures or a string for the value of the CSS 'font-feature-settings' property."),
				default: false
			}
		);
	}

	public validate(input: any): string {
		if (typeof input === 'undefined') {
			return this.defaultValue;
		}
		if (typeof input === 'string') {
			if (input === 'false') {
				return EditorFontLigatures.OFF;
			}
			if (input === 'true') {
				return EditorFontLigatures.ON;
			}
			return input;
		}
		if (Boolean(input)) {
			return EditorFontLigatures.ON;
		}
		return EditorFontLigatures.OFF;
	}
}

//#endregion

//#region fontInfo

class EditorFontInfo extends ComputedEditorOption<EditorOption.fontInfo, FontInfo> {

	constructor() {
		super(EditorOption.fontInfo);
	}

	public compute(env: IEnvironmentalOptions, options: IComputedEditorOptions, _: FontInfo): FontInfo {
		return env.fontInfo;
	}
}

//#endregion

//#region fontSize

class EditorFontSize extends SimpleEditorOption<EditorOption.fontSize, number> {

	constructor() {
		super(
			EditorOption.fontSize, 'fontSize', EDITOR_FONT_DEFAULTS.fontSize,
			{
				type: 'number',
				minimum: 6,
				maximum: 100,
				default: EDITOR_FONT_DEFAULTS.fontSize,
				description: nls.localize('fontSize', "Controls the font size in pixels.")
			}
		);
	}

	public override validate(input: any): number {
		const r = EditorFloatOption.float(input, this.defaultValue);
		if (r === 0) {
			return EDITOR_FONT_DEFAULTS.fontSize;
		}
		return EditorFloatOption.clamp(r, 6, 100);
	}
	public override compute(env: IEnvironmentalOptions, options: IComputedEditorOptions, value: number): number {
		// The final fontSize respects the editor zoom level.
		// So take the result from env.fontInfo
		return env.fontInfo.fontSize;
	}
}

//#endregion

//#region fontWeight

class EditorFontWeight extends BaseEditorOption<EditorOption.fontWeight, string, string> {
	private static SUGGESTION_VALUES = ['normal', 'bold', '100', '200', '300', '400', '500', '600', '700', '800', '900'];
	private static MINIMUM_VALUE = 1;
	private static MAXIMUM_VALUE = 1000;

	constructor() {
		super(
			EditorOption.fontWeight, 'fontWeight', EDITOR_FONT_DEFAULTS.fontWeight,
			{
				anyOf: [
					{
						type: 'number',
						minimum: EditorFontWeight.MINIMUM_VALUE,
						maximum: EditorFontWeight.MAXIMUM_VALUE,
						errorMessage: nls.localize('fontWeightErrorMessage', "Only \"normal\" and \"bold\" keywords or numbers between 1 and 1000 are allowed.")
					},
					{
						type: 'string',
						pattern: '^(normal|bold|1000|[1-9][0-9]{0,2})$'
					},
					{
						enum: EditorFontWeight.SUGGESTION_VALUES
					}
				],
				default: EDITOR_FONT_DEFAULTS.fontWeight,
				description: nls.localize('fontWeight', "Controls the font weight. Accepts \"normal\" and \"bold\" keywords or numbers between 1 and 1000.")
			}
		);
	}

	public validate(input: any): string {
		if (input === 'normal' || input === 'bold') {
			return input;
		}
		return String(EditorIntOption.clampedInt(input, EDITOR_FONT_DEFAULTS.fontWeight, EditorFontWeight.MINIMUM_VALUE, EditorFontWeight.MAXIMUM_VALUE));
	}
}

//#endregion

//#region gotoLocation

export type GoToLocationValues = 'peek' | 'gotoAndPeek' | 'goto';

/**
 * Configuration options for go to location
 */
export interface IGotoLocationOptions {

	multiple?: GoToLocationValues;

	multipleDefinitions?: GoToLocationValues;
	multipleTypeDefinitions?: GoToLocationValues;
	multipleDeclarations?: GoToLocationValues;
	multipleImplementations?: GoToLocationValues;
	multipleReferences?: GoToLocationValues;

	alternativeDefinitionCommand?: string;
	alternativeTypeDefinitionCommand?: string;
	alternativeDeclarationCommand?: string;
	alternativeImplementationCommand?: string;
	alternativeReferenceCommand?: string;
}

/**
 * @internal
 */
export type GoToLocationOptions = Readonly<Required<IGotoLocationOptions>>;

class EditorGoToLocation extends BaseEditorOption<EditorOption.gotoLocation, IGotoLocationOptions, GoToLocationOptions> {

	constructor() {
		const defaults: GoToLocationOptions = {
			multiple: 'peek',
			multipleDefinitions: 'peek',
			multipleTypeDefinitions: 'peek',
			multipleDeclarations: 'peek',
			multipleImplementations: 'peek',
			multipleReferences: 'peek',
			alternativeDefinitionCommand: 'editor.action.goToReferences',
			alternativeTypeDefinitionCommand: 'editor.action.goToReferences',
			alternativeDeclarationCommand: 'editor.action.goToReferences',
			alternativeImplementationCommand: '',
			alternativeReferenceCommand: '',
		};
		const jsonSubset: IJSONSchema = {
			type: 'string',
			enum: ['peek', 'gotoAndPeek', 'goto'],
			default: defaults.multiple,
			enumDescriptions: [
				nls.localize('editor.gotoLocation.multiple.peek', 'Show peek view of the results (default)'),
				nls.localize('editor.gotoLocation.multiple.gotoAndPeek', 'Go to the primary result and show a peek view'),
				nls.localize('editor.gotoLocation.multiple.goto', 'Go to the primary result and enable peek-less navigation to others')
			]
		};
		const alternativeCommandOptions = ['', 'editor.action.referenceSearch.trigger', 'editor.action.goToReferences', 'editor.action.peekImplementation', 'editor.action.goToImplementation', 'editor.action.peekTypeDefinition', 'editor.action.goToTypeDefinition', 'editor.action.peekDeclaration', 'editor.action.revealDeclaration', 'editor.action.peekDefinition', 'editor.action.revealDefinitionAside', 'editor.action.revealDefinition'];
		super(
			EditorOption.gotoLocation, 'gotoLocation', defaults,
			{
				'editor.gotoLocation.multiple': {
					deprecationMessage: nls.localize('editor.gotoLocation.multiple.deprecated', "This setting is deprecated, please use separate settings like 'editor.editor.gotoLocation.multipleDefinitions' or 'editor.editor.gotoLocation.multipleImplementations' instead."),
				},
				'editor.gotoLocation.multipleDefinitions': {
					description: nls.localize('editor.editor.gotoLocation.multipleDefinitions', "Controls the behavior the 'Go to Definition'-command when multiple target locations exist."),
					...jsonSubset,
				},
				'editor.gotoLocation.multipleTypeDefinitions': {
					description: nls.localize('editor.editor.gotoLocation.multipleTypeDefinitions', "Controls the behavior the 'Go to Type Definition'-command when multiple target locations exist."),
					...jsonSubset,
				},
				'editor.gotoLocation.multipleDeclarations': {
					description: nls.localize('editor.editor.gotoLocation.multipleDeclarations', "Controls the behavior the 'Go to Declaration'-command when multiple target locations exist."),
					...jsonSubset,
				},
				'editor.gotoLocation.multipleImplementations': {
					description: nls.localize('editor.editor.gotoLocation.multipleImplemenattions', "Controls the behavior the 'Go to Implementations'-command when multiple target locations exist."),
					...jsonSubset,
				},
				'editor.gotoLocation.multipleReferences': {
					description: nls.localize('editor.editor.gotoLocation.multipleReferences', "Controls the behavior the 'Go to References'-command when multiple target locations exist."),
					...jsonSubset,
				},
				'editor.gotoLocation.alternativeDefinitionCommand': {
					type: 'string',
					default: defaults.alternativeDefinitionCommand,
					enum: alternativeCommandOptions,
					description: nls.localize('alternativeDefinitionCommand', "Alternative command id that is being executed when the result of 'Go to Definition' is the current location.")
				},
				'editor.gotoLocation.alternativeTypeDefinitionCommand': {
					type: 'string',
					default: defaults.alternativeTypeDefinitionCommand,
					enum: alternativeCommandOptions,
					description: nls.localize('alternativeTypeDefinitionCommand', "Alternative command id that is being executed when the result of 'Go to Type Definition' is the current location.")
				},
				'editor.gotoLocation.alternativeDeclarationCommand': {
					type: 'string',
					default: defaults.alternativeDeclarationCommand,
					enum: alternativeCommandOptions,
					description: nls.localize('alternativeDeclarationCommand', "Alternative command id that is being executed when the result of 'Go to Declaration' is the current location.")
				},
				'editor.gotoLocation.alternativeImplementationCommand': {
					type: 'string',
					default: defaults.alternativeImplementationCommand,
					enum: alternativeCommandOptions,
					description: nls.localize('alternativeImplementationCommand', "Alternative command id that is being executed when the result of 'Go to Implementation' is the current location.")
				},
				'editor.gotoLocation.alternativeReferenceCommand': {
					type: 'string',
					default: defaults.alternativeReferenceCommand,
					enum: alternativeCommandOptions,
					description: nls.localize('alternativeReferenceCommand', "Alternative command id that is being executed when the result of 'Go to Reference' is the current location.")
				},
			}
		);
	}

	public validate(_input: any): GoToLocationOptions {
		if (!_input || typeof _input !== 'object') {
			return this.defaultValue;
		}
		const input = _input as IGotoLocationOptions;
		return {
			multiple: stringSet<GoToLocationValues>(input.multiple, this.defaultValue.multiple!, ['peek', 'gotoAndPeek', 'goto']),
			multipleDefinitions: input.multipleDefinitions ?? stringSet<GoToLocationValues>(input.multipleDefinitions, 'peek', ['peek', 'gotoAndPeek', 'goto']),
			multipleTypeDefinitions: input.multipleTypeDefinitions ?? stringSet<GoToLocationValues>(input.multipleTypeDefinitions, 'peek', ['peek', 'gotoAndPeek', 'goto']),
			multipleDeclarations: input.multipleDeclarations ?? stringSet<GoToLocationValues>(input.multipleDeclarations, 'peek', ['peek', 'gotoAndPeek', 'goto']),
			multipleImplementations: input.multipleImplementations ?? stringSet<GoToLocationValues>(input.multipleImplementations, 'peek', ['peek', 'gotoAndPeek', 'goto']),
			multipleReferences: input.multipleReferences ?? stringSet<GoToLocationValues>(input.multipleReferences, 'peek', ['peek', 'gotoAndPeek', 'goto']),
			alternativeDefinitionCommand: EditorStringOption.string(input.alternativeDefinitionCommand, this.defaultValue.alternativeDefinitionCommand),
			alternativeTypeDefinitionCommand: EditorStringOption.string(input.alternativeTypeDefinitionCommand, this.defaultValue.alternativeTypeDefinitionCommand),
			alternativeDeclarationCommand: EditorStringOption.string(input.alternativeDeclarationCommand, this.defaultValue.alternativeDeclarationCommand),
			alternativeImplementationCommand: EditorStringOption.string(input.alternativeImplementationCommand, this.defaultValue.alternativeImplementationCommand),
			alternativeReferenceCommand: EditorStringOption.string(input.alternativeReferenceCommand, this.defaultValue.alternativeReferenceCommand),
		};
	}
}

//#endregion

//#region hover

/**
 * Configuration options for editor hover
 */
export interface IEditorHoverOptions {
	/**
	 * Enable the hover.
	 * Defaults to true.
	 */
	enabled?: boolean;
	/**
	 * Delay for showing the hover.
	 * Defaults to 300.
	 */
	delay?: number;
	/**
	 * Is the hover sticky such that it can be clicked and its contents selected?
	 * Defaults to true.
	 */
	sticky?: boolean;
	/**
	 * Should the hover be shown above the line if possible?
	 * Defaults to false.
	 */
	above?: boolean;
}

/**
 * @internal
 */
export type EditorHoverOptions = Readonly<Required<IEditorHoverOptions>>;

class EditorHover extends BaseEditorOption<EditorOption.hover, IEditorHoverOptions, EditorHoverOptions> {

	constructor() {
		const defaults: EditorHoverOptions = {
			enabled: true,
			delay: 300,
			sticky: true,
			above: true,
		};
		super(
			EditorOption.hover, 'hover', defaults,
			{
				'editor.hover.enabled': {
					type: 'boolean',
					default: defaults.enabled,
					description: nls.localize('hover.enabled', "Controls whether the hover is shown.")
				},
				'editor.hover.delay': {
					type: 'number',
					default: defaults.delay,
					minimum: 0,
					maximum: 10000,
					description: nls.localize('hover.delay', "Controls the delay in milliseconds after which the hover is shown.")
				},
				'editor.hover.sticky': {
					type: 'boolean',
					default: defaults.sticky,
					description: nls.localize('hover.sticky', "Controls whether the hover should remain visible when mouse is moved over it.")
				},
				'editor.hover.above': {
					type: 'boolean',
					default: defaults.above,
					description: nls.localize('hover.above', "Prefer showing hovers above the line, if there's space.")
				},
			}
		);
	}

	public validate(_input: any): EditorHoverOptions {
		if (!_input || typeof _input !== 'object') {
			return this.defaultValue;
		}
		const input = _input as IEditorHoverOptions;
		return {
			enabled: boolean(input.enabled, this.defaultValue.enabled),
			delay: EditorIntOption.clampedInt(input.delay, this.defaultValue.delay, 0, 10000),
			sticky: boolean(input.sticky, this.defaultValue.sticky),
			above: boolean(input.above, this.defaultValue.above),
		};
	}
}

//#endregion

//#region layoutInfo

/**
 * A description for the overview ruler position.
 */
export interface OverviewRulerPosition {
	/**
	 * Width of the overview ruler
	 */
	readonly width: number;
	/**
	 * Height of the overview ruler
	 */
	readonly height: number;
	/**
	 * Top position for the overview ruler
	 */
	readonly top: number;
	/**
	 * Right position for the overview ruler
	 */
	readonly right: number;
}

export const enum RenderMinimap {
	None = 0,
	Text = 1,
	Blocks = 2,
}

/**
 * The internal layout details of the editor.
 */
export interface EditorLayoutInfo {

	/**
	 * Full editor width.
	 */
	readonly width: number;
	/**
	 * Full editor height.
	 */
	readonly height: number;

	/**
	 * Left position for the glyph margin.
	 */
	readonly glyphMarginLeft: number;
	/**
	 * The width of the glyph margin.
	 */
	readonly glyphMarginWidth: number;

	/**
	 * Left position for the line numbers.
	 */
	readonly lineNumbersLeft: number;
	/**
	 * The width of the line numbers.
	 */
	readonly lineNumbersWidth: number;

	/**
	 * Left position for the line decorations.
	 */
	readonly decorationsLeft: number;
	/**
	 * The width of the line decorations.
	 */
	readonly decorationsWidth: number;

	/**
	 * Left position for the content (actual text)
	 */
	readonly contentLeft: number;
	/**
	 * The width of the content (actual text)
	 */
	readonly contentWidth: number;

	/**
	 * Layout information for the minimap
	 */
	readonly minimap: EditorMinimapLayoutInfo;

	/**
	 * The number of columns (of typical characters) fitting on a viewport line.
	 */
	readonly viewportColumn: number;

	readonly isWordWrapMinified: boolean;
	readonly isViewportWrapping: boolean;
	readonly wrappingColumn: number;

	/**
	 * The width of the vertical scrollbar.
	 */
	readonly verticalScrollbarWidth: number;
	/**
	 * The height of the horizontal scrollbar.
	 */
	readonly horizontalScrollbarHeight: number;

	/**
	 * The position of the overview ruler.
	 */
	readonly overviewRuler: OverviewRulerPosition;
}

/**
 * The internal layout details of the editor.
 */
export interface EditorMinimapLayoutInfo {
	readonly renderMinimap: RenderMinimap;
	readonly minimapLeft: number;
	readonly minimapWidth: number;
	readonly minimapHeightIsEditorHeight: boolean;
	readonly minimapIsSampling: boolean;
	readonly minimapScale: number;
	readonly minimapLineHeight: number;
	readonly minimapCanvasInnerWidth: number;
	readonly minimapCanvasInnerHeight: number;
	readonly minimapCanvasOuterWidth: number;
	readonly minimapCanvasOuterHeight: number;
}

/**
 * @internal
 */
export interface EditorLayoutInfoComputerEnv {
	readonly memory: ComputeOptionsMemory | null;
	readonly outerWidth: number;
	readonly outerHeight: number;
	readonly isDominatedByLongLines: boolean;
	readonly lineHeight: number;
	readonly viewLineCount: number;
	readonly lineNumbersDigitCount: number;
	readonly typicalHalfwidthCharacterWidth: number;
	readonly maxDigitWidth: number;
	readonly pixelRatio: number;
}

/**
 * @internal
 */
export interface IEditorLayoutComputerInput {
	readonly outerWidth: number;
	readonly outerHeight: number;
	readonly isDominatedByLongLines: boolean;
	readonly lineHeight: number;
	readonly lineNumbersDigitCount: number;
	readonly typicalHalfwidthCharacterWidth: number;
	readonly maxDigitWidth: number;
	readonly pixelRatio: number;
	readonly glyphMargin: boolean;
	readonly lineDecorationsWidth: string | number;
	readonly folding: boolean;
	readonly minimap: Readonly<Required<IEditorMinimapOptions>>;
	readonly scrollbar: InternalEditorScrollbarOptions;
	readonly lineNumbers: InternalEditorRenderLineNumbersOptions;
	readonly lineNumbersMinChars: number;
	readonly scrollBeyondLastLine: boolean;
	readonly wordWrap: 'wordWrapColumn' | 'on' | 'off' | 'bounded';
	readonly wordWrapColumn: number;
	readonly wordWrapMinified: boolean;
	readonly accessibilitySupport: AccessibilitySupport;
}

/**
 * @internal
 */
export interface IMinimapLayoutInput {
	readonly outerWidth: number;
	readonly outerHeight: number;
	readonly lineHeight: number;
	readonly typicalHalfwidthCharacterWidth: number;
	readonly pixelRatio: number;
	readonly scrollBeyondLastLine: boolean;
	readonly minimap: Readonly<Required<IEditorMinimapOptions>>;
	readonly verticalScrollbarWidth: number;
	readonly viewLineCount: number;
	readonly remainingWidth: number;
	readonly isViewportWrapping: boolean;
}

/**
 * @internal
 */
export class EditorLayoutInfoComputer extends ComputedEditorOption<EditorOption.layoutInfo, EditorLayoutInfo> {

	constructor() {
		super(EditorOption.layoutInfo);
	}

	public compute(env: IEnvironmentalOptions, options: IComputedEditorOptions, _: EditorLayoutInfo): EditorLayoutInfo {
		return EditorLayoutInfoComputer.computeLayout(options, {
			memory: env.memory,
			outerWidth: env.outerWidth,
			outerHeight: env.outerHeight,
			isDominatedByLongLines: env.isDominatedByLongLines,
			lineHeight: env.fontInfo.lineHeight,
			viewLineCount: env.viewLineCount,
			lineNumbersDigitCount: env.lineNumbersDigitCount,
			typicalHalfwidthCharacterWidth: env.fontInfo.typicalHalfwidthCharacterWidth,
			maxDigitWidth: env.fontInfo.maxDigitWidth,
			pixelRatio: env.pixelRatio
		});
	}

	public static computeContainedMinimapLineCount(input: {
		viewLineCount: number;
		scrollBeyondLastLine: boolean;
		height: number;
		lineHeight: number;
		pixelRatio: number;
	}): { typicalViewportLineCount: number; extraLinesBeyondLastLine: number; desiredRatio: number; minimapLineCount: number } {
		const typicalViewportLineCount = input.height / input.lineHeight;
		const extraLinesBeyondLastLine = input.scrollBeyondLastLine ? (typicalViewportLineCount - 1) : 0;
		const desiredRatio = (input.viewLineCount + extraLinesBeyondLastLine) / (input.pixelRatio * input.height);
		const minimapLineCount = Math.floor(input.viewLineCount / desiredRatio);
		return { typicalViewportLineCount, extraLinesBeyondLastLine, desiredRatio, minimapLineCount };
	}

	private static _computeMinimapLayout(input: IMinimapLayoutInput, memory: ComputeOptionsMemory): EditorMinimapLayoutInfo {
		const outerWidth = input.outerWidth;
		const outerHeight = input.outerHeight;
		const pixelRatio = input.pixelRatio;

		if (!input.minimap.enabled) {
			return {
				renderMinimap: RenderMinimap.None,
				minimapLeft: 0,
				minimapWidth: 0,
				minimapHeightIsEditorHeight: false,
				minimapIsSampling: false,
				minimapScale: 1,
				minimapLineHeight: 1,
				minimapCanvasInnerWidth: 0,
				minimapCanvasInnerHeight: Math.floor(pixelRatio * outerHeight),
				minimapCanvasOuterWidth: 0,
				minimapCanvasOuterHeight: outerHeight,
			};
		}

		// Can use memory if only the `viewLineCount` and `remainingWidth` have changed
		const stableMinimapLayoutInput = memory.stableMinimapLayoutInput;
		const couldUseMemory = (
			stableMinimapLayoutInput
			// && input.outerWidth === lastMinimapLayoutInput.outerWidth !!! INTENTIONAL OMITTED
			&& input.outerHeight === stableMinimapLayoutInput.outerHeight
			&& input.lineHeight === stableMinimapLayoutInput.lineHeight
			&& input.typicalHalfwidthCharacterWidth === stableMinimapLayoutInput.typicalHalfwidthCharacterWidth
			&& input.pixelRatio === stableMinimapLayoutInput.pixelRatio
			&& input.scrollBeyondLastLine === stableMinimapLayoutInput.scrollBeyondLastLine
			&& input.minimap.enabled === stableMinimapLayoutInput.minimap.enabled
			&& input.minimap.side === stableMinimapLayoutInput.minimap.side
			&& input.minimap.size === stableMinimapLayoutInput.minimap.size
			&& input.minimap.showSlider === stableMinimapLayoutInput.minimap.showSlider
			&& input.minimap.renderCharacters === stableMinimapLayoutInput.minimap.renderCharacters
			&& input.minimap.maxColumn === stableMinimapLayoutInput.minimap.maxColumn
			&& input.minimap.scale === stableMinimapLayoutInput.minimap.scale
			&& input.verticalScrollbarWidth === stableMinimapLayoutInput.verticalScrollbarWidth
			// && input.viewLineCount === lastMinimapLayoutInput.viewLineCount !!! INTENTIONAL OMITTED
			// && input.remainingWidth === lastMinimapLayoutInput.remainingWidth !!! INTENTIONAL OMITTED
			&& input.isViewportWrapping === stableMinimapLayoutInput.isViewportWrapping
		);

		const lineHeight = input.lineHeight;
		const typicalHalfwidthCharacterWidth = input.typicalHalfwidthCharacterWidth;
		const scrollBeyondLastLine = input.scrollBeyondLastLine;
		const minimapRenderCharacters = input.minimap.renderCharacters;
		let minimapScale = (pixelRatio >= 2 ? Math.round(input.minimap.scale * 2) : input.minimap.scale);
		const minimapMaxColumn = input.minimap.maxColumn;
		const minimapSize = input.minimap.size;
		const minimapSide = input.minimap.side;
		const verticalScrollbarWidth = input.verticalScrollbarWidth;
		const viewLineCount = input.viewLineCount;
		const remainingWidth = input.remainingWidth;
		const isViewportWrapping = input.isViewportWrapping;

		const baseCharHeight = minimapRenderCharacters ? 2 : 3;
		let minimapCanvasInnerHeight = Math.floor(pixelRatio * outerHeight);
		const minimapCanvasOuterHeight = minimapCanvasInnerHeight / pixelRatio;
		let minimapHeightIsEditorHeight = false;
		let minimapIsSampling = false;
		let minimapLineHeight = baseCharHeight * minimapScale;
		let minimapCharWidth = minimapScale / pixelRatio;
		let minimapWidthMultiplier: number = 1;

		if (minimapSize === 'fill' || minimapSize === 'fit') {
			const { typicalViewportLineCount, extraLinesBeyondLastLine, desiredRatio, minimapLineCount } = EditorLayoutInfoComputer.computeContainedMinimapLineCount({
				viewLineCount: viewLineCount,
				scrollBeyondLastLine: scrollBeyondLastLine,
				height: outerHeight,
				lineHeight: lineHeight,
				pixelRatio: pixelRatio
			});
			// ratio is intentionally not part of the layout to avoid the layout changing all the time
			// when doing sampling
			const ratio = viewLineCount / minimapLineCount;

			if (ratio > 1) {
				minimapHeightIsEditorHeight = true;
				minimapIsSampling = true;
				minimapScale = 1;
				minimapLineHeight = 1;
				minimapCharWidth = minimapScale / pixelRatio;
			} else {
				let fitBecomesFill = false;
				let maxMinimapScale = minimapScale + 1;

				if (minimapSize === 'fit') {
					const effectiveMinimapHeight = Math.ceil((viewLineCount + extraLinesBeyondLastLine) * minimapLineHeight);
					if (isViewportWrapping && couldUseMemory && remainingWidth <= memory.stableFitRemainingWidth) {
						// There is a loop when using `fit` and viewport wrapping:
						// - view line count impacts minimap layout
						// - minimap layout impacts viewport width
						// - viewport width impacts view line count
						// To break the loop, once we go to a smaller minimap scale, we try to stick with it.
						fitBecomesFill = true;
						maxMinimapScale = memory.stableFitMaxMinimapScale;
					} else {
						fitBecomesFill = (effectiveMinimapHeight > minimapCanvasInnerHeight);
					}
				}

				if (minimapSize === 'fill' || fitBecomesFill) {
					minimapHeightIsEditorHeight = true;
					const configuredMinimapScale = minimapScale;
					minimapLineHeight = Math.min(lineHeight * pixelRatio, Math.max(1, Math.floor(1 / desiredRatio)));
					if (isViewportWrapping && couldUseMemory && remainingWidth <= memory.stableFitRemainingWidth) {
						// There is a loop when using `fill` and viewport wrapping:
						// - view line count impacts minimap layout
						// - minimap layout impacts viewport width
						// - viewport width impacts view line count
						// To break the loop, once we go to a smaller minimap scale, we try to stick with it.
						maxMinimapScale = memory.stableFitMaxMinimapScale;
					}
					minimapScale = Math.min(maxMinimapScale, Math.max(1, Math.floor(minimapLineHeight / baseCharHeight)));
					if (minimapScale > configuredMinimapScale) {
						minimapWidthMultiplier = Math.min(2, minimapScale / configuredMinimapScale);
					}
					minimapCharWidth = minimapScale / pixelRatio / minimapWidthMultiplier;
					minimapCanvasInnerHeight = Math.ceil((Math.max(typicalViewportLineCount, viewLineCount + extraLinesBeyondLastLine)) * minimapLineHeight);
					if (isViewportWrapping) {
						// remember for next time
						memory.stableMinimapLayoutInput = input;
						memory.stableFitRemainingWidth = remainingWidth;
						memory.stableFitMaxMinimapScale = minimapScale;
					} else {
						memory.stableMinimapLayoutInput = null;
						memory.stableFitRemainingWidth = 0;
					}
				}
			}
		}

		// Given:
		// (leaving 2px for the cursor to have space after the last character)
		// viewportColumn = (contentWidth - verticalScrollbarWidth - 2) / typicalHalfwidthCharacterWidth
		// minimapWidth = viewportColumn * minimapCharWidth
		// contentWidth = remainingWidth - minimapWidth
		// What are good values for contentWidth and minimapWidth ?

		// minimapWidth = ((contentWidth - verticalScrollbarWidth - 2) / typicalHalfwidthCharacterWidth) * minimapCharWidth
		// typicalHalfwidthCharacterWidth * minimapWidth = (contentWidth - verticalScrollbarWidth - 2) * minimapCharWidth
		// typicalHalfwidthCharacterWidth * minimapWidth = (remainingWidth - minimapWidth - verticalScrollbarWidth - 2) * minimapCharWidth
		// (typicalHalfwidthCharacterWidth + minimapCharWidth) * minimapWidth = (remainingWidth - verticalScrollbarWidth - 2) * minimapCharWidth
		// minimapWidth = ((remainingWidth - verticalScrollbarWidth - 2) * minimapCharWidth) / (typicalHalfwidthCharacterWidth + minimapCharWidth)

		const minimapMaxWidth = Math.floor(minimapMaxColumn * minimapCharWidth);
		const minimapWidth = Math.min(minimapMaxWidth, Math.max(0, Math.floor(((remainingWidth - verticalScrollbarWidth - 2) * minimapCharWidth) / (typicalHalfwidthCharacterWidth + minimapCharWidth))) + MINIMAP_GUTTER_WIDTH);

		let minimapCanvasInnerWidth = Math.floor(pixelRatio * minimapWidth);
		const minimapCanvasOuterWidth = minimapCanvasInnerWidth / pixelRatio;
		minimapCanvasInnerWidth = Math.floor(minimapCanvasInnerWidth * minimapWidthMultiplier);

		const renderMinimap = (minimapRenderCharacters ? RenderMinimap.Text : RenderMinimap.Blocks);
		const minimapLeft = (minimapSide === 'left' ? 0 : (outerWidth - minimapWidth - verticalScrollbarWidth));

		return {
			renderMinimap,
			minimapLeft,
			minimapWidth,
			minimapHeightIsEditorHeight,
			minimapIsSampling,
			minimapScale,
			minimapLineHeight,
			minimapCanvasInnerWidth,
			minimapCanvasInnerHeight,
			minimapCanvasOuterWidth,
			minimapCanvasOuterHeight,
		};
	}

	public static computeLayout(options: IComputedEditorOptions, env: EditorLayoutInfoComputerEnv): EditorLayoutInfo {
		const outerWidth = env.outerWidth | 0;
		const outerHeight = env.outerHeight | 0;
		const lineHeight = env.lineHeight | 0;
		const lineNumbersDigitCount = env.lineNumbersDigitCount | 0;
		const typicalHalfwidthCharacterWidth = env.typicalHalfwidthCharacterWidth;
		const maxDigitWidth = env.maxDigitWidth;
		const pixelRatio = env.pixelRatio;
		const viewLineCount = env.viewLineCount;

		const wordWrapOverride2 = options.get(EditorOption.wordWrapOverride2);
		const wordWrapOverride1 = (wordWrapOverride2 === 'inherit' ? options.get(EditorOption.wordWrapOverride1) : wordWrapOverride2);
		const wordWrap = (wordWrapOverride1 === 'inherit' ? options.get(EditorOption.wordWrap) : wordWrapOverride1);

		const wordWrapColumn = options.get(EditorOption.wordWrapColumn);
		const accessibilitySupport = options.get(EditorOption.accessibilitySupport);
		const isDominatedByLongLines = env.isDominatedByLongLines;

		const showGlyphMargin = options.get(EditorOption.glyphMargin);
		const showLineNumbers = (options.get(EditorOption.lineNumbers).renderType !== RenderLineNumbersType.Off);
		const lineNumbersMinChars = options.get(EditorOption.lineNumbersMinChars);
		const scrollBeyondLastLine = options.get(EditorOption.scrollBeyondLastLine);
		const minimap = options.get(EditorOption.minimap);

		const scrollbar = options.get(EditorOption.scrollbar);
		const verticalScrollbarWidth = scrollbar.verticalScrollbarSize;
		const verticalScrollbarHasArrows = scrollbar.verticalHasArrows;
		const scrollbarArrowSize = scrollbar.arrowSize;
		const horizontalScrollbarHeight = scrollbar.horizontalScrollbarSize;

		const rawLineDecorationsWidth = options.get(EditorOption.lineDecorationsWidth);
		const folding = options.get(EditorOption.folding);

		let lineDecorationsWidth: number;
		if (typeof rawLineDecorationsWidth === 'string' && /^\d+(\.\d+)?ch$/.test(rawLineDecorationsWidth)) {
			const multiple = parseFloat(rawLineDecorationsWidth.substr(0, rawLineDecorationsWidth.length - 2));
			lineDecorationsWidth = EditorIntOption.clampedInt(multiple * typicalHalfwidthCharacterWidth, 0, 0, 1000);
		} else {
			lineDecorationsWidth = EditorIntOption.clampedInt(rawLineDecorationsWidth, 0, 0, 1000);
		}
		if (folding) {
			lineDecorationsWidth += 16;
		}

		let lineNumbersWidth = 0;
		if (showLineNumbers) {
			const digitCount = Math.max(lineNumbersDigitCount, lineNumbersMinChars);
			lineNumbersWidth = Math.round(digitCount * maxDigitWidth);
		}

		let glyphMarginWidth = 0;
		if (showGlyphMargin) {
			glyphMarginWidth = lineHeight;
		}

		let glyphMarginLeft = 0;
		let lineNumbersLeft = glyphMarginLeft + glyphMarginWidth;
		let decorationsLeft = lineNumbersLeft + lineNumbersWidth;
		let contentLeft = decorationsLeft + lineDecorationsWidth;

		const remainingWidth = outerWidth - glyphMarginWidth - lineNumbersWidth - lineDecorationsWidth;

		let isWordWrapMinified = false;
		let isViewportWrapping = false;
		let wrappingColumn = -1;

		if (accessibilitySupport !== AccessibilitySupport.Enabled) {
			// See https://github.com/microsoft/vscode/issues/27766
			// Never enable wrapping when a screen reader is attached
			// because arrow down etc. will not move the cursor in the way
			// a screen reader expects.
			if (wordWrapOverride1 === 'inherit' && isDominatedByLongLines) {
				// Force viewport width wrapping if model is dominated by long lines
				isWordWrapMinified = true;
				isViewportWrapping = true;
			} else if (wordWrap === 'on' || wordWrap === 'bounded') {
				isViewportWrapping = true;
			} else if (wordWrap === 'wordWrapColumn') {
				wrappingColumn = wordWrapColumn;
			}
		}

		const minimapLayout = EditorLayoutInfoComputer._computeMinimapLayout({
			outerWidth: outerWidth,
			outerHeight: outerHeight,
			lineHeight: lineHeight,
			typicalHalfwidthCharacterWidth: typicalHalfwidthCharacterWidth,
			pixelRatio: pixelRatio,
			scrollBeyondLastLine: scrollBeyondLastLine,
			minimap: minimap,
			verticalScrollbarWidth: verticalScrollbarWidth,
			viewLineCount: viewLineCount,
			remainingWidth: remainingWidth,
			isViewportWrapping: isViewportWrapping,
		}, env.memory || new ComputeOptionsMemory());

		if (minimapLayout.renderMinimap !== RenderMinimap.None && minimapLayout.minimapLeft === 0) {
			// the minimap is rendered to the left, so move everything to the right
			glyphMarginLeft += minimapLayout.minimapWidth;
			lineNumbersLeft += minimapLayout.minimapWidth;
			decorationsLeft += minimapLayout.minimapWidth;
			contentLeft += minimapLayout.minimapWidth;
		}
		const contentWidth = remainingWidth - minimapLayout.minimapWidth;

		// (leaving 2px for the cursor to have space after the last character)
		const viewportColumn = Math.max(1, Math.floor((contentWidth - verticalScrollbarWidth - 2) / typicalHalfwidthCharacterWidth));

		const verticalArrowSize = (verticalScrollbarHasArrows ? scrollbarArrowSize : 0);

		if (isViewportWrapping) {
			// compute the actual wrappingColumn
			wrappingColumn = Math.max(1, viewportColumn);
			if (wordWrap === 'bounded') {
				wrappingColumn = Math.min(wrappingColumn, wordWrapColumn);
			}
		}

		return {
			width: outerWidth,
			height: outerHeight,

			glyphMarginLeft: glyphMarginLeft,
			glyphMarginWidth: glyphMarginWidth,

			lineNumbersLeft: lineNumbersLeft,
			lineNumbersWidth: lineNumbersWidth,

			decorationsLeft: decorationsLeft,
			decorationsWidth: lineDecorationsWidth,

			contentLeft: contentLeft,
			contentWidth: contentWidth,

			minimap: minimapLayout,

			viewportColumn: viewportColumn,

			isWordWrapMinified: isWordWrapMinified,
			isViewportWrapping: isViewportWrapping,
			wrappingColumn: wrappingColumn,

			verticalScrollbarWidth: verticalScrollbarWidth,
			horizontalScrollbarHeight: horizontalScrollbarHeight,

			overviewRuler: {
				top: verticalArrowSize,
				width: verticalScrollbarWidth,
				height: (outerHeight - 2 * verticalArrowSize),
				right: 0
			}
		};
	}
}

//#endregion

//#region lightbulb

/**
 * Configuration options for editor lightbulb
 */
export interface IEditorLightbulbOptions {
	/**
	 * Enable the lightbulb code action.
	 * Defaults to true.
	 */
	enabled?: boolean;
}

/**
 * @internal
 */
export type EditorLightbulbOptions = Readonly<Required<IEditorLightbulbOptions>>;

class EditorLightbulb extends BaseEditorOption<EditorOption.lightbulb, IEditorLightbulbOptions, EditorLightbulbOptions> {

	constructor() {
		const defaults: EditorLightbulbOptions = { enabled: true };
		super(
			EditorOption.lightbulb, 'lightbulb', defaults,
			{
				'editor.lightbulb.enabled': {
					type: 'boolean',
					default: defaults.enabled,
					description: nls.localize('codeActions', "Enables the code action lightbulb in the editor.")
				},
			}
		);
	}

	public validate(_input: any): EditorLightbulbOptions {
		if (!_input || typeof _input !== 'object') {
			return this.defaultValue;
		}
		const input = _input as IEditorLightbulbOptions;
		return {
			enabled: boolean(input.enabled, this.defaultValue.enabled)
		};
	}
}

//#endregion

//#region inlayHints

/**
 * Configuration options for editor inlayHints
 */
export interface IEditorInlayHintsOptions {
	/**
	 * Enable the inline hints.
	 * Defaults to true.
	 */
	enabled?: boolean;

	/**
	 *
	 */
	toggle?: 'show' | 'hide' | null;

	/**
	 * Font size of inline hints.
	 * Default to 90% of the editor font size.
	 */
	fontSize?: number;

	/**
	 * Font family of inline hints.
	 * Defaults to editor font family.
	 */
	fontFamily?: string;

	/**
<<<<<<< HEAD
	 * Debounce delay in milliseconds for when inlay hints will update after you stop typing.
	 * Defaults to 1250ms.
	 */
	typingDebounceDelay?: number;
=======
	 * The display style to render inlay hints with.
	 * Compact mode disables the borders and padding around the inlay hint.
	 * Defaults to 'standard'.
	 */
	displayStyle: 'standard' | 'compact';
>>>>>>> ee8535e7
}

/**
 * @internal
 */
export type EditorInlayHintsOptions = Readonly<Required<IEditorInlayHintsOptions>>;

class EditorInlayHints extends BaseEditorOption<EditorOption.inlayHints, IEditorInlayHintsOptions, EditorInlayHintsOptions> {

	constructor() {
<<<<<<< HEAD
		const defaults: EditorInlayHintsOptions = { enabled: true, fontSize: 0, fontFamily: '', typingDebounceDelay: 1250 };
=======
		const defaults: EditorInlayHintsOptions = { enabled: true, toggle: null, fontSize: 0, fontFamily: '', displayStyle: 'compact' };
>>>>>>> ee8535e7
		super(
			EditorOption.inlayHints, 'inlayHints', defaults,
			{
				'editor.inlayHints.enabled': {
					type: 'boolean',
					default: defaults.enabled,
					description: nls.localize('inlayHints.enable', "Enables the inlay hints in the editor.")
				},
				'editor.inlayHints.toggle': {
					type: 'string',
					enum: ['show', 'hide'],
					markdownEnumDescriptions: [
						nls.localize('toogle.show', "Inlay hints are hidden by default and only show when holding `Ctrl+Alt`"),
						nls.localize('toogle.hide', "Inlay hints are showing by default and hide when holding `Ctrl+Alt`"),
					],
					default: defaults.toggle,
					markdownDescription: nls.localize('inlayHints.toggle', "Control if inlay hints temporarily show or hide when `Ctrl+Alt` is pressed and held.")
				},
				'editor.inlayHints.fontSize': {
					type: 'number',
					default: defaults.fontSize,
					markdownDescription: nls.localize('inlayHints.fontSize', "Controls font size of inlay hints in the editor. As default the `#editor.fontSize#` is used when the configured value is less than `5` or greater than the editor font size.")
				},
				'editor.inlayHints.fontFamily': {
					type: 'string',
					default: defaults.fontFamily,
					markdownDescription: nls.localize('inlayHints.fontFamily', "Controls font family of inlay hints in the editor. When set to empty, the `#editor.fontFamily#` is used.")
				},
<<<<<<< HEAD
				'editor.inlayHints.typingDebounceDelay': {
					type: 'number',
					minimum: 0,
					maximum: 3000,
					default: defaults.typingDebounceDelay,
					markdownDescription: nls.localize('inlayHints.typingDebounceDelay', "Debounce delay in milliseconds for when inlay hints will update after you stop typing.")
=======
				'editor.inlayHints.displayStyle': {
					type: 'string',
					enum: ['standard', 'compact'],
					enumDescriptions: [
						nls.localize('inlayHints.displayStyle.standard', "Renders inlay hints with the default style."),
						nls.localize('inlayHints.displayStyle.compact', "Renders inlay hints without any padding, and removes the rounded borders."),
					],
					default: defaults.displayStyle,
					description: nls.localize('inlayHints.displayStyle', "Controls the display style of inlay hints.")
>>>>>>> ee8535e7
				}
			}
		);
	}

	public validate(_input: any): EditorInlayHintsOptions {
		if (!_input || typeof _input !== 'object') {
			return this.defaultValue;
		}
		const input = _input as IEditorInlayHintsOptions;
		return {
			enabled: boolean(input.enabled, this.defaultValue.enabled),
			toggle: stringSet<'show' | 'hide' | null>(input.toggle, this.defaultValue.toggle, ['show', 'hide']),
			fontSize: EditorIntOption.clampedInt(input.fontSize, this.defaultValue.fontSize, 0, 100),
			fontFamily: EditorStringOption.string(input.fontFamily, this.defaultValue.fontFamily),
<<<<<<< HEAD
			typingDebounceDelay: EditorIntOption.clampedInt(input.typingDebounceDelay, this.defaultValue.typingDebounceDelay, 0, 3000),
=======
			displayStyle: stringSet<'standard' | 'compact'>(input.displayStyle, this.defaultValue.displayStyle, ['standard', 'compact'])
>>>>>>> ee8535e7
		};
	}
}

//#endregion

//#region lineHeight

class EditorLineHeight extends EditorFloatOption<EditorOption.lineHeight> {

	constructor() {
		super(
			EditorOption.lineHeight, 'lineHeight',
			EDITOR_FONT_DEFAULTS.lineHeight,
			x => EditorFloatOption.clamp(x, 0, 150),
			{ markdownDescription: nls.localize('lineHeight', "Controls the line height. \n - Use 0 to automatically compute the line height from the font size.\n - Values between 0 and 8 will be used as a multiplier with the font size.\n - Values greater than or equal to 8 will be used as effective values.") }
		);
	}

	public override compute(env: IEnvironmentalOptions, options: IComputedEditorOptions, value: number): number {
		// The lineHeight is computed from the fontSize if it is 0.
		// Moreover, the final lineHeight respects the editor zoom level.
		// So take the result from env.fontInfo
		return env.fontInfo.lineHeight;
	}
}

//#endregion

//#region minimap

/**
 * Configuration options for editor minimap
 */
export interface IEditorMinimapOptions {
	/**
	 * Enable the rendering of the minimap.
	 * Defaults to true.
	 */
	enabled?: boolean;
	/**
	 * Control the side of the minimap in editor.
	 * Defaults to 'right'.
	 */
	side?: 'right' | 'left';
	/**
	 * Control the minimap rendering mode.
	 * Defaults to 'actual'.
	 */
	size?: 'proportional' | 'fill' | 'fit';
	/**
	 * Control the rendering of the minimap slider.
	 * Defaults to 'mouseover'.
	 */
	showSlider?: 'always' | 'mouseover';
	/**
	 * Render the actual text on a line (as opposed to color blocks).
	 * Defaults to true.
	 */
	renderCharacters?: boolean;
	/**
	 * Limit the width of the minimap to render at most a certain number of columns.
	 * Defaults to 120.
	 */
	maxColumn?: number;
	/**
	 * Relative size of the font in the minimap. Defaults to 1.
	 */
	scale?: number;
}

/**
 * @internal
 */
export type EditorMinimapOptions = Readonly<Required<IEditorMinimapOptions>>;

class EditorMinimap extends BaseEditorOption<EditorOption.minimap, IEditorMinimapOptions, EditorMinimapOptions> {

	constructor() {
		const defaults: EditorMinimapOptions = {
			enabled: true,
			size: 'proportional',
			side: 'right',
			showSlider: 'mouseover',
			renderCharacters: true,
			maxColumn: 120,
			scale: 1,
		};
		super(
			EditorOption.minimap, 'minimap', defaults,
			{
				'editor.minimap.enabled': {
					type: 'boolean',
					default: defaults.enabled,
					description: nls.localize('minimap.enabled', "Controls whether the minimap is shown.")
				},
				'editor.minimap.size': {
					type: 'string',
					enum: ['proportional', 'fill', 'fit'],
					enumDescriptions: [
						nls.localize('minimap.size.proportional', "The minimap has the same size as the editor contents (and might scroll)."),
						nls.localize('minimap.size.fill', "The minimap will stretch or shrink as necessary to fill the height of the editor (no scrolling)."),
						nls.localize('minimap.size.fit', "The minimap will shrink as necessary to never be larger than the editor (no scrolling)."),
					],
					default: defaults.size,
					description: nls.localize('minimap.size', "Controls the size of the minimap.")
				},
				'editor.minimap.side': {
					type: 'string',
					enum: ['left', 'right'],
					default: defaults.side,
					description: nls.localize('minimap.side', "Controls the side where to render the minimap.")
				},
				'editor.minimap.showSlider': {
					type: 'string',
					enum: ['always', 'mouseover'],
					default: defaults.showSlider,
					description: nls.localize('minimap.showSlider', "Controls when the minimap slider is shown.")
				},
				'editor.minimap.scale': {
					type: 'number',
					default: defaults.scale,
					minimum: 1,
					maximum: 3,
					enum: [1, 2, 3],
					description: nls.localize('minimap.scale', "Scale of content drawn in the minimap: 1, 2 or 3.")
				},
				'editor.minimap.renderCharacters': {
					type: 'boolean',
					default: defaults.renderCharacters,
					description: nls.localize('minimap.renderCharacters', "Render the actual characters on a line as opposed to color blocks.")
				},
				'editor.minimap.maxColumn': {
					type: 'number',
					default: defaults.maxColumn,
					description: nls.localize('minimap.maxColumn', "Limit the width of the minimap to render at most a certain number of columns.")
				}
			}
		);
	}

	public validate(_input: any): EditorMinimapOptions {
		if (!_input || typeof _input !== 'object') {
			return this.defaultValue;
		}
		const input = _input as IEditorMinimapOptions;
		return {
			enabled: boolean(input.enabled, this.defaultValue.enabled),
			size: stringSet<'proportional' | 'fill' | 'fit'>(input.size, this.defaultValue.size, ['proportional', 'fill', 'fit']),
			side: stringSet<'right' | 'left'>(input.side, this.defaultValue.side, ['right', 'left']),
			showSlider: stringSet<'always' | 'mouseover'>(input.showSlider, this.defaultValue.showSlider, ['always', 'mouseover']),
			renderCharacters: boolean(input.renderCharacters, this.defaultValue.renderCharacters),
			scale: EditorIntOption.clampedInt(input.scale, 1, 1, 3),
			maxColumn: EditorIntOption.clampedInt(input.maxColumn, this.defaultValue.maxColumn, 1, 10000),
		};
	}
}

//#endregion

//#region multiCursorModifier

function _multiCursorModifierFromString(multiCursorModifier: 'ctrlCmd' | 'alt'): 'altKey' | 'metaKey' | 'ctrlKey' {
	if (multiCursorModifier === 'ctrlCmd') {
		return (platform.isMacintosh ? 'metaKey' : 'ctrlKey');
	}
	return 'altKey';
}

//#endregion

//#region padding

/**
 * Configuration options for editor padding
 */
export interface IEditorPaddingOptions {
	/**
	 * Spacing between top edge of editor and first line.
	 */
	top?: number;
	/**
	 * Spacing between bottom edge of editor and last line.
	 */
	bottom?: number;
}

/**
 * @internal
 */
export type InternalEditorPaddingOptions = Readonly<Required<IEditorPaddingOptions>>;

class EditorPadding extends BaseEditorOption<EditorOption.padding, IEditorPaddingOptions, InternalEditorPaddingOptions> {

	constructor() {
		super(
			EditorOption.padding, 'padding', { top: 0, bottom: 0 },
			{
				'editor.padding.top': {
					type: 'number',
					default: 0,
					minimum: 0,
					maximum: 1000,
					description: nls.localize('padding.top', "Controls the amount of space between the top edge of the editor and the first line.")
				},
				'editor.padding.bottom': {
					type: 'number',
					default: 0,
					minimum: 0,
					maximum: 1000,
					description: nls.localize('padding.bottom', "Controls the amount of space between the bottom edge of the editor and the last line.")
				}
			}
		);
	}

	public validate(_input: any): InternalEditorPaddingOptions {
		if (!_input || typeof _input !== 'object') {
			return this.defaultValue;
		}
		const input = _input as IEditorPaddingOptions;

		return {
			top: EditorIntOption.clampedInt(input.top, 0, 0, 1000),
			bottom: EditorIntOption.clampedInt(input.bottom, 0, 0, 1000)
		};
	}
}
//#endregion

//#region parameterHints

/**
 * Configuration options for parameter hints
 */
export interface IEditorParameterHintOptions {
	/**
	 * Enable parameter hints.
	 * Defaults to true.
	 */
	enabled?: boolean;
	/**
	 * Enable cycling of parameter hints.
	 * Defaults to false.
	 */
	cycle?: boolean;
}

/**
 * @internal
 */
export type InternalParameterHintOptions = Readonly<Required<IEditorParameterHintOptions>>;

class EditorParameterHints extends BaseEditorOption<EditorOption.parameterHints, IEditorParameterHintOptions, InternalParameterHintOptions> {

	constructor() {
		const defaults: InternalParameterHintOptions = {
			enabled: true,
			cycle: false
		};
		super(
			EditorOption.parameterHints, 'parameterHints', defaults,
			{
				'editor.parameterHints.enabled': {
					type: 'boolean',
					default: defaults.enabled,
					description: nls.localize('parameterHints.enabled', "Enables a pop-up that shows parameter documentation and type information as you type.")
				},
				'editor.parameterHints.cycle': {
					type: 'boolean',
					default: defaults.cycle,
					description: nls.localize('parameterHints.cycle', "Controls whether the parameter hints menu cycles or closes when reaching the end of the list.")
				},
			}
		);
	}

	public validate(_input: any): InternalParameterHintOptions {
		if (!_input || typeof _input !== 'object') {
			return this.defaultValue;
		}
		const input = _input as IEditorParameterHintOptions;
		return {
			enabled: boolean(input.enabled, this.defaultValue.enabled),
			cycle: boolean(input.cycle, this.defaultValue.cycle)
		};
	}
}

//#endregion

//#region pixelRatio

class EditorPixelRatio extends ComputedEditorOption<EditorOption.pixelRatio, number> {

	constructor() {
		super(EditorOption.pixelRatio);
	}

	public compute(env: IEnvironmentalOptions, options: IComputedEditorOptions, _: number): number {
		return env.pixelRatio;
	}
}

//#endregion

//#region quickSuggestions

export type QuickSuggestionsValue = 'on' | 'inline' | 'off';

/**
 * Configuration options for quick suggestions
 */
export interface IQuickSuggestionsOptions {
	other?: boolean | QuickSuggestionsValue;
	comments?: boolean | QuickSuggestionsValue;
	strings?: boolean | QuickSuggestionsValue;
}

export interface InternalQuickSuggestionsOptions {
	readonly other: QuickSuggestionsValue;
	readonly comments: QuickSuggestionsValue;
	readonly strings: QuickSuggestionsValue;
}

class EditorQuickSuggestions extends BaseEditorOption<EditorOption.quickSuggestions, boolean | IQuickSuggestionsOptions, InternalQuickSuggestionsOptions> {

	public override readonly defaultValue: InternalQuickSuggestionsOptions;

	constructor() {
		const defaults: InternalQuickSuggestionsOptions = {
			other: 'on',
			comments: 'off',
			strings: 'off'
		};
		const types: IJSONSchema[] = [
			{ type: 'boolean' },
			{
				type: 'string',
				enum: ['on', 'inline', 'off'],
				enumDescriptions: [nls.localize('on', "Quick suggestions show inside the suggest widget"), nls.localize('inline', "Quick suggestions show as ghost text"), nls.localize('off', "Quick suggestions are disabled")]
			}
		];
		super(
			EditorOption.quickSuggestions, 'quickSuggestions', defaults,
			{
				anyOf: [{
					type: 'boolean',
				}, {
					type: 'object',
					properties: {
						strings: {
							anyOf: types,
							default: defaults.strings,
							description: nls.localize('quickSuggestions.strings', "Enable quick suggestions inside strings.")
						},
						comments: {
							anyOf: types,
							default: defaults.comments,
							description: nls.localize('quickSuggestions.comments', "Enable quick suggestions inside comments.")
						},
						other: {
							anyOf: types,
							default: defaults.other,
							description: nls.localize('quickSuggestions.other', "Enable quick suggestions outside of strings and comments.")
						},
					}
				}],
				default: defaults,
				markdownDescription: nls.localize('quickSuggestions', "Controls whether suggestions should automatically show up while typing.")
			}
		);
		this.defaultValue = defaults;
	}

	public validate(input: any): InternalQuickSuggestionsOptions {
		if (typeof input === 'boolean') {
			// boolean -> all on/off
			const value = input ? 'on' : 'off';
			return { comments: value, strings: value, other: value };
		}
		if (!input || typeof input !== 'object') {
			// invalid object
			return this.defaultValue;
		}

		const { other, comments, strings } = (<IQuickSuggestionsOptions>input);
		const allowedValues: QuickSuggestionsValue[] = ['on', 'inline', 'off'];
		let validatedOther: QuickSuggestionsValue;
		let validatedComments: QuickSuggestionsValue;
		let validatedStrings: QuickSuggestionsValue;

		if (typeof other === 'boolean') {
			validatedOther = other ? 'on' : 'off';
		} else {
			validatedOther = stringSet(other, this.defaultValue.other, allowedValues);
		}
		if (typeof comments === 'boolean') {
			validatedComments = comments ? 'on' : 'off';
		} else {
			validatedComments = stringSet(comments, this.defaultValue.comments, allowedValues);
		}
		if (typeof strings === 'boolean') {
			validatedStrings = strings ? 'on' : 'off';
		} else {
			validatedStrings = stringSet(strings, this.defaultValue.strings, allowedValues);
		}
		return {
			other: validatedOther,
			comments: validatedComments,
			strings: validatedStrings
		};
	}
}

//#endregion

//#region renderLineNumbers

export type LineNumbersType = 'on' | 'off' | 'relative' | 'interval' | ((lineNumber: number) => string);

export const enum RenderLineNumbersType {
	Off = 0,
	On = 1,
	Relative = 2,
	Interval = 3,
	Custom = 4
}

export interface InternalEditorRenderLineNumbersOptions {
	readonly renderType: RenderLineNumbersType;
	readonly renderFn: ((lineNumber: number) => string) | null;
}

class EditorRenderLineNumbersOption extends BaseEditorOption<EditorOption.lineNumbers, LineNumbersType, InternalEditorRenderLineNumbersOptions> {

	constructor() {
		super(
			EditorOption.lineNumbers, 'lineNumbers', { renderType: RenderLineNumbersType.On, renderFn: null },
			{
				type: 'string',
				enum: ['off', 'on', 'relative', 'interval'],
				enumDescriptions: [
					nls.localize('lineNumbers.off', "Line numbers are not rendered."),
					nls.localize('lineNumbers.on', "Line numbers are rendered as absolute number."),
					nls.localize('lineNumbers.relative', "Line numbers are rendered as distance in lines to cursor position."),
					nls.localize('lineNumbers.interval', "Line numbers are rendered every 10 lines.")
				],
				default: 'on',
				description: nls.localize('lineNumbers', "Controls the display of line numbers.")
			}
		);
	}

	public validate(lineNumbers: any): InternalEditorRenderLineNumbersOptions {
		let renderType: RenderLineNumbersType = this.defaultValue.renderType;
		let renderFn: ((lineNumber: number) => string) | null = this.defaultValue.renderFn;

		if (typeof lineNumbers !== 'undefined') {
			if (typeof lineNumbers === 'function') {
				renderType = RenderLineNumbersType.Custom;
				renderFn = lineNumbers;
			} else if (lineNumbers === 'interval') {
				renderType = RenderLineNumbersType.Interval;
			} else if (lineNumbers === 'relative') {
				renderType = RenderLineNumbersType.Relative;
			} else if (lineNumbers === 'on') {
				renderType = RenderLineNumbersType.On;
			} else {
				renderType = RenderLineNumbersType.Off;
			}
		}

		return {
			renderType,
			renderFn
		};
	}
}

//#endregion

//#region renderValidationDecorations

/**
 * @internal
 */
export function filterValidationDecorations(options: IComputedEditorOptions): boolean {
	const renderValidationDecorations = options.get(EditorOption.renderValidationDecorations);
	if (renderValidationDecorations === 'editable') {
		return options.get(EditorOption.readOnly);
	}
	return renderValidationDecorations === 'on' ? false : true;
}

//#endregion

//#region rulers

export interface IRulerOption {
	readonly column: number;
	readonly color: string | null;
}

class EditorRulers extends BaseEditorOption<EditorOption.rulers, (number | IRulerOption)[], IRulerOption[]> {

	constructor() {
		const defaults: IRulerOption[] = [];
		const columnSchema: IJSONSchema = { type: 'number', description: nls.localize('rulers.size', "Number of monospace characters at which this editor ruler will render.") };
		super(
			EditorOption.rulers, 'rulers', defaults,
			{
				type: 'array',
				items: {
					anyOf: [
						columnSchema,
						{
							type: [
								'object'
							],
							properties: {
								column: columnSchema,
								color: {
									type: 'string',
									description: nls.localize('rulers.color', "Color of this editor ruler."),
									format: 'color-hex'
								}
							}
						}
					]
				},
				default: defaults,
				description: nls.localize('rulers', "Render vertical rulers after a certain number of monospace characters. Use multiple values for multiple rulers. No rulers are drawn if array is empty.")
			}
		);
	}

	public validate(input: any): IRulerOption[] {
		if (Array.isArray(input)) {
			const rulers: IRulerOption[] = [];
			for (let _element of input) {
				if (typeof _element === 'number') {
					rulers.push({
						column: EditorIntOption.clampedInt(_element, 0, 0, 10000),
						color: null
					});
				} else if (_element && typeof _element === 'object') {
					const element = _element as IRulerOption;
					rulers.push({
						column: EditorIntOption.clampedInt(element.column, 0, 0, 10000),
						color: element.color
					});
				}
			}
			rulers.sort((a, b) => a.column - b.column);
			return rulers;
		}
		return this.defaultValue;
	}
}

//#endregion

//#region scrollbar

/**
 * Configuration options for editor scrollbars
 */
export interface IEditorScrollbarOptions {
	/**
	 * The size of arrows (if displayed).
	 * Defaults to 11.
	 * **NOTE**: This option cannot be updated using `updateOptions()`
	 */
	arrowSize?: number;
	/**
	 * Render vertical scrollbar.
	 * Defaults to 'auto'.
	 */
	vertical?: 'auto' | 'visible' | 'hidden';
	/**
	 * Render horizontal scrollbar.
	 * Defaults to 'auto'.
	 */
	horizontal?: 'auto' | 'visible' | 'hidden';
	/**
	 * Cast horizontal and vertical shadows when the content is scrolled.
	 * Defaults to true.
	 * **NOTE**: This option cannot be updated using `updateOptions()`
	 */
	useShadows?: boolean;
	/**
	 * Render arrows at the top and bottom of the vertical scrollbar.
	 * Defaults to false.
	 * **NOTE**: This option cannot be updated using `updateOptions()`
	 */
	verticalHasArrows?: boolean;
	/**
	 * Render arrows at the left and right of the horizontal scrollbar.
	 * Defaults to false.
	 * **NOTE**: This option cannot be updated using `updateOptions()`
	 */
	horizontalHasArrows?: boolean;
	/**
	 * Listen to mouse wheel events and react to them by scrolling.
	 * Defaults to true.
	 */
	handleMouseWheel?: boolean;
	/**
	 * Always consume mouse wheel events (always call preventDefault() and stopPropagation() on the browser events).
	 * Defaults to true.
	 * **NOTE**: This option cannot be updated using `updateOptions()`
	 */
	alwaysConsumeMouseWheel?: boolean;
	/**
	 * Height in pixels for the horizontal scrollbar.
	 * Defaults to 10 (px).
	 */
	horizontalScrollbarSize?: number;
	/**
	 * Width in pixels for the vertical scrollbar.
	 * Defaults to 10 (px).
	 */
	verticalScrollbarSize?: number;
	/**
	 * Width in pixels for the vertical slider.
	 * Defaults to `verticalScrollbarSize`.
	 * **NOTE**: This option cannot be updated using `updateOptions()`
	 */
	verticalSliderSize?: number;
	/**
	 * Height in pixels for the horizontal slider.
	 * Defaults to `horizontalScrollbarSize`.
	 * **NOTE**: This option cannot be updated using `updateOptions()`
	 */
	horizontalSliderSize?: number;
	/**
	 * Scroll gutter clicks move by page vs jump to position.
	 * Defaults to false.
	 */
	scrollByPage?: boolean;
}

export interface InternalEditorScrollbarOptions {
	readonly arrowSize: number;
	readonly vertical: ScrollbarVisibility;
	readonly horizontal: ScrollbarVisibility;
	readonly useShadows: boolean;
	readonly verticalHasArrows: boolean;
	readonly horizontalHasArrows: boolean;
	readonly handleMouseWheel: boolean;
	readonly alwaysConsumeMouseWheel: boolean;
	readonly horizontalScrollbarSize: number;
	readonly horizontalSliderSize: number;
	readonly verticalScrollbarSize: number;
	readonly verticalSliderSize: number;
	readonly scrollByPage: boolean;
}

function _scrollbarVisibilityFromString(visibility: string | undefined, defaultValue: ScrollbarVisibility): ScrollbarVisibility {
	if (typeof visibility !== 'string') {
		return defaultValue;
	}
	switch (visibility) {
		case 'hidden': return ScrollbarVisibility.Hidden;
		case 'visible': return ScrollbarVisibility.Visible;
		default: return ScrollbarVisibility.Auto;
	}
}

class EditorScrollbar extends BaseEditorOption<EditorOption.scrollbar, IEditorScrollbarOptions, InternalEditorScrollbarOptions> {

	constructor() {
		const defaults: InternalEditorScrollbarOptions = {
			vertical: ScrollbarVisibility.Auto,
			horizontal: ScrollbarVisibility.Auto,
			arrowSize: 11,
			useShadows: true,
			verticalHasArrows: false,
			horizontalHasArrows: false,
			horizontalScrollbarSize: 12,
			horizontalSliderSize: 12,
			verticalScrollbarSize: 14,
			verticalSliderSize: 14,
			handleMouseWheel: true,
			alwaysConsumeMouseWheel: true,
			scrollByPage: false
		};
		super(
			EditorOption.scrollbar, 'scrollbar', defaults,
			{
				'editor.scrollbar.vertical': {
					type: 'string',
					enum: ['auto', 'visible', 'hidden'],
					enumDescriptions: [
						nls.localize('scrollbar.vertical.auto', "The vertical scrollbar will be visible only when necessary."),
						nls.localize('scrollbar.vertical.visible', "The vertical scrollbar will always be visible."),
						nls.localize('scrollbar.vertical.fit', "The vertical scrollbar will always be hidden."),
					],
					default: 'auto',
					description: nls.localize('scrollbar.vertical', "Controls the visibility of the vertical scrollbar.")
				},
				'editor.scrollbar.horizontal': {
					type: 'string',
					enum: ['auto', 'visible', 'hidden'],
					enumDescriptions: [
						nls.localize('scrollbar.horizontal.auto', "The horizontal scrollbar will be visible only when necessary."),
						nls.localize('scrollbar.horizontal.visible', "The horizontal scrollbar will always be visible."),
						nls.localize('scrollbar.horizontal.fit', "The horizontal scrollbar will always be hidden."),
					],
					default: 'auto',
					description: nls.localize('scrollbar.horizontal', "Controls the visibility of the horizontal scrollbar.")
				},
				'editor.scrollbar.verticalScrollbarSize': {
					type: 'number',
					default: defaults.verticalScrollbarSize,
					description: nls.localize('scrollbar.verticalScrollbarSize', "The width of the vertical scrollbar.")
				},
				'editor.scrollbar.horizontalScrollbarSize': {
					type: 'number',
					default: defaults.horizontalScrollbarSize,
					description: nls.localize('scrollbar.horizontalScrollbarSize', "The height of the horizontal scrollbar.")
				},
				'editor.scrollbar.scrollByPage': {
					type: 'boolean',
					default: defaults.scrollByPage,
					description: nls.localize('scrollbar.scrollByPage', "Controls whether clicks scroll by page or jump to click position.")
				}
			}
		);
	}

	public validate(_input: any): InternalEditorScrollbarOptions {
		if (!_input || typeof _input !== 'object') {
			return this.defaultValue;
		}
		const input = _input as IEditorScrollbarOptions;
		const horizontalScrollbarSize = EditorIntOption.clampedInt(input.horizontalScrollbarSize, this.defaultValue.horizontalScrollbarSize, 0, 1000);
		const verticalScrollbarSize = EditorIntOption.clampedInt(input.verticalScrollbarSize, this.defaultValue.verticalScrollbarSize, 0, 1000);
		return {
			arrowSize: EditorIntOption.clampedInt(input.arrowSize, this.defaultValue.arrowSize, 0, 1000),
			vertical: _scrollbarVisibilityFromString(input.vertical, this.defaultValue.vertical),
			horizontal: _scrollbarVisibilityFromString(input.horizontal, this.defaultValue.horizontal),
			useShadows: boolean(input.useShadows, this.defaultValue.useShadows),
			verticalHasArrows: boolean(input.verticalHasArrows, this.defaultValue.verticalHasArrows),
			horizontalHasArrows: boolean(input.horizontalHasArrows, this.defaultValue.horizontalHasArrows),
			handleMouseWheel: boolean(input.handleMouseWheel, this.defaultValue.handleMouseWheel),
			alwaysConsumeMouseWheel: boolean(input.alwaysConsumeMouseWheel, this.defaultValue.alwaysConsumeMouseWheel),
			horizontalScrollbarSize: horizontalScrollbarSize,
			horizontalSliderSize: EditorIntOption.clampedInt(input.horizontalSliderSize, horizontalScrollbarSize, 0, 1000),
			verticalScrollbarSize: verticalScrollbarSize,
			verticalSliderSize: EditorIntOption.clampedInt(input.verticalSliderSize, verticalScrollbarSize, 0, 1000),
			scrollByPage: boolean(input.scrollByPage, this.defaultValue.scrollByPage),
		};
	}
}

//#endregion

//#region UnicodeHighlight

export type InUntrustedWorkspace = 'inUntrustedWorkspace';

/**
 * @internal
*/
export const inUntrustedWorkspace: InUntrustedWorkspace = 'inUntrustedWorkspace';

/**
 * Configuration options for unicode highlighting.
 */
export interface IUnicodeHighlightOptions {

	/**
	 * Controls whether all non-basic ASCII characters are highlighted. Only characters between U+0020 and U+007E, tab, line-feed and carriage-return are considered basic ASCII.
	 */
	nonBasicASCII?: boolean | InUntrustedWorkspace;

	/**
	 * Controls whether characters that just reserve space or have no width at all are highlighted.
	 */
	invisibleCharacters?: boolean;

	/**
	 * Controls whether characters are highlighted that can be confused with basic ASCII characters, except those that are common in the current user locale.
	 */
	ambiguousCharacters?: boolean;

	/**
	 * Controls whether characters in comments should also be subject to unicode highlighting.
	 */
	includeComments?: boolean | InUntrustedWorkspace;

	/**
	 * Controls whether characters in strings should also be subject to unicode highlighting.
	 */
	includeStrings?: boolean | InUntrustedWorkspace;

	/**
	 * Defines allowed characters that are not being highlighted.
	 */
	allowedCharacters?: Record<string, true>;

	/**
	 * Unicode characters that are common in allowed locales are not being highlighted.
	 */
	allowedLocales?: Record<string | '_os' | '_vscode', true>;
}

/**
 * @internal
 */
export type InternalUnicodeHighlightOptions = Required<Readonly<IUnicodeHighlightOptions>>;

/**
 * @internal
 */
export const unicodeHighlightConfigKeys = {
	allowedCharacters: 'editor.unicodeHighlight.allowedCharacters',
	invisibleCharacters: 'editor.unicodeHighlight.invisibleCharacters',
	nonBasicASCII: 'editor.unicodeHighlight.nonBasicASCII',
	ambiguousCharacters: 'editor.unicodeHighlight.ambiguousCharacters',
	includeComments: 'editor.unicodeHighlight.includeComments',
	includeStrings: 'editor.unicodeHighlight.includeStrings',
	allowedLocales: 'editor.unicodeHighlight.allowedLocales',
};

class UnicodeHighlight extends BaseEditorOption<EditorOption.unicodeHighlighting, IUnicodeHighlightOptions, InternalUnicodeHighlightOptions> {
	constructor() {
		const defaults: InternalUnicodeHighlightOptions = {
			nonBasicASCII: inUntrustedWorkspace,
			invisibleCharacters: true,
			ambiguousCharacters: true,
			includeComments: inUntrustedWorkspace,
			includeStrings: true,
			allowedCharacters: {},
			allowedLocales: { _os: true, _vscode: true },
		};

		super(
			EditorOption.unicodeHighlighting, 'unicodeHighlight', defaults,
			{
				[unicodeHighlightConfigKeys.nonBasicASCII]: {
					restricted: true,
					type: ['boolean', 'string'],
					enum: [true, false, inUntrustedWorkspace],
					default: defaults.nonBasicASCII,
					description: nls.localize('unicodeHighlight.nonBasicASCII', "Controls whether all non-basic ASCII characters are highlighted. Only characters between U+0020 and U+007E, tab, line-feed and carriage-return are considered basic ASCII.")
				},
				[unicodeHighlightConfigKeys.invisibleCharacters]: {
					restricted: true,
					type: 'boolean',
					default: defaults.invisibleCharacters,
					description: nls.localize('unicodeHighlight.invisibleCharacters', "Controls whether characters that just reserve space or have no width at all are highlighted.")
				},
				[unicodeHighlightConfigKeys.ambiguousCharacters]: {
					restricted: true,
					type: 'boolean',
					default: defaults.ambiguousCharacters,
					description: nls.localize('unicodeHighlight.ambiguousCharacters', "Controls whether characters are highlighted that can be confused with basic ASCII characters, except those that are common in the current user locale.")
				},
				[unicodeHighlightConfigKeys.includeComments]: {
					restricted: true,
					type: ['boolean', 'string'],
					enum: [true, false, inUntrustedWorkspace],
					default: defaults.includeComments,
					description: nls.localize('unicodeHighlight.includeComments', "Controls whether characters in comments should also be subject to unicode highlighting.")
				},
				[unicodeHighlightConfigKeys.includeStrings]: {
					restricted: true,
					type: ['boolean', 'string'],
					enum: [true, false, inUntrustedWorkspace],
					default: defaults.includeStrings,
					description: nls.localize('unicodeHighlight.includeStrings', "Controls whether characters in strings should also be subject to unicode highlighting.")
				},
				[unicodeHighlightConfigKeys.allowedCharacters]: {
					restricted: true,
					type: 'object',
					default: defaults.allowedCharacters,
					description: nls.localize('unicodeHighlight.allowedCharacters', "Defines allowed characters that are not being highlighted."),
					additionalProperties: {
						type: 'boolean'
					}
				},
				[unicodeHighlightConfigKeys.allowedLocales]: {
					restricted: true,
					type: 'object',
					additionalProperties: {
						type: 'boolean'
					},
					default: defaults.allowedLocales,
					description: nls.localize('unicodeHighlight.allowedLocales', "Unicode characters that are common in allowed locales are not being highlighted.")
				},
			}
		);
	}

	public override applyUpdate(value: Required<Readonly<IUnicodeHighlightOptions>>, update: Required<Readonly<IUnicodeHighlightOptions>>): ApplyUpdateResult<Required<Readonly<IUnicodeHighlightOptions>>> {
		let didChange = false;
		if (update.allowedCharacters) {
			// Treat allowedCharacters atomically
			if (!objects.equals(value.allowedCharacters, update.allowedCharacters)) {
				value = { ...value, allowedCharacters: update.allowedCharacters };
				didChange = true;
			}
		}
		if (update.allowedLocales) {
			// Treat allowedLocales atomically
			if (!objects.equals(value.allowedLocales, update.allowedLocales)) {
				value = { ...value, allowedLocales: update.allowedLocales };
				didChange = true;
			}
		}

		const result = super.applyUpdate(value, update);
		if (didChange) {
			return new ApplyUpdateResult(result.newValue, true);
		}
		return result;
	}

	public validate(_input: any): InternalUnicodeHighlightOptions {
		if (!_input || typeof _input !== 'object') {
			return this.defaultValue;
		}
		const input = _input as IUnicodeHighlightOptions;
		return {
			nonBasicASCII: primitiveSet<boolean | InUntrustedWorkspace>(input.nonBasicASCII, inUntrustedWorkspace, [true, false, inUntrustedWorkspace]),
			invisibleCharacters: boolean(input.invisibleCharacters, this.defaultValue.invisibleCharacters),
			ambiguousCharacters: boolean(input.ambiguousCharacters, this.defaultValue.ambiguousCharacters),
			includeComments: primitiveSet<boolean | InUntrustedWorkspace>(input.includeComments, inUntrustedWorkspace, [true, false, inUntrustedWorkspace]),
			includeStrings: primitiveSet<boolean | InUntrustedWorkspace>(input.includeStrings, inUntrustedWorkspace, [true, false, inUntrustedWorkspace]),
			allowedCharacters: this.validateBooleanMap(_input.allowedCharacters, this.defaultValue.allowedCharacters),
			allowedLocales: this.validateBooleanMap(_input.allowedLocales, this.defaultValue.allowedLocales),
		};
	}

	private validateBooleanMap(map: unknown, defaultValue: Record<string, true>): Record<string, true> {
		if ((typeof map !== 'object') || !map) {
			return defaultValue;
		}
		const result: Record<string, true> = {};
		for (const [key, value] of Object.entries(map)) {
			if (value === true) {
				result[key] = true;
			}
		}
		return result;
	}
}

//#endregion

//#region inlineSuggest

export interface IInlineSuggestOptions {
	/**
	 * Enable or disable the rendering of automatic inline completions.
	*/
	enabled?: boolean;

	/**
	 * Configures the mode.
	 * Use `prefix` to only show ghost text if the text to replace is a prefix of the suggestion text.
	 * Use `subword` to only show ghost text if the replace text is a subword of the suggestion text.
	 * Use `subwordSmart` to only show ghost text if the replace text is a subword of the suggestion text, but the subword must start after the cursor position.
	 * Defaults to `prefix`.
	*/
	mode?: 'prefix' | 'subword' | 'subwordSmart';
}

/**
 * @internal
 */
export type InternalInlineSuggestOptions = Readonly<Required<IInlineSuggestOptions>>;

/**
 * Configuration options for inline suggestions
 */
class InlineEditorSuggest extends BaseEditorOption<EditorOption.inlineSuggest, IInlineSuggestOptions, InternalInlineSuggestOptions> {
	constructor() {
		const defaults: InternalInlineSuggestOptions = {
			enabled: true,
			mode: 'subwordSmart'
		};

		super(
			EditorOption.inlineSuggest, 'inlineSuggest', defaults,
			{
				'editor.inlineSuggest.enabled': {
					type: 'boolean',
					default: defaults.enabled,
					description: nls.localize('inlineSuggest.enabled', "Controls whether to automatically show inline suggestions in the editor.")
				}
			}
		);
	}

	public validate(_input: any): InternalInlineSuggestOptions {
		if (!_input || typeof _input !== 'object') {
			return this.defaultValue;
		}
		const input = _input as IInlineSuggestOptions;
		return {
			enabled: boolean(input.enabled, this.defaultValue.enabled),
			mode: stringSet(input.mode, this.defaultValue.mode, ['prefix', 'subword', 'subwordSmart']),
		};
	}
}

//#endregion

//#region bracketPairColorization

export interface IBracketPairColorizationOptions {
	/**
	 * Enable or disable bracket pair colorization.
	*/
	enabled?: boolean;

	/**
	 * Use independent color pool per bracket type.
	*/
	independentColorPoolPerBracketType?: boolean;
}

/**
 * @internal
 */
export type InternalBracketPairColorizationOptions = Readonly<Required<IBracketPairColorizationOptions>>;

/**
 * Configuration options for inline suggestions
 */
class BracketPairColorization extends BaseEditorOption<EditorOption.bracketPairColorization, IBracketPairColorizationOptions, InternalBracketPairColorizationOptions> {
	constructor() {
		const defaults: InternalBracketPairColorizationOptions = {
			enabled: EDITOR_MODEL_DEFAULTS.bracketPairColorizationOptions.enabled,
			independentColorPoolPerBracketType: EDITOR_MODEL_DEFAULTS.bracketPairColorizationOptions.independentColorPoolPerBracketType,
		};

		super(
			EditorOption.bracketPairColorization, 'bracketPairColorization', defaults,
			{
				'editor.bracketPairColorization.enabled': {
					type: 'boolean',
					default: defaults.enabled,
					markdownDescription: nls.localize('bracketPairColorization.enabled', "Controls whether bracket pair colorization is enabled or not. Use `#workbench.colorCustomizations#` to override the bracket highlight colors.")
				},
				'editor.bracketPairColorization.independentColorPoolPerBracketType': {
					type: 'boolean',
					default: defaults.independentColorPoolPerBracketType,
					description: nls.localize('bracketPairColorization.independentColorPoolPerBracketType', "Controls whether each bracket type has its own independent color pool.")
				},
			}
		);
	}

	public validate(_input: any): InternalBracketPairColorizationOptions {
		if (!_input || typeof _input !== 'object') {
			return this.defaultValue;
		}
		const input = _input as IBracketPairColorizationOptions;
		return {
			enabled: boolean(input.enabled, this.defaultValue.enabled),
			independentColorPoolPerBracketType: boolean(input.independentColorPoolPerBracketType, this.defaultValue.independentColorPoolPerBracketType),
		};
	}
}

//#endregion

//#region guides

export interface IGuidesOptions {
	/**
	 * Enable rendering of bracket pair guides.
	 * Defaults to false.
	*/
	bracketPairs?: boolean | 'active';

	/**
	 * Enable rendering of vertical bracket pair guides.
	 * Defaults to 'active'.
	 */
	bracketPairsHorizontal?: boolean | 'active';

	/**
	 * Enable highlighting of the active bracket pair.
	 * Defaults to true.
	*/
	highlightActiveBracketPair?: boolean;

	/**
	 * Enable rendering of indent guides.
	 * Defaults to true.
	 */
	indentation?: boolean;

	/**
	 * Enable highlighting of the active indent guide.
	 * Defaults to true.
	 */
	highlightActiveIndentation?: boolean;
}

/**
 * @internal
 */
export type InternalGuidesOptions = Readonly<Required<IGuidesOptions>>;

/**
 * Configuration options for inline suggestions
 */
class GuideOptions extends BaseEditorOption<EditorOption.guides, IGuidesOptions, InternalGuidesOptions> {
	constructor() {
		const defaults: InternalGuidesOptions = {
			bracketPairs: false,
			bracketPairsHorizontal: 'active',
			highlightActiveBracketPair: true,

			indentation: true,
			highlightActiveIndentation: true
		};

		super(
			EditorOption.guides, 'guides', defaults,
			{
				'editor.guides.bracketPairs': {
					type: ['boolean', 'string'],
					enum: [true, 'active', false],
					enumDescriptions: [
						nls.localize('editor.guides.bracketPairs.true', "Enables bracket pair guides."),
						nls.localize('editor.guides.bracketPairs.active', "Enables bracket pair guides only for the active bracket pair."),
						nls.localize('editor.guides.bracketPairs.false', "Disables bracket pair guides."),
					],
					default: defaults.bracketPairs,
					description: nls.localize('editor.guides.bracketPairs', "Controls whether bracket pair guides are enabled or not.")
				},
				'editor.guides.bracketPairsHorizontal': {
					type: ['boolean', 'string'],
					enum: [true, 'active', false],
					enumDescriptions: [
						nls.localize('editor.guides.bracketPairsHorizontal.true', "Enables horizontal guides as addition to vertical bracket pair guides."),
						nls.localize('editor.guides.bracketPairsHorizontal.active', "Enables horizontal guides only for the active bracket pair."),
						nls.localize('editor.guides.bracketPairsHorizontal.false', "Disables horizontal bracket pair guides."),
					],
					default: defaults.bracketPairsHorizontal,
					description: nls.localize('editor.guides.bracketPairsHorizontal', "Controls whether horizontal bracket pair guides are enabled or not.")
				},
				'editor.guides.highlightActiveBracketPair': {
					type: 'boolean',
					default: defaults.highlightActiveBracketPair,
					description: nls.localize('editor.guides.highlightActiveBracketPair', "Controls whether the editor should highlight the active bracket pair.")
				},
				'editor.guides.indentation': {
					type: 'boolean',
					default: defaults.indentation,
					description: nls.localize('editor.guides.indentation', "Controls whether the editor should render indent guides.")
				},
				'editor.guides.highlightActiveIndentation': {
					type: 'boolean',
					default: defaults.highlightActiveIndentation,
					description: nls.localize('editor.guides.highlightActiveIndentation', "Controls whether the editor should highlight the active indent guide.")
				}
			}
		);
	}

	public validate(_input: any): InternalGuidesOptions {
		if (!_input || typeof _input !== 'object') {
			return this.defaultValue;
		}
		const input = _input as IGuidesOptions;
		return {
			bracketPairs: primitiveSet(input.bracketPairs, this.defaultValue.bracketPairs, [true, false, 'active']),
			bracketPairsHorizontal: primitiveSet(input.bracketPairsHorizontal, this.defaultValue.bracketPairsHorizontal, [true, false, 'active']),
			highlightActiveBracketPair: boolean(input.highlightActiveBracketPair, this.defaultValue.highlightActiveBracketPair),

			indentation: boolean(input.indentation, this.defaultValue.indentation),
			highlightActiveIndentation: boolean(input.highlightActiveIndentation, this.defaultValue.highlightActiveIndentation),
		};
	}
}

function primitiveSet<T extends string | boolean>(value: unknown, defaultValue: T, allowedValues: T[]): T {
	const idx = allowedValues.indexOf(value as any);
	if (idx === -1) {
		return defaultValue;
	}
	return allowedValues[idx];
}

//#endregion

//#region suggest

/**
 * Configuration options for editor suggest widget
 */
export interface ISuggestOptions {
	/**
	 * Overwrite word ends on accept. Default to false.
	 */
	insertMode?: 'insert' | 'replace';
	/**
	 * Enable graceful matching. Defaults to true.
	 */
	filterGraceful?: boolean;
	/**
	 * Prevent quick suggestions when a snippet is active. Defaults to true.
	 */
	snippetsPreventQuickSuggestions?: boolean;
	/**
	 * Favors words that appear close to the cursor.
	 */
	localityBonus?: boolean;
	/**
	 * Enable using global storage for remembering suggestions.
	 */
	shareSuggestSelections?: boolean;
	/**
	 * Enable or disable icons in suggestions. Defaults to true.
	 */
	showIcons?: boolean;
	/**
	 * Enable or disable the suggest status bar.
	 */
	showStatusBar?: boolean;
	/**
	 * Enable or disable the rendering of the suggestion preview.
	 */
	preview?: boolean;
	/**
	 * Configures the mode of the preview.
	*/
	previewMode?: 'prefix' | 'subword' | 'subwordSmart';
	/**
	 * Show details inline with the label. Defaults to true.
	 */
	showInlineDetails?: boolean;
	/**
	 * Show method-suggestions.
	 */
	showMethods?: boolean;
	/**
	 * Show function-suggestions.
	 */
	showFunctions?: boolean;
	/**
	 * Show constructor-suggestions.
	 */
	showConstructors?: boolean;
	/**
	 * Show deprecated-suggestions.
	 */
	showDeprecated?: boolean;
	/**
	 * Show field-suggestions.
	 */
	showFields?: boolean;
	/**
	 * Show variable-suggestions.
	 */
	showVariables?: boolean;
	/**
	 * Show class-suggestions.
	 */
	showClasses?: boolean;
	/**
	 * Show struct-suggestions.
	 */
	showStructs?: boolean;
	/**
	 * Show interface-suggestions.
	 */
	showInterfaces?: boolean;
	/**
	 * Show module-suggestions.
	 */
	showModules?: boolean;
	/**
	 * Show property-suggestions.
	 */
	showProperties?: boolean;
	/**
	 * Show event-suggestions.
	 */
	showEvents?: boolean;
	/**
	 * Show operator-suggestions.
	 */
	showOperators?: boolean;
	/**
	 * Show unit-suggestions.
	 */
	showUnits?: boolean;
	/**
	 * Show value-suggestions.
	 */
	showValues?: boolean;
	/**
	 * Show constant-suggestions.
	 */
	showConstants?: boolean;
	/**
	 * Show enum-suggestions.
	 */
	showEnums?: boolean;
	/**
	 * Show enumMember-suggestions.
	 */
	showEnumMembers?: boolean;
	/**
	 * Show keyword-suggestions.
	 */
	showKeywords?: boolean;
	/**
	 * Show text-suggestions.
	 */
	showWords?: boolean;
	/**
	 * Show color-suggestions.
	 */
	showColors?: boolean;
	/**
	 * Show file-suggestions.
	 */
	showFiles?: boolean;
	/**
	 * Show reference-suggestions.
	 */
	showReferences?: boolean;
	/**
	 * Show folder-suggestions.
	 */
	showFolders?: boolean;
	/**
	 * Show typeParameter-suggestions.
	 */
	showTypeParameters?: boolean;
	/**
	 * Show issue-suggestions.
	 */
	showIssues?: boolean;
	/**
	 * Show user-suggestions.
	 */
	showUsers?: boolean;
	/**
	 * Show snippet-suggestions.
	 */
	showSnippets?: boolean;
}

/**
 * @internal
 */
export type InternalSuggestOptions = Readonly<Required<ISuggestOptions>>;

class EditorSuggest extends BaseEditorOption<EditorOption.suggest, ISuggestOptions, InternalSuggestOptions> {

	constructor() {
		const defaults: InternalSuggestOptions = {
			insertMode: 'insert',
			filterGraceful: true,
			snippetsPreventQuickSuggestions: true,
			localityBonus: false,
			shareSuggestSelections: false,
			showIcons: true,
			showStatusBar: false,
			preview: false,
			previewMode: 'subwordSmart',
			showInlineDetails: true,
			showMethods: true,
			showFunctions: true,
			showConstructors: true,
			showDeprecated: true,
			showFields: true,
			showVariables: true,
			showClasses: true,
			showStructs: true,
			showInterfaces: true,
			showModules: true,
			showProperties: true,
			showEvents: true,
			showOperators: true,
			showUnits: true,
			showValues: true,
			showConstants: true,
			showEnums: true,
			showEnumMembers: true,
			showKeywords: true,
			showWords: true,
			showColors: true,
			showFiles: true,
			showReferences: true,
			showFolders: true,
			showTypeParameters: true,
			showSnippets: true,
			showUsers: true,
			showIssues: true,
		};
		super(
			EditorOption.suggest, 'suggest', defaults,
			{
				'editor.suggest.insertMode': {
					type: 'string',
					enum: ['insert', 'replace'],
					enumDescriptions: [
						nls.localize('suggest.insertMode.insert', "Insert suggestion without overwriting text right of the cursor."),
						nls.localize('suggest.insertMode.replace', "Insert suggestion and overwrite text right of the cursor."),
					],
					default: defaults.insertMode,
					description: nls.localize('suggest.insertMode', "Controls whether words are overwritten when accepting completions. Note that this depends on extensions opting into this feature.")
				},
				'editor.suggest.filterGraceful': {
					type: 'boolean',
					default: defaults.filterGraceful,
					description: nls.localize('suggest.filterGraceful', "Controls whether filtering and sorting suggestions accounts for small typos.")
				},
				'editor.suggest.localityBonus': {
					type: 'boolean',
					default: defaults.localityBonus,
					description: nls.localize('suggest.localityBonus', "Controls whether sorting favors words that appear close to the cursor.")
				},
				'editor.suggest.shareSuggestSelections': {
					type: 'boolean',
					default: defaults.shareSuggestSelections,
					markdownDescription: nls.localize('suggest.shareSuggestSelections', "Controls whether remembered suggestion selections are shared between multiple workspaces and windows (needs `#editor.suggestSelection#`).")
				},
				'editor.suggest.snippetsPreventQuickSuggestions': {
					type: 'boolean',
					default: defaults.snippetsPreventQuickSuggestions,
					description: nls.localize('suggest.snippetsPreventQuickSuggestions', "Controls whether an active snippet prevents quick suggestions.")
				},
				'editor.suggest.showIcons': {
					type: 'boolean',
					default: defaults.showIcons,
					description: nls.localize('suggest.showIcons', "Controls whether to show or hide icons in suggestions.")
				},
				'editor.suggest.showStatusBar': {
					type: 'boolean',
					default: defaults.showStatusBar,
					description: nls.localize('suggest.showStatusBar', "Controls the visibility of the status bar at the bottom of the suggest widget.")
				},
				'editor.suggest.preview': {
					type: 'boolean',
					default: defaults.preview,
					description: nls.localize('suggest.preview', "Controls whether to preview the suggestion outcome in the editor.")
				},
				'editor.suggest.showInlineDetails': {
					type: 'boolean',
					default: defaults.showInlineDetails,
					description: nls.localize('suggest.showInlineDetails', "Controls whether suggest details show inline with the label or only in the details widget")
				},
				'editor.suggest.maxVisibleSuggestions': {
					type: 'number',
					deprecationMessage: nls.localize('suggest.maxVisibleSuggestions.dep', "This setting is deprecated. The suggest widget can now be resized."),
				},
				'editor.suggest.filteredTypes': {
					type: 'object',
					deprecationMessage: nls.localize('deprecated', "This setting is deprecated, please use separate settings like 'editor.suggest.showKeywords' or 'editor.suggest.showSnippets' instead.")
				},
				'editor.suggest.showMethods': {
					type: 'boolean',
					default: true,
					markdownDescription: nls.localize('editor.suggest.showMethods', "When enabled IntelliSense shows `method`-suggestions.")
				},
				'editor.suggest.showFunctions': {
					type: 'boolean',
					default: true,
					markdownDescription: nls.localize('editor.suggest.showFunctions', "When enabled IntelliSense shows `function`-suggestions.")
				},
				'editor.suggest.showConstructors': {
					type: 'boolean',
					default: true,
					markdownDescription: nls.localize('editor.suggest.showConstructors', "When enabled IntelliSense shows `constructor`-suggestions.")
				},
				'editor.suggest.showDeprecated': {
					type: 'boolean',
					default: true,
					markdownDescription: nls.localize('editor.suggest.showDeprecated', "When enabled IntelliSense shows `deprecated`-suggestions.")
				},
				'editor.suggest.showFields': {
					type: 'boolean',
					default: true,
					markdownDescription: nls.localize('editor.suggest.showFields', "When enabled IntelliSense shows `field`-suggestions.")
				},
				'editor.suggest.showVariables': {
					type: 'boolean',
					default: true,
					markdownDescription: nls.localize('editor.suggest.showVariables', "When enabled IntelliSense shows `variable`-suggestions.")
				},
				'editor.suggest.showClasses': {
					type: 'boolean',
					default: true,
					markdownDescription: nls.localize('editor.suggest.showClasss', "When enabled IntelliSense shows `class`-suggestions.")
				},
				'editor.suggest.showStructs': {
					type: 'boolean',
					default: true,
					markdownDescription: nls.localize('editor.suggest.showStructs', "When enabled IntelliSense shows `struct`-suggestions.")
				},
				'editor.suggest.showInterfaces': {
					type: 'boolean',
					default: true,
					markdownDescription: nls.localize('editor.suggest.showInterfaces', "When enabled IntelliSense shows `interface`-suggestions.")
				},
				'editor.suggest.showModules': {
					type: 'boolean',
					default: true,
					markdownDescription: nls.localize('editor.suggest.showModules', "When enabled IntelliSense shows `module`-suggestions.")
				},
				'editor.suggest.showProperties': {
					type: 'boolean',
					default: true,
					markdownDescription: nls.localize('editor.suggest.showPropertys', "When enabled IntelliSense shows `property`-suggestions.")
				},
				'editor.suggest.showEvents': {
					type: 'boolean',
					default: true,
					markdownDescription: nls.localize('editor.suggest.showEvents', "When enabled IntelliSense shows `event`-suggestions.")
				},
				'editor.suggest.showOperators': {
					type: 'boolean',
					default: true,
					markdownDescription: nls.localize('editor.suggest.showOperators', "When enabled IntelliSense shows `operator`-suggestions.")
				},
				'editor.suggest.showUnits': {
					type: 'boolean',
					default: true,
					markdownDescription: nls.localize('editor.suggest.showUnits', "When enabled IntelliSense shows `unit`-suggestions.")
				},
				'editor.suggest.showValues': {
					type: 'boolean',
					default: true,
					markdownDescription: nls.localize('editor.suggest.showValues', "When enabled IntelliSense shows `value`-suggestions.")
				},
				'editor.suggest.showConstants': {
					type: 'boolean',
					default: true,
					markdownDescription: nls.localize('editor.suggest.showConstants', "When enabled IntelliSense shows `constant`-suggestions.")
				},
				'editor.suggest.showEnums': {
					type: 'boolean',
					default: true,
					markdownDescription: nls.localize('editor.suggest.showEnums', "When enabled IntelliSense shows `enum`-suggestions.")
				},
				'editor.suggest.showEnumMembers': {
					type: 'boolean',
					default: true,
					markdownDescription: nls.localize('editor.suggest.showEnumMembers', "When enabled IntelliSense shows `enumMember`-suggestions.")
				},
				'editor.suggest.showKeywords': {
					type: 'boolean',
					default: true,
					markdownDescription: nls.localize('editor.suggest.showKeywords', "When enabled IntelliSense shows `keyword`-suggestions.")
				},
				'editor.suggest.showWords': {
					type: 'boolean',
					default: true,
					markdownDescription: nls.localize('editor.suggest.showTexts', "When enabled IntelliSense shows `text`-suggestions.")
				},
				'editor.suggest.showColors': {
					type: 'boolean',
					default: true,
					markdownDescription: nls.localize('editor.suggest.showColors', "When enabled IntelliSense shows `color`-suggestions.")
				},
				'editor.suggest.showFiles': {
					type: 'boolean',
					default: true,
					markdownDescription: nls.localize('editor.suggest.showFiles', "When enabled IntelliSense shows `file`-suggestions.")
				},
				'editor.suggest.showReferences': {
					type: 'boolean',
					default: true,
					markdownDescription: nls.localize('editor.suggest.showReferences', "When enabled IntelliSense shows `reference`-suggestions.")
				},
				'editor.suggest.showCustomcolors': {
					type: 'boolean',
					default: true,
					markdownDescription: nls.localize('editor.suggest.showCustomcolors', "When enabled IntelliSense shows `customcolor`-suggestions.")
				},
				'editor.suggest.showFolders': {
					type: 'boolean',
					default: true,
					markdownDescription: nls.localize('editor.suggest.showFolders', "When enabled IntelliSense shows `folder`-suggestions.")
				},
				'editor.suggest.showTypeParameters': {
					type: 'boolean',
					default: true,
					markdownDescription: nls.localize('editor.suggest.showTypeParameters', "When enabled IntelliSense shows `typeParameter`-suggestions.")
				},
				'editor.suggest.showSnippets': {
					type: 'boolean',
					default: true,
					markdownDescription: nls.localize('editor.suggest.showSnippets', "When enabled IntelliSense shows `snippet`-suggestions.")
				},
				'editor.suggest.showUsers': {
					type: 'boolean',
					default: true,
					markdownDescription: nls.localize('editor.suggest.showUsers', "When enabled IntelliSense shows `user`-suggestions.")
				},
				'editor.suggest.showIssues': {
					type: 'boolean',
					default: true,
					markdownDescription: nls.localize('editor.suggest.showIssues', "When enabled IntelliSense shows `issues`-suggestions.")
				}
			}
		);
	}

	public validate(_input: any): InternalSuggestOptions {
		if (!_input || typeof _input !== 'object') {
			return this.defaultValue;
		}
		const input = _input as ISuggestOptions;
		return {
			insertMode: stringSet(input.insertMode, this.defaultValue.insertMode, ['insert', 'replace']),
			filterGraceful: boolean(input.filterGraceful, this.defaultValue.filterGraceful),
			snippetsPreventQuickSuggestions: boolean(input.snippetsPreventQuickSuggestions, this.defaultValue.filterGraceful),
			localityBonus: boolean(input.localityBonus, this.defaultValue.localityBonus),
			shareSuggestSelections: boolean(input.shareSuggestSelections, this.defaultValue.shareSuggestSelections),
			showIcons: boolean(input.showIcons, this.defaultValue.showIcons),
			showStatusBar: boolean(input.showStatusBar, this.defaultValue.showStatusBar),
			preview: boolean(input.preview, this.defaultValue.preview),
			previewMode: stringSet(input.previewMode, this.defaultValue.previewMode, ['prefix', 'subword', 'subwordSmart']),
			showInlineDetails: boolean(input.showInlineDetails, this.defaultValue.showInlineDetails),
			showMethods: boolean(input.showMethods, this.defaultValue.showMethods),
			showFunctions: boolean(input.showFunctions, this.defaultValue.showFunctions),
			showConstructors: boolean(input.showConstructors, this.defaultValue.showConstructors),
			showDeprecated: boolean(input.showDeprecated, this.defaultValue.showDeprecated),
			showFields: boolean(input.showFields, this.defaultValue.showFields),
			showVariables: boolean(input.showVariables, this.defaultValue.showVariables),
			showClasses: boolean(input.showClasses, this.defaultValue.showClasses),
			showStructs: boolean(input.showStructs, this.defaultValue.showStructs),
			showInterfaces: boolean(input.showInterfaces, this.defaultValue.showInterfaces),
			showModules: boolean(input.showModules, this.defaultValue.showModules),
			showProperties: boolean(input.showProperties, this.defaultValue.showProperties),
			showEvents: boolean(input.showEvents, this.defaultValue.showEvents),
			showOperators: boolean(input.showOperators, this.defaultValue.showOperators),
			showUnits: boolean(input.showUnits, this.defaultValue.showUnits),
			showValues: boolean(input.showValues, this.defaultValue.showValues),
			showConstants: boolean(input.showConstants, this.defaultValue.showConstants),
			showEnums: boolean(input.showEnums, this.defaultValue.showEnums),
			showEnumMembers: boolean(input.showEnumMembers, this.defaultValue.showEnumMembers),
			showKeywords: boolean(input.showKeywords, this.defaultValue.showKeywords),
			showWords: boolean(input.showWords, this.defaultValue.showWords),
			showColors: boolean(input.showColors, this.defaultValue.showColors),
			showFiles: boolean(input.showFiles, this.defaultValue.showFiles),
			showReferences: boolean(input.showReferences, this.defaultValue.showReferences),
			showFolders: boolean(input.showFolders, this.defaultValue.showFolders),
			showTypeParameters: boolean(input.showTypeParameters, this.defaultValue.showTypeParameters),
			showSnippets: boolean(input.showSnippets, this.defaultValue.showSnippets),
			showUsers: boolean(input.showUsers, this.defaultValue.showUsers),
			showIssues: boolean(input.showIssues, this.defaultValue.showIssues),
		};
	}
}

//#endregion

//#region smart select

export interface ISmartSelectOptions {
	selectLeadingAndTrailingWhitespace?: boolean;
}

/**
 * @internal
 */
export type SmartSelectOptions = Readonly<Required<ISmartSelectOptions>>;

class SmartSelect extends BaseEditorOption<EditorOption.smartSelect, ISmartSelectOptions, SmartSelectOptions> {

	constructor() {
		super(
			EditorOption.smartSelect, 'smartSelect',
			{
				selectLeadingAndTrailingWhitespace: true
			},
			{
				'editor.smartSelect.selectLeadingAndTrailingWhitespace': {
					description: nls.localize('selectLeadingAndTrailingWhitespace', "Whether leading and trailing whitespace should always be selected."),
					default: true,
					type: 'boolean'
				}
			}
		);
	}

	public validate(input: any): Readonly<Required<ISmartSelectOptions>> {
		if (!input || typeof input !== 'object') {
			return this.defaultValue;
		}
		return {
			selectLeadingAndTrailingWhitespace: boolean((input as ISmartSelectOptions).selectLeadingAndTrailingWhitespace, this.defaultValue.selectLeadingAndTrailingWhitespace)
		};
	}
}

//#endregion

//#region tabFocusMode

class EditorTabFocusMode extends ComputedEditorOption<EditorOption.tabFocusMode, boolean> {

	constructor() {
		super(EditorOption.tabFocusMode);
	}

	public compute(env: IEnvironmentalOptions, options: IComputedEditorOptions, _: boolean): boolean {
		const readOnly = options.get(EditorOption.readOnly);
		return (readOnly ? true : env.tabFocusMode);
	}
}

//#endregion

//#region wrappingIndent

/**
 * Describes how to indent wrapped lines.
 */
export const enum WrappingIndent {
	/**
	 * No indentation => wrapped lines begin at column 1.
	 */
	None = 0,
	/**
	 * Same => wrapped lines get the same indentation as the parent.
	 */
	Same = 1,
	/**
	 * Indent => wrapped lines get +1 indentation toward the parent.
	 */
	Indent = 2,
	/**
	 * DeepIndent => wrapped lines get +2 indentation toward the parent.
	 */
	DeepIndent = 3
}

function _wrappingIndentFromString(wrappingIndent: 'none' | 'same' | 'indent' | 'deepIndent'): WrappingIndent {
	switch (wrappingIndent) {
		case 'none': return WrappingIndent.None;
		case 'same': return WrappingIndent.Same;
		case 'indent': return WrappingIndent.Indent;
		case 'deepIndent': return WrappingIndent.DeepIndent;
	}
}

//#endregion

//#region wrappingInfo

export interface EditorWrappingInfo {
	readonly isDominatedByLongLines: boolean;
	readonly isWordWrapMinified: boolean;
	readonly isViewportWrapping: boolean;
	readonly wrappingColumn: number;
}

class EditorWrappingInfoComputer extends ComputedEditorOption<EditorOption.wrappingInfo, EditorWrappingInfo> {

	constructor() {
		super(EditorOption.wrappingInfo);
	}

	public compute(env: IEnvironmentalOptions, options: IComputedEditorOptions, _: EditorWrappingInfo): EditorWrappingInfo {
		const layoutInfo = options.get(EditorOption.layoutInfo);

		return {
			isDominatedByLongLines: env.isDominatedByLongLines,
			isWordWrapMinified: layoutInfo.isWordWrapMinified,
			isViewportWrapping: layoutInfo.isViewportWrapping,
			wrappingColumn: layoutInfo.wrappingColumn,
		};
	}
}

//#endregion

const DEFAULT_WINDOWS_FONT_FAMILY = 'Consolas, \'Courier New\', monospace';
const DEFAULT_MAC_FONT_FAMILY = 'Menlo, Monaco, \'Courier New\', monospace';
const DEFAULT_LINUX_FONT_FAMILY = '\'Droid Sans Mono\', \'monospace\', monospace';

/**
 * @internal
 */
export const EDITOR_FONT_DEFAULTS = {
	fontFamily: (
		platform.isMacintosh ? DEFAULT_MAC_FONT_FAMILY : (platform.isLinux ? DEFAULT_LINUX_FONT_FAMILY : DEFAULT_WINDOWS_FONT_FAMILY)
	),
	fontWeight: 'normal',
	fontSize: (
		platform.isMacintosh ? 12 : 14
	),
	lineHeight: 0,
	letterSpacing: 0,
};

/**
 * @internal
 */
export const editorOptionsRegistry: IEditorOption<EditorOption, any>[] = [];

function register<K extends EditorOption, V>(option: IEditorOption<K, V>): IEditorOption<K, V> {
	editorOptionsRegistry[option.id] = option;
	return option;
}

export const enum EditorOption {
	acceptSuggestionOnCommitCharacter,
	acceptSuggestionOnEnter,
	accessibilitySupport,
	accessibilityPageSize,
	ariaLabel,
	autoClosingBrackets,
	autoClosingDelete,
	autoClosingOvertype,
	autoClosingQuotes,
	autoIndent,
	automaticLayout,
	autoSurround,
	bracketPairColorization,
	guides,
	codeLens,
	codeLensFontFamily,
	codeLensFontSize,
	colorDecorators,
	columnSelection,
	comments,
	contextmenu,
	copyWithSyntaxHighlighting,
	cursorBlinking,
	cursorSmoothCaretAnimation,
	cursorStyle,
	cursorSurroundingLines,
	cursorSurroundingLinesStyle,
	cursorWidth,
	disableLayerHinting,
	disableMonospaceOptimizations,
	domReadOnly,
	dragAndDrop,
	emptySelectionClipboard,
	extraEditorClassName,
	fastScrollSensitivity,
	find,
	fixedOverflowWidgets,
	folding,
	foldingStrategy,
	foldingHighlight,
	foldingImportsByDefault,
	foldingMaximumRegions,
	unfoldOnClickAfterEndOfLine,
	fontFamily,
	fontInfo,
	fontLigatures,
	fontSize,
	fontWeight,
	formatOnPaste,
	formatOnType,
	glyphMargin,
	gotoLocation,
	hideCursorInOverviewRuler,
	hover,
	inDiffEditor,
	inlineSuggest,
	letterSpacing,
	lightbulb,
	lineDecorationsWidth,
	lineHeight,
	lineNumbers,
	lineNumbersMinChars,
	linkedEditing,
	links,
	matchBrackets,
	minimap,
	mouseStyle,
	mouseWheelScrollSensitivity,
	mouseWheelZoom,
	multiCursorMergeOverlapping,
	multiCursorModifier,
	multiCursorPaste,
	occurrencesHighlight,
	overviewRulerBorder,
	overviewRulerLanes,
	padding,
	parameterHints,
	peekWidgetDefaultFocus,
	definitionLinkOpensInPeek,
	quickSuggestions,
	quickSuggestionsDelay,
	readOnly,
	renameOnType,
	renderControlCharacters,
	renderFinalNewline,
	renderLineHighlight,
	renderLineHighlightOnlyWhenFocus,
	renderValidationDecorations,
	renderWhitespace,
	revealHorizontalRightPadding,
	roundedSelection,
	rulers,
	scrollbar,
	scrollBeyondLastColumn,
	scrollBeyondLastLine,
	scrollPredominantAxis,
	selectionClipboard,
	selectionHighlight,
	selectOnLineNumbers,
	showFoldingControls,
	showUnused,
	snippetSuggestions,
	smartSelect,
	smoothScrolling,
	stickyTabStops,
	stopRenderingLineAfter,
	suggest,
	suggestFontSize,
	suggestLineHeight,
	suggestOnTriggerCharacters,
	suggestSelection,
	tabCompletion,
	tabIndex,
	unicodeHighlighting,
	unusualLineTerminators,
	useShadowDOM,
	useTabStops,
	wordSeparators,
	wordWrap,
	wordWrapBreakAfterCharacters,
	wordWrapBreakBeforeCharacters,
	wordWrapColumn,
	wordWrapOverride1,
	wordWrapOverride2,
	wrappingIndent,
	wrappingStrategy,
	showDeprecated,
	inlayHints,
	// Leave these at the end (because they have dependencies!)
	editorClassName,
	pixelRatio,
	tabFocusMode,
	layoutInfo,
	wrappingInfo,
}

export const EditorOptions = {
	acceptSuggestionOnCommitCharacter: register(new EditorBooleanOption(
		EditorOption.acceptSuggestionOnCommitCharacter, 'acceptSuggestionOnCommitCharacter', true,
		{ markdownDescription: nls.localize('acceptSuggestionOnCommitCharacter', "Controls whether suggestions should be accepted on commit characters. For example, in JavaScript, the semi-colon (`;`) can be a commit character that accepts a suggestion and types that character.") }
	)),
	acceptSuggestionOnEnter: register(new EditorStringEnumOption(
		EditorOption.acceptSuggestionOnEnter, 'acceptSuggestionOnEnter',
		'on' as 'on' | 'smart' | 'off',
		['on', 'smart', 'off'] as const,
		{
			markdownEnumDescriptions: [
				'',
				nls.localize('acceptSuggestionOnEnterSmart', "Only accept a suggestion with `Enter` when it makes a textual change."),
				''
			],
			markdownDescription: nls.localize('acceptSuggestionOnEnter', "Controls whether suggestions should be accepted on `Enter`, in addition to `Tab`. Helps to avoid ambiguity between inserting new lines or accepting suggestions.")
		}
	)),
	accessibilitySupport: register(new EditorAccessibilitySupport()),
	accessibilityPageSize: register(new EditorIntOption(EditorOption.accessibilityPageSize, 'accessibilityPageSize', 10, 1, Constants.MAX_SAFE_SMALL_INTEGER,
		{
			description: nls.localize('accessibilityPageSize', "Controls the number of lines in the editor that can be read out by a screen reader at once. When we detect a screen reader we automatically set the default to be 500. Warning: this has a performance implication for numbers larger than the default.")
		})),
	ariaLabel: register(new EditorStringOption(
		EditorOption.ariaLabel, 'ariaLabel', nls.localize('editorViewAccessibleLabel', "Editor content")
	)),
	autoClosingBrackets: register(new EditorStringEnumOption(
		EditorOption.autoClosingBrackets, 'autoClosingBrackets',
		'languageDefined' as 'always' | 'languageDefined' | 'beforeWhitespace' | 'never',
		['always', 'languageDefined', 'beforeWhitespace', 'never'] as const,
		{
			enumDescriptions: [
				'',
				nls.localize('editor.autoClosingBrackets.languageDefined', "Use language configurations to determine when to autoclose brackets."),
				nls.localize('editor.autoClosingBrackets.beforeWhitespace', "Autoclose brackets only when the cursor is to the left of whitespace."),
				'',
			],
			description: nls.localize('autoClosingBrackets', "Controls whether the editor should automatically close brackets after the user adds an opening bracket.")
		}
	)),
	autoClosingDelete: register(new EditorStringEnumOption(
		EditorOption.autoClosingDelete, 'autoClosingDelete',
		'auto' as 'always' | 'auto' | 'never',
		['always', 'auto', 'never'] as const,
		{
			enumDescriptions: [
				'',
				nls.localize('editor.autoClosingDelete.auto', "Remove adjacent closing quotes or brackets only if they were automatically inserted."),
				'',
			],
			description: nls.localize('autoClosingDelete', "Controls whether the editor should remove adjacent closing quotes or brackets when deleting.")
		}
	)),
	autoClosingOvertype: register(new EditorStringEnumOption(
		EditorOption.autoClosingOvertype, 'autoClosingOvertype',
		'auto' as 'always' | 'auto' | 'never',
		['always', 'auto', 'never'] as const,
		{
			enumDescriptions: [
				'',
				nls.localize('editor.autoClosingOvertype.auto', "Type over closing quotes or brackets only if they were automatically inserted."),
				'',
			],
			description: nls.localize('autoClosingOvertype', "Controls whether the editor should type over closing quotes or brackets.")
		}
	)),
	autoClosingQuotes: register(new EditorStringEnumOption(
		EditorOption.autoClosingQuotes, 'autoClosingQuotes',
		'languageDefined' as 'always' | 'languageDefined' | 'beforeWhitespace' | 'never',
		['always', 'languageDefined', 'beforeWhitespace', 'never'] as const,
		{
			enumDescriptions: [
				'',
				nls.localize('editor.autoClosingQuotes.languageDefined', "Use language configurations to determine when to autoclose quotes."),
				nls.localize('editor.autoClosingQuotes.beforeWhitespace', "Autoclose quotes only when the cursor is to the left of whitespace."),
				'',
			],
			description: nls.localize('autoClosingQuotes', "Controls whether the editor should automatically close quotes after the user adds an opening quote.")
		}
	)),
	autoIndent: register(new EditorEnumOption(
		EditorOption.autoIndent, 'autoIndent',
		EditorAutoIndentStrategy.Full, 'full',
		['none', 'keep', 'brackets', 'advanced', 'full'],
		_autoIndentFromString,
		{
			enumDescriptions: [
				nls.localize('editor.autoIndent.none', "The editor will not insert indentation automatically."),
				nls.localize('editor.autoIndent.keep', "The editor will keep the current line's indentation."),
				nls.localize('editor.autoIndent.brackets', "The editor will keep the current line's indentation and honor language defined brackets."),
				nls.localize('editor.autoIndent.advanced', "The editor will keep the current line's indentation, honor language defined brackets and invoke special onEnterRules defined by languages."),
				nls.localize('editor.autoIndent.full', "The editor will keep the current line's indentation, honor language defined brackets, invoke special onEnterRules defined by languages, and honor indentationRules defined by languages."),
			],
			description: nls.localize('autoIndent', "Controls whether the editor should automatically adjust the indentation when users type, paste, move or indent lines.")
		}
	)),
	automaticLayout: register(new EditorBooleanOption(
		EditorOption.automaticLayout, 'automaticLayout', false,
	)),
	autoSurround: register(new EditorStringEnumOption(
		EditorOption.autoSurround, 'autoSurround',
		'languageDefined' as 'languageDefined' | 'quotes' | 'brackets' | 'never',
		['languageDefined', 'quotes', 'brackets', 'never'] as const,
		{
			enumDescriptions: [
				nls.localize('editor.autoSurround.languageDefined', "Use language configurations to determine when to automatically surround selections."),
				nls.localize('editor.autoSurround.quotes', "Surround with quotes but not brackets."),
				nls.localize('editor.autoSurround.brackets', "Surround with brackets but not quotes."),
				''
			],
			description: nls.localize('autoSurround', "Controls whether the editor should automatically surround selections when typing quotes or brackets.")
		}
	)),
	bracketPairColorization: register(new BracketPairColorization()),
	bracketPairGuides: register(new GuideOptions()),
	stickyTabStops: register(new EditorBooleanOption(
		EditorOption.stickyTabStops, 'stickyTabStops', false,
		{ description: nls.localize('stickyTabStops', "Emulate selection behavior of tab characters when using spaces for indentation. Selection will stick to tab stops.") }
	)),
	codeLens: register(new EditorBooleanOption(
		EditorOption.codeLens, 'codeLens', true,
		{ description: nls.localize('codeLens', "Controls whether the editor shows CodeLens.") }
	)),
	codeLensFontFamily: register(new EditorStringOption(
		EditorOption.codeLensFontFamily, 'codeLensFontFamily', '',
		{ description: nls.localize('codeLensFontFamily', "Controls the font family for CodeLens.") }
	)),
	codeLensFontSize: register(new EditorIntOption(EditorOption.codeLensFontSize, 'codeLensFontSize', 0, 0, 100, {
		type: 'number',
		default: 0,
		minimum: 0,
		maximum: 100,
		markdownDescription: nls.localize('codeLensFontSize', "Controls the font size in pixels for CodeLens. When set to `0`, 90% of `#editor.fontSize#` is used.")
	})),
	colorDecorators: register(new EditorBooleanOption(
		EditorOption.colorDecorators, 'colorDecorators', true,
		{ description: nls.localize('colorDecorators', "Controls whether the editor should render the inline color decorators and color picker.") }
	)),
	columnSelection: register(new EditorBooleanOption(
		EditorOption.columnSelection, 'columnSelection', false,
		{ description: nls.localize('columnSelection', "Enable that the selection with the mouse and keys is doing column selection.") }
	)),
	comments: register(new EditorComments()),
	contextmenu: register(new EditorBooleanOption(
		EditorOption.contextmenu, 'contextmenu', true,
	)),
	copyWithSyntaxHighlighting: register(new EditorBooleanOption(
		EditorOption.copyWithSyntaxHighlighting, 'copyWithSyntaxHighlighting', true,
		{ description: nls.localize('copyWithSyntaxHighlighting', "Controls whether syntax highlighting should be copied into the clipboard.") }
	)),
	cursorBlinking: register(new EditorEnumOption(
		EditorOption.cursorBlinking, 'cursorBlinking',
		TextEditorCursorBlinkingStyle.Blink, 'blink',
		['blink', 'smooth', 'phase', 'expand', 'solid'],
		_cursorBlinkingStyleFromString,
		{ description: nls.localize('cursorBlinking', "Control the cursor animation style.") }
	)),
	cursorSmoothCaretAnimation: register(new EditorBooleanOption(
		EditorOption.cursorSmoothCaretAnimation, 'cursorSmoothCaretAnimation', false,
		{ description: nls.localize('cursorSmoothCaretAnimation', "Controls whether the smooth caret animation should be enabled.") }
	)),
	cursorStyle: register(new EditorEnumOption(
		EditorOption.cursorStyle, 'cursorStyle',
		TextEditorCursorStyle.Line, 'line',
		['line', 'block', 'underline', 'line-thin', 'block-outline', 'underline-thin'],
		_cursorStyleFromString,
		{ description: nls.localize('cursorStyle', "Controls the cursor style.") }
	)),
	cursorSurroundingLines: register(new EditorIntOption(
		EditorOption.cursorSurroundingLines, 'cursorSurroundingLines',
		0, 0, Constants.MAX_SAFE_SMALL_INTEGER,
		{ description: nls.localize('cursorSurroundingLines', "Controls the minimal number of visible leading and trailing lines surrounding the cursor. Known as 'scrollOff' or 'scrollOffset' in some other editors.") }
	)),
	cursorSurroundingLinesStyle: register(new EditorStringEnumOption(
		EditorOption.cursorSurroundingLinesStyle, 'cursorSurroundingLinesStyle',
		'default' as 'default' | 'all',
		['default', 'all'] as const,
		{
			enumDescriptions: [
				nls.localize('cursorSurroundingLinesStyle.default', "`cursorSurroundingLines` is enforced only when triggered via the keyboard or API."),
				nls.localize('cursorSurroundingLinesStyle.all', "`cursorSurroundingLines` is enforced always.")
			],
			description: nls.localize('cursorSurroundingLinesStyle', "Controls when `cursorSurroundingLines` should be enforced.")
		}
	)),
	cursorWidth: register(new EditorIntOption(
		EditorOption.cursorWidth, 'cursorWidth',
		0, 0, Constants.MAX_SAFE_SMALL_INTEGER,
		{ markdownDescription: nls.localize('cursorWidth', "Controls the width of the cursor when `#editor.cursorStyle#` is set to `line`.") }
	)),
	disableLayerHinting: register(new EditorBooleanOption(
		EditorOption.disableLayerHinting, 'disableLayerHinting', false,
	)),
	disableMonospaceOptimizations: register(new EditorBooleanOption(
		EditorOption.disableMonospaceOptimizations, 'disableMonospaceOptimizations', false
	)),
	domReadOnly: register(new EditorBooleanOption(
		EditorOption.domReadOnly, 'domReadOnly', false,
	)),
	dragAndDrop: register(new EditorBooleanOption(
		EditorOption.dragAndDrop, 'dragAndDrop', true,
		{ description: nls.localize('dragAndDrop', "Controls whether the editor should allow moving selections via drag and drop.") }
	)),
	emptySelectionClipboard: register(new EditorEmptySelectionClipboard()),
	extraEditorClassName: register(new EditorStringOption(
		EditorOption.extraEditorClassName, 'extraEditorClassName', '',
	)),
	fastScrollSensitivity: register(new EditorFloatOption(
		EditorOption.fastScrollSensitivity, 'fastScrollSensitivity',
		5, x => (x <= 0 ? 5 : x),
		{ markdownDescription: nls.localize('fastScrollSensitivity', "Scrolling speed multiplier when pressing `Alt`.") }
	)),
	find: register(new EditorFind()),
	fixedOverflowWidgets: register(new EditorBooleanOption(
		EditorOption.fixedOverflowWidgets, 'fixedOverflowWidgets', false,
	)),
	folding: register(new EditorBooleanOption(
		EditorOption.folding, 'folding', true,
		{ description: nls.localize('folding', "Controls whether the editor has code folding enabled.") }
	)),
	foldingStrategy: register(new EditorStringEnumOption(
		EditorOption.foldingStrategy, 'foldingStrategy',
		'auto' as 'auto' | 'indentation',
		['auto', 'indentation'] as const,
		{
			enumDescriptions: [
				nls.localize('foldingStrategy.auto', "Use a language-specific folding strategy if available, else the indentation-based one."),
				nls.localize('foldingStrategy.indentation', "Use the indentation-based folding strategy."),
			],
			description: nls.localize('foldingStrategy', "Controls the strategy for computing folding ranges.")
		}
	)),
	foldingHighlight: register(new EditorBooleanOption(
		EditorOption.foldingHighlight, 'foldingHighlight', true,
		{ description: nls.localize('foldingHighlight', "Controls whether the editor should highlight folded ranges.") }
	)),
	foldingImportsByDefault: register(new EditorBooleanOption(
		EditorOption.foldingImportsByDefault, 'foldingImportsByDefault', false,
		{ description: nls.localize('foldingImportsByDefault', "Controls whether the editor automatically collapses import ranges.") }
	)),
	foldingMaximumRegions: register(new EditorIntOption(
		EditorOption.foldingMaximumRegions, 'foldingMaximumRegions',
		5000, 10, 65000, // limit must be less than foldingRanges MAX_FOLDING_REGIONS
		{ description: nls.localize('foldingMaximumRegions', "The maximum number of foldable regions. Increasing this value may result in the editor becoming less responsive when the current source has a large number of foldable regions.") }
	)),
	unfoldOnClickAfterEndOfLine: register(new EditorBooleanOption(
		EditorOption.unfoldOnClickAfterEndOfLine, 'unfoldOnClickAfterEndOfLine', false,
		{ description: nls.localize('unfoldOnClickAfterEndOfLine', "Controls whether clicking on the empty content after a folded line will unfold the line.") }
	)),
	fontFamily: register(new EditorStringOption(
		EditorOption.fontFamily, 'fontFamily', EDITOR_FONT_DEFAULTS.fontFamily,
		{ description: nls.localize('fontFamily', "Controls the font family.") }
	)),
	fontInfo: register(new EditorFontInfo()),
	fontLigatures2: register(new EditorFontLigatures()),
	fontSize: register(new EditorFontSize()),
	fontWeight: register(new EditorFontWeight()),
	formatOnPaste: register(new EditorBooleanOption(
		EditorOption.formatOnPaste, 'formatOnPaste', false,
		{ description: nls.localize('formatOnPaste', "Controls whether the editor should automatically format the pasted content. A formatter must be available and the formatter should be able to format a range in a document.") }
	)),
	formatOnType: register(new EditorBooleanOption(
		EditorOption.formatOnType, 'formatOnType', false,
		{ description: nls.localize('formatOnType', "Controls whether the editor should automatically format the line after typing.") }
	)),
	glyphMargin: register(new EditorBooleanOption(
		EditorOption.glyphMargin, 'glyphMargin', true,
		{ description: nls.localize('glyphMargin', "Controls whether the editor should render the vertical glyph margin. Glyph margin is mostly used for debugging.") }
	)),
	gotoLocation: register(new EditorGoToLocation()),
	hideCursorInOverviewRuler: register(new EditorBooleanOption(
		EditorOption.hideCursorInOverviewRuler, 'hideCursorInOverviewRuler', false,
		{ description: nls.localize('hideCursorInOverviewRuler', "Controls whether the cursor should be hidden in the overview ruler.") }
	)),
	hover: register(new EditorHover()),
	inDiffEditor: register(new EditorBooleanOption(
		EditorOption.inDiffEditor, 'inDiffEditor', false
	)),
	letterSpacing: register(new EditorFloatOption(
		EditorOption.letterSpacing, 'letterSpacing',
		EDITOR_FONT_DEFAULTS.letterSpacing, x => EditorFloatOption.clamp(x, -5, 20),
		{ description: nls.localize('letterSpacing', "Controls the letter spacing in pixels.") }
	)),
	lightbulb: register(new EditorLightbulb()),
	lineDecorationsWidth: register(new SimpleEditorOption(EditorOption.lineDecorationsWidth, 'lineDecorationsWidth', 10 as number | string)),
	lineHeight: register(new EditorLineHeight()),
	lineNumbers: register(new EditorRenderLineNumbersOption()),
	lineNumbersMinChars: register(new EditorIntOption(
		EditorOption.lineNumbersMinChars, 'lineNumbersMinChars',
		5, 1, 300
	)),
	linkedEditing: register(new EditorBooleanOption(
		EditorOption.linkedEditing, 'linkedEditing', false,
		{ description: nls.localize('linkedEditing', "Controls whether the editor has linked editing enabled. Depending on the language, related symbols, e.g. HTML tags, are updated while editing.") }
	)),
	links: register(new EditorBooleanOption(
		EditorOption.links, 'links', true,
		{ description: nls.localize('links', "Controls whether the editor should detect links and make them clickable.") }
	)),
	matchBrackets: register(new EditorStringEnumOption(
		EditorOption.matchBrackets, 'matchBrackets',
		'always' as 'never' | 'near' | 'always',
		['always', 'near', 'never'] as const,
		{ description: nls.localize('matchBrackets', "Highlight matching brackets.") }
	)),
	minimap: register(new EditorMinimap()),
	mouseStyle: register(new EditorStringEnumOption(
		EditorOption.mouseStyle, 'mouseStyle',
		'text' as 'text' | 'default' | 'copy',
		['text', 'default', 'copy'] as const,
	)),
	mouseWheelScrollSensitivity: register(new EditorFloatOption(
		EditorOption.mouseWheelScrollSensitivity, 'mouseWheelScrollSensitivity',
		1, x => (x === 0 ? 1 : x),
		{ markdownDescription: nls.localize('mouseWheelScrollSensitivity', "A multiplier to be used on the `deltaX` and `deltaY` of mouse wheel scroll events.") }
	)),
	mouseWheelZoom: register(new EditorBooleanOption(
		EditorOption.mouseWheelZoom, 'mouseWheelZoom', false,
		{ markdownDescription: nls.localize('mouseWheelZoom', "Zoom the font of the editor when using mouse wheel and holding `Ctrl`.") }
	)),
	multiCursorMergeOverlapping: register(new EditorBooleanOption(
		EditorOption.multiCursorMergeOverlapping, 'multiCursorMergeOverlapping', true,
		{ description: nls.localize('multiCursorMergeOverlapping', "Merge multiple cursors when they are overlapping.") }
	)),
	multiCursorModifier: register(new EditorEnumOption(
		EditorOption.multiCursorModifier, 'multiCursorModifier',
		'altKey', 'alt',
		['ctrlCmd', 'alt'],
		_multiCursorModifierFromString,
		{
			markdownEnumDescriptions: [
				nls.localize('multiCursorModifier.ctrlCmd', "Maps to `Control` on Windows and Linux and to `Command` on macOS."),
				nls.localize('multiCursorModifier.alt', "Maps to `Alt` on Windows and Linux and to `Option` on macOS.")
			],
			markdownDescription: nls.localize({
				key: 'multiCursorModifier',
				comment: [
					'- `ctrlCmd` refers to a value the setting can take and should not be localized.',
					'- `Control` and `Command` refer to the modifier keys Ctrl or Cmd on the keyboard and can be localized.'
				]
			}, "The modifier to be used to add multiple cursors with the mouse. The Go to Definition and Open Link mouse gestures will adapt such that they do not conflict with the multicursor modifier. [Read more](https://code.visualstudio.com/docs/editor/codebasics#_multicursor-modifier).")
		}
	)),
	multiCursorPaste: register(new EditorStringEnumOption(
		EditorOption.multiCursorPaste, 'multiCursorPaste',
		'spread' as 'spread' | 'full',
		['spread', 'full'] as const,
		{
			markdownEnumDescriptions: [
				nls.localize('multiCursorPaste.spread', "Each cursor pastes a single line of the text."),
				nls.localize('multiCursorPaste.full', "Each cursor pastes the full text.")
			],
			markdownDescription: nls.localize('multiCursorPaste', "Controls pasting when the line count of the pasted text matches the cursor count.")
		}
	)),
	occurrencesHighlight: register(new EditorBooleanOption(
		EditorOption.occurrencesHighlight, 'occurrencesHighlight', true,
		{ description: nls.localize('occurrencesHighlight', "Controls whether the editor should highlight semantic symbol occurrences.") }
	)),
	overviewRulerBorder: register(new EditorBooleanOption(
		EditorOption.overviewRulerBorder, 'overviewRulerBorder', true,
		{ description: nls.localize('overviewRulerBorder', "Controls whether a border should be drawn around the overview ruler.") }
	)),
	overviewRulerLanes: register(new EditorIntOption(
		EditorOption.overviewRulerLanes, 'overviewRulerLanes',
		3, 0, 3
	)),
	padding: register(new EditorPadding()),
	parameterHints: register(new EditorParameterHints()),
	peekWidgetDefaultFocus: register(new EditorStringEnumOption(
		EditorOption.peekWidgetDefaultFocus, 'peekWidgetDefaultFocus',
		'tree' as 'tree' | 'editor',
		['tree', 'editor'] as const,
		{
			enumDescriptions: [
				nls.localize('peekWidgetDefaultFocus.tree', "Focus the tree when opening peek"),
				nls.localize('peekWidgetDefaultFocus.editor', "Focus the editor when opening peek")
			],
			description: nls.localize('peekWidgetDefaultFocus', "Controls whether to focus the inline editor or the tree in the peek widget.")
		}
	)),
	definitionLinkOpensInPeek: register(new EditorBooleanOption(
		EditorOption.definitionLinkOpensInPeek, 'definitionLinkOpensInPeek', false,
		{ description: nls.localize('definitionLinkOpensInPeek', "Controls whether the Go to Definition mouse gesture always opens the peek widget.") }
	)),
	quickSuggestions: register(new EditorQuickSuggestions()),
	quickSuggestionsDelay: register(new EditorIntOption(
		EditorOption.quickSuggestionsDelay, 'quickSuggestionsDelay',
		10, 0, Constants.MAX_SAFE_SMALL_INTEGER,
		{ description: nls.localize('quickSuggestionsDelay', "Controls the delay in milliseconds after which quick suggestions will show up.") }
	)),
	readOnly: register(new EditorBooleanOption(
		EditorOption.readOnly, 'readOnly', false,
	)),
	renameOnType: register(new EditorBooleanOption(
		EditorOption.renameOnType, 'renameOnType', false,
		{ description: nls.localize('renameOnType', "Controls whether the editor auto renames on type."), markdownDeprecationMessage: nls.localize('renameOnTypeDeprecate', "Deprecated, use `editor.linkedEditing` instead.") }
	)),
	renderControlCharacters: register(new EditorBooleanOption(
		EditorOption.renderControlCharacters, 'renderControlCharacters', true,
		{ description: nls.localize('renderControlCharacters', "Controls whether the editor should render control characters."), restricted: true }
	)),
	renderFinalNewline: register(new EditorBooleanOption(
		EditorOption.renderFinalNewline, 'renderFinalNewline', true,
		{ description: nls.localize('renderFinalNewline', "Render last line number when the file ends with a newline.") }
	)),
	renderLineHighlight: register(new EditorStringEnumOption(
		EditorOption.renderLineHighlight, 'renderLineHighlight',
		'line' as 'none' | 'gutter' | 'line' | 'all',
		['none', 'gutter', 'line', 'all'] as const,
		{
			enumDescriptions: [
				'',
				'',
				'',
				nls.localize('renderLineHighlight.all', "Highlights both the gutter and the current line."),
			],
			description: nls.localize('renderLineHighlight', "Controls how the editor should render the current line highlight.")
		}
	)),
	renderLineHighlightOnlyWhenFocus: register(new EditorBooleanOption(
		EditorOption.renderLineHighlightOnlyWhenFocus, 'renderLineHighlightOnlyWhenFocus', false,
		{ description: nls.localize('renderLineHighlightOnlyWhenFocus', "Controls if the editor should render the current line highlight only when the editor is focused.") }
	)),
	renderValidationDecorations: register(new EditorStringEnumOption(
		EditorOption.renderValidationDecorations, 'renderValidationDecorations',
		'editable' as 'editable' | 'on' | 'off',
		['editable', 'on', 'off'] as const
	)),
	renderWhitespace: register(new EditorStringEnumOption(
		EditorOption.renderWhitespace, 'renderWhitespace',
		'selection' as 'selection' | 'none' | 'boundary' | 'trailing' | 'all',
		['none', 'boundary', 'selection', 'trailing', 'all'] as const,
		{
			enumDescriptions: [
				'',
				nls.localize('renderWhitespace.boundary', "Render whitespace characters except for single spaces between words."),
				nls.localize('renderWhitespace.selection', "Render whitespace characters only on selected text."),
				nls.localize('renderWhitespace.trailing', "Render only trailing whitespace characters."),
				''
			],
			description: nls.localize('renderWhitespace', "Controls how the editor should render whitespace characters.")
		}
	)),
	revealHorizontalRightPadding: register(new EditorIntOption(
		EditorOption.revealHorizontalRightPadding, 'revealHorizontalRightPadding',
		30, 0, 1000,
	)),
	roundedSelection: register(new EditorBooleanOption(
		EditorOption.roundedSelection, 'roundedSelection', true,
		{ description: nls.localize('roundedSelection', "Controls whether selections should have rounded corners.") }
	)),
	rulers: register(new EditorRulers()),
	scrollbar: register(new EditorScrollbar()),
	scrollBeyondLastColumn: register(new EditorIntOption(
		EditorOption.scrollBeyondLastColumn, 'scrollBeyondLastColumn',
		5, 0, Constants.MAX_SAFE_SMALL_INTEGER,
		{ description: nls.localize('scrollBeyondLastColumn', "Controls the number of extra characters beyond which the editor will scroll horizontally.") }
	)),
	scrollBeyondLastLine: register(new EditorBooleanOption(
		EditorOption.scrollBeyondLastLine, 'scrollBeyondLastLine', true,
		{ description: nls.localize('scrollBeyondLastLine', "Controls whether the editor will scroll beyond the last line.") }
	)),
	scrollPredominantAxis: register(new EditorBooleanOption(
		EditorOption.scrollPredominantAxis, 'scrollPredominantAxis', true,
		{ description: nls.localize('scrollPredominantAxis', "Scroll only along the predominant axis when scrolling both vertically and horizontally at the same time. Prevents horizontal drift when scrolling vertically on a trackpad.") }
	)),
	selectionClipboard: register(new EditorBooleanOption(
		EditorOption.selectionClipboard, 'selectionClipboard', true,
		{
			description: nls.localize('selectionClipboard', "Controls whether the Linux primary clipboard should be supported."),
			included: platform.isLinux
		}
	)),
	selectionHighlight: register(new EditorBooleanOption(
		EditorOption.selectionHighlight, 'selectionHighlight', true,
		{ description: nls.localize('selectionHighlight', "Controls whether the editor should highlight matches similar to the selection.") }
	)),
	selectOnLineNumbers: register(new EditorBooleanOption(
		EditorOption.selectOnLineNumbers, 'selectOnLineNumbers', true,
	)),
	showFoldingControls: register(new EditorStringEnumOption(
		EditorOption.showFoldingControls, 'showFoldingControls',
		'mouseover' as 'always' | 'mouseover',
		['always', 'mouseover'] as const,
		{
			enumDescriptions: [
				nls.localize('showFoldingControls.always', "Always show the folding controls."),
				nls.localize('showFoldingControls.mouseover', "Only show the folding controls when the mouse is over the gutter."),
			],
			description: nls.localize('showFoldingControls', "Controls when the folding controls on the gutter are shown.")
		}
	)),
	showUnused: register(new EditorBooleanOption(
		EditorOption.showUnused, 'showUnused', true,
		{ description: nls.localize('showUnused', "Controls fading out of unused code.") }
	)),
	showDeprecated: register(new EditorBooleanOption(
		EditorOption.showDeprecated, 'showDeprecated', true,
		{ description: nls.localize('showDeprecated', "Controls strikethrough deprecated variables.") }
	)),
	inlayHints: register(new EditorInlayHints()),
	snippetSuggestions: register(new EditorStringEnumOption(
		EditorOption.snippetSuggestions, 'snippetSuggestions',
		'inline' as 'top' | 'bottom' | 'inline' | 'none',
		['top', 'bottom', 'inline', 'none'] as const,
		{
			enumDescriptions: [
				nls.localize('snippetSuggestions.top', "Show snippet suggestions on top of other suggestions."),
				nls.localize('snippetSuggestions.bottom', "Show snippet suggestions below other suggestions."),
				nls.localize('snippetSuggestions.inline', "Show snippets suggestions with other suggestions."),
				nls.localize('snippetSuggestions.none', "Do not show snippet suggestions."),
			],
			description: nls.localize('snippetSuggestions', "Controls whether snippets are shown with other suggestions and how they are sorted.")
		}
	)),
	smartSelect: register(new SmartSelect()),
	smoothScrolling: register(new EditorBooleanOption(
		EditorOption.smoothScrolling, 'smoothScrolling', false,
		{ description: nls.localize('smoothScrolling', "Controls whether the editor will scroll using an animation.") }
	)),
	stopRenderingLineAfter: register(new EditorIntOption(
		EditorOption.stopRenderingLineAfter, 'stopRenderingLineAfter',
		10000, -1, Constants.MAX_SAFE_SMALL_INTEGER,
	)),
	suggest: register(new EditorSuggest()),
	inlineSuggest: register(new InlineEditorSuggest()),
	suggestFontSize: register(new EditorIntOption(
		EditorOption.suggestFontSize, 'suggestFontSize',
		0, 0, 1000,
		{ markdownDescription: nls.localize('suggestFontSize', "Font size for the suggest widget. When set to `0`, the value of `#editor.fontSize#` is used.") }
	)),
	suggestLineHeight: register(new EditorIntOption(
		EditorOption.suggestLineHeight, 'suggestLineHeight',
		0, 0, 1000,
		{ markdownDescription: nls.localize('suggestLineHeight', "Line height for the suggest widget. When set to `0`, the value of `#editor.lineHeight#` is used. The minimum value is 8.") }
	)),
	suggestOnTriggerCharacters: register(new EditorBooleanOption(
		EditorOption.suggestOnTriggerCharacters, 'suggestOnTriggerCharacters', true,
		{ description: nls.localize('suggestOnTriggerCharacters', "Controls whether suggestions should automatically show up when typing trigger characters.") }
	)),
	suggestSelection: register(new EditorStringEnumOption(
		EditorOption.suggestSelection, 'suggestSelection',
		'first' as 'first' | 'recentlyUsed' | 'recentlyUsedByPrefix',
		['first', 'recentlyUsed', 'recentlyUsedByPrefix'] as const,
		{
			markdownEnumDescriptions: [
				nls.localize('suggestSelection.first', "Always select the first suggestion."),
				nls.localize('suggestSelection.recentlyUsed', "Select recent suggestions unless further typing selects one, e.g. `console.| -> console.log` because `log` has been completed recently."),
				nls.localize('suggestSelection.recentlyUsedByPrefix', "Select suggestions based on previous prefixes that have completed those suggestions, e.g. `co -> console` and `con -> const`."),
			],
			description: nls.localize('suggestSelection', "Controls how suggestions are pre-selected when showing the suggest list.")
		}
	)),
	tabCompletion: register(new EditorStringEnumOption(
		EditorOption.tabCompletion, 'tabCompletion',
		'off' as 'on' | 'off' | 'onlySnippets',
		['on', 'off', 'onlySnippets'] as const,
		{
			enumDescriptions: [
				nls.localize('tabCompletion.on', "Tab complete will insert the best matching suggestion when pressing tab."),
				nls.localize('tabCompletion.off', "Disable tab completions."),
				nls.localize('tabCompletion.onlySnippets', "Tab complete snippets when their prefix match. Works best when 'quickSuggestions' aren't enabled."),
			],
			description: nls.localize('tabCompletion', "Enables tab completions.")
		}
	)),
	tabIndex: register(new EditorIntOption(
		EditorOption.tabIndex, 'tabIndex',
		0, -1, Constants.MAX_SAFE_SMALL_INTEGER
	)),
	unicodeHighlight: register(new UnicodeHighlight()),
	unusualLineTerminators: register(new EditorStringEnumOption(
		EditorOption.unusualLineTerminators, 'unusualLineTerminators',
		'prompt' as 'auto' | 'off' | 'prompt',
		['auto', 'off', 'prompt'] as const,
		{
			enumDescriptions: [
				nls.localize('unusualLineTerminators.auto', "Unusual line terminators are automatically removed."),
				nls.localize('unusualLineTerminators.off', "Unusual line terminators are ignored."),
				nls.localize('unusualLineTerminators.prompt', "Unusual line terminators prompt to be removed."),
			],
			description: nls.localize('unusualLineTerminators', "Remove unusual line terminators that might cause problems.")
		}
	)),
	useShadowDOM: register(new EditorBooleanOption(
		EditorOption.useShadowDOM, 'useShadowDOM', true
	)),
	useTabStops: register(new EditorBooleanOption(
		EditorOption.useTabStops, 'useTabStops', true,
		{ description: nls.localize('useTabStops', "Inserting and deleting whitespace follows tab stops.") }
	)),
	wordSeparators: register(new EditorStringOption(
		EditorOption.wordSeparators, 'wordSeparators', USUAL_WORD_SEPARATORS,
		{ description: nls.localize('wordSeparators', "Characters that will be used as word separators when doing word related navigations or operations.") }
	)),
	wordWrap: register(new EditorStringEnumOption(
		EditorOption.wordWrap, 'wordWrap',
		'off' as 'off' | 'on' | 'wordWrapColumn' | 'bounded',
		['off', 'on', 'wordWrapColumn', 'bounded'] as const,
		{
			markdownEnumDescriptions: [
				nls.localize('wordWrap.off', "Lines will never wrap."),
				nls.localize('wordWrap.on', "Lines will wrap at the viewport width."),
				nls.localize({
					key: 'wordWrap.wordWrapColumn',
					comment: [
						'- `editor.wordWrapColumn` refers to a different setting and should not be localized.'
					]
				}, "Lines will wrap at `#editor.wordWrapColumn#`."),
				nls.localize({
					key: 'wordWrap.bounded',
					comment: [
						'- viewport means the edge of the visible window size.',
						'- `editor.wordWrapColumn` refers to a different setting and should not be localized.'
					]
				}, "Lines will wrap at the minimum of viewport and `#editor.wordWrapColumn#`."),
			],
			description: nls.localize({
				key: 'wordWrap',
				comment: [
					'- \'off\', \'on\', \'wordWrapColumn\' and \'bounded\' refer to values the setting can take and should not be localized.',
					'- `editor.wordWrapColumn` refers to a different setting and should not be localized.'
				]
			}, "Controls how lines should wrap.")
		}
	)),
	wordWrapBreakAfterCharacters: register(new EditorStringOption(
		EditorOption.wordWrapBreakAfterCharacters, 'wordWrapBreakAfterCharacters',
		// allow-any-unicode-next-line
		' \t})]?|/&.,;¢°′″‰℃、。｡､￠，．：；？！％・･ゝゞヽヾーァィゥェォッャュョヮヵヶぁぃぅぇぉっゃゅょゎゕゖㇰㇱㇲㇳㇴㇵㇶㇷㇸㇹㇺㇻㇼㇽㇾㇿ々〻ｧｨｩｪｫｬｭｮｯｰ”〉》」』】〕）］｝｣',
	)),
	wordWrapBreakBeforeCharacters: register(new EditorStringOption(
		EditorOption.wordWrapBreakBeforeCharacters, 'wordWrapBreakBeforeCharacters',
		// allow-any-unicode-next-line
		'([{‘“〈《「『【〔（［｛｢£¥＄￡￥+＋'
	)),
	wordWrapColumn: register(new EditorIntOption(
		EditorOption.wordWrapColumn, 'wordWrapColumn',
		80, 1, Constants.MAX_SAFE_SMALL_INTEGER,
		{
			markdownDescription: nls.localize({
				key: 'wordWrapColumn',
				comment: [
					'- `editor.wordWrap` refers to a different setting and should not be localized.',
					'- \'wordWrapColumn\' and \'bounded\' refer to values the different setting can take and should not be localized.'
				]
			}, "Controls the wrapping column of the editor when `#editor.wordWrap#` is `wordWrapColumn` or `bounded`.")
		}
	)),
	wordWrapOverride1: register(new EditorStringEnumOption(
		EditorOption.wordWrapOverride1, 'wordWrapOverride1',
		'inherit' as 'off' | 'on' | 'inherit',
		['off', 'on', 'inherit'] as const
	)),
	wordWrapOverride2: register(new EditorStringEnumOption(
		EditorOption.wordWrapOverride2, 'wordWrapOverride2',
		'inherit' as 'off' | 'on' | 'inherit',
		['off', 'on', 'inherit'] as const
	)),
	wrappingIndent: register(new EditorEnumOption(
		EditorOption.wrappingIndent, 'wrappingIndent',
		WrappingIndent.Same, 'same',
		['none', 'same', 'indent', 'deepIndent'],
		_wrappingIndentFromString,
		{
			enumDescriptions: [
				nls.localize('wrappingIndent.none', "No indentation. Wrapped lines begin at column 1."),
				nls.localize('wrappingIndent.same', "Wrapped lines get the same indentation as the parent."),
				nls.localize('wrappingIndent.indent', "Wrapped lines get +1 indentation toward the parent."),
				nls.localize('wrappingIndent.deepIndent', "Wrapped lines get +2 indentation toward the parent."),
			],
			description: nls.localize('wrappingIndent', "Controls the indentation of wrapped lines."),
		}
	)),
	wrappingStrategy: register(new EditorStringEnumOption(
		EditorOption.wrappingStrategy, 'wrappingStrategy',
		'simple' as 'simple' | 'advanced',
		['simple', 'advanced'] as const,
		{
			enumDescriptions: [
				nls.localize('wrappingStrategy.simple', "Assumes that all characters are of the same width. This is a fast algorithm that works correctly for monospace fonts and certain scripts (like Latin characters) where glyphs are of equal width."),
				nls.localize('wrappingStrategy.advanced', "Delegates wrapping points computation to the browser. This is a slow algorithm, that might cause freezes for large files, but it works correctly in all cases.")
			],
			description: nls.localize('wrappingStrategy', "Controls the algorithm that computes wrapping points.")
		}
	)),

	// Leave these at the end (because they have dependencies!)
	editorClassName: register(new EditorClassName()),
	pixelRatio: register(new EditorPixelRatio()),
	tabFocusMode: register(new EditorTabFocusMode()),
	layoutInfo: register(new EditorLayoutInfoComputer()),
	wrappingInfo: register(new EditorWrappingInfoComputer())
};

type EditorOptionsType = typeof EditorOptions;
type FindEditorOptionsKeyById<T extends EditorOption> = { [K in keyof EditorOptionsType]: EditorOptionsType[K]['id'] extends T ? K : never }[keyof EditorOptionsType];
type ComputedEditorOptionValue<T extends IEditorOption<any, any>> = T extends IEditorOption<any, infer R> ? R : never;
export type FindComputedEditorOptionValueById<T extends EditorOption> = NonNullable<ComputedEditorOptionValue<EditorOptionsType[FindEditorOptionsKeyById<T>]>>;<|MERGE_RESOLUTION|>--- conflicted
+++ resolved
@@ -2521,18 +2521,17 @@
 	fontFamily?: string;
 
 	/**
-<<<<<<< HEAD
 	 * Debounce delay in milliseconds for when inlay hints will update after you stop typing.
 	 * Defaults to 1250ms.
 	 */
 	typingDebounceDelay?: number;
-=======
+
+  /**
 	 * The display style to render inlay hints with.
 	 * Compact mode disables the borders and padding around the inlay hint.
 	 * Defaults to 'standard'.
 	 */
 	displayStyle: 'standard' | 'compact';
->>>>>>> ee8535e7
 }
 
 /**
@@ -2543,11 +2542,8 @@
 class EditorInlayHints extends BaseEditorOption<EditorOption.inlayHints, IEditorInlayHintsOptions, EditorInlayHintsOptions> {
 
 	constructor() {
-<<<<<<< HEAD
-		const defaults: EditorInlayHintsOptions = { enabled: true, fontSize: 0, fontFamily: '', typingDebounceDelay: 1250 };
-=======
-		const defaults: EditorInlayHintsOptions = { enabled: true, toggle: null, fontSize: 0, fontFamily: '', displayStyle: 'compact' };
->>>>>>> ee8535e7
+		const defaults: EditorInlayHintsOptions = { enabled: true, fontSize: 0, fontFamily: '', displayStyle: 'compact', typingDebounceDelay: 1250 };
+
 		super(
 			EditorOption.inlayHints, 'inlayHints', defaults,
 			{
@@ -2576,14 +2572,13 @@
 					default: defaults.fontFamily,
 					markdownDescription: nls.localize('inlayHints.fontFamily', "Controls font family of inlay hints in the editor. When set to empty, the `#editor.fontFamily#` is used.")
 				},
-<<<<<<< HEAD
 				'editor.inlayHints.typingDebounceDelay': {
 					type: 'number',
 					minimum: 0,
 					maximum: 3000,
 					default: defaults.typingDebounceDelay,
 					markdownDescription: nls.localize('inlayHints.typingDebounceDelay', "Debounce delay in milliseconds for when inlay hints will update after you stop typing.")
-=======
+        },
 				'editor.inlayHints.displayStyle': {
 					type: 'string',
 					enum: ['standard', 'compact'],
@@ -2593,7 +2588,6 @@
 					],
 					default: defaults.displayStyle,
 					description: nls.localize('inlayHints.displayStyle', "Controls the display style of inlay hints.")
->>>>>>> ee8535e7
 				}
 			}
 		);
@@ -2609,11 +2603,8 @@
 			toggle: stringSet<'show' | 'hide' | null>(input.toggle, this.defaultValue.toggle, ['show', 'hide']),
 			fontSize: EditorIntOption.clampedInt(input.fontSize, this.defaultValue.fontSize, 0, 100),
 			fontFamily: EditorStringOption.string(input.fontFamily, this.defaultValue.fontFamily),
-<<<<<<< HEAD
 			typingDebounceDelay: EditorIntOption.clampedInt(input.typingDebounceDelay, this.defaultValue.typingDebounceDelay, 0, 3000),
-=======
 			displayStyle: stringSet<'standard' | 'compact'>(input.displayStyle, this.defaultValue.displayStyle, ['standard', 'compact'])
->>>>>>> ee8535e7
 		};
 	}
 }
