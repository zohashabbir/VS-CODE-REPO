--- conflicted
+++ resolved
@@ -62,10 +62,10 @@
 	surroundingPairs?: IAutoClosingPair[];
 
 	/**
-		 * Defines what characters must be after the cursor for bracket or quote autoclosing to occur when using the \'languageDefined\' autoclosing setting.
-		 *
-		 * This is typically the set of characters which can not start an expression, such as whitespace, closing brackets, non-unary operators, etc.
-		 */
+	 * Defines what characters must be after the cursor for bracket or quote autoclosing to occur when using the \'languageDefined\' autoclosing setting.
+	 *
+	 * This is typically the set of characters which can not start an expression, such as whitespace, closing brackets, non-unary operators, etc.
+	 */
 	autoCloseBefore?: string;
 
 	/**
@@ -320,11 +320,7 @@
 
 			/**
 			* Loop through each digit and add them all together to determine the case,
-<<<<<<< HEAD
-			* i.e. '24' = ['string', 'regex']. Sum = 6, which is case 6. 
-=======
 			* i.e. '24' = ['string', 'regex']. Sum = 6, which is case 6.
->>>>>>> b3a4da45
 			* We want to do this so that the order of the "onlyIn" input doesn't matter
 			*/
 			while (this._value > 0) {
@@ -365,11 +361,7 @@
 		}
 	}
 
-<<<<<<< HEAD
-	//*** Set a variable to determine if we have a notIn array or an onlyIn array (or neither). 
-=======
 	//*** Set a variable to determine if we have a notIn array or an onlyIn array (or neither).
->>>>>>> b3a4da45
 	//*** If there's both a notIn array and onlyIn array set, the onlyIn array will be skipped (needs to be one or the other)
 	//*** If the onlyIn array var is set, check if the StandardTokenType of isOK is "other". If so, return false
 	//*** (i.e. don't autoclose)
