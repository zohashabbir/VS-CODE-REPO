/*---------------------------------------------------------------------------------------------
 *  Copyright (c) Microsoft Corporation. All rights reserved.
 *  Licensed under the MIT License. See License.txt in the project root for license information.
 *--------------------------------------------------------------------------------------------*/

import { onUnexpectedError } from 'vs/base/common/errors';
import { Emitter, Event } from 'vs/base/common/event';
import * as strings from 'vs/base/common/strings';
import { CursorCollection } from 'vs/editor/common/controller/cursorCollection';
import { CursorColumns, CursorConfiguration, CursorContext, CursorState, EditOperationResult, EditOperationType, IColumnSelectData, ICursors, PartialCursorState, RevealTarget } from 'vs/editor/common/controller/cursorCommon';
import { DeleteOperations } from 'vs/editor/common/controller/cursorDeleteOperations';
import { CursorChangeReason } from 'vs/editor/common/controller/cursorEvents';
import { TypeOperations, TypeWithAutoClosingCommand } from 'vs/editor/common/controller/cursorTypeOperations';
import { Position } from 'vs/editor/common/core/position';
import { Range } from 'vs/editor/common/core/range';
import { ISelection, Selection, SelectionDirection } from 'vs/editor/common/core/selection';
import * as editorCommon from 'vs/editor/common/editorCommon';
import { IIdentifiedSingleEditOperation, ITextModel, TrackedRangeStickiness, IModelDeltaDecoration, ICursorStateComputer } from 'vs/editor/common/model';
import { RawContentChangedType } from 'vs/editor/common/model/textModelEvents';
import * as viewEvents from 'vs/editor/common/view/viewEvents';
import { IViewModel } from 'vs/editor/common/viewModel/viewModel';
import { dispose } from 'vs/base/common/lifecycle';
import { EditorOption } from 'vs/editor/common/config/editorOptions';

function containsLineMappingChanged(events: viewEvents.ViewEvent[]): boolean {
	for (let i = 0, len = events.length; i < len; i++) {
		if (events[i].type === viewEvents.ViewEventType.ViewLineMappingChanged) {
			return true;
		}
	}
	return false;
}

export class CursorStateChangedEvent {
	/**
	 * The new selections.
	 * The primary selection is always at index 0.
	 */
	readonly selections: Selection[];
	/**
	 * Source of the call that caused the event.
	 */
	readonly source: string;
	/**
	 * Reason.
	 */
	readonly reason: CursorChangeReason;

	constructor(selections: Selection[], source: string, reason: CursorChangeReason) {
		this.selections = selections;
		this.source = source;
		this.reason = reason;
	}
}

/**
 * A snapshot of the cursor and the model state
 */
export class CursorModelState {

	public readonly modelVersionId: number;
	public readonly cursorState: CursorState[];

	constructor(model: ITextModel, cursor: Cursor) {
		this.modelVersionId = model.getVersionId();
		this.cursorState = cursor.getAll();
	}

	public equals(other: CursorModelState | null): boolean {
		if (!other) {
			return false;
		}
		if (this.modelVersionId !== other.modelVersionId) {
			return false;
		}
		if (this.cursorState.length !== other.cursorState.length) {
			return false;
		}
		for (let i = 0, len = this.cursorState.length; i < len; i++) {
			if (!this.cursorState[i].equals(other.cursorState[i])) {
				return false;
			}
		}
		return true;
	}
}

class AutoClosedAction {

	public static getAllAutoClosedCharacters(autoClosedActions: AutoClosedAction[]): Range[] {
		let autoClosedCharacters: Range[] = [];
		for (const autoClosedAction of autoClosedActions) {
			autoClosedCharacters = autoClosedCharacters.concat(autoClosedAction.getAutoClosedCharactersRanges());
		}
		return autoClosedCharacters;
	}

	private readonly _model: ITextModel;

	private _autoClosedCharactersDecorations: string[];
	private _autoClosedEnclosingDecorations: string[];

	constructor(model: ITextModel, autoClosedCharactersDecorations: string[], autoClosedEnclosingDecorations: string[]) {
		this._model = model;
		this._autoClosedCharactersDecorations = autoClosedCharactersDecorations;
		this._autoClosedEnclosingDecorations = autoClosedEnclosingDecorations;
	}

	public dispose(): void {
		this._autoClosedCharactersDecorations = this._model.deltaDecorations(this._autoClosedCharactersDecorations, []);
		this._autoClosedEnclosingDecorations = this._model.deltaDecorations(this._autoClosedEnclosingDecorations, []);
	}

	public getAutoClosedCharactersRanges(): Range[] {
		let result: Range[] = [];
		for (let i = 0; i < this._autoClosedCharactersDecorations.length; i++) {
			const decorationRange = this._model.getDecorationRange(this._autoClosedCharactersDecorations[i]);
			if (decorationRange) {
				result.push(decorationRange);
			}
		}
		return result;
	}

	public isValid(selections: Range[]): boolean {
		let enclosingRanges: Range[] = [];
		for (let i = 0; i < this._autoClosedEnclosingDecorations.length; i++) {
			const decorationRange = this._model.getDecorationRange(this._autoClosedEnclosingDecorations[i]);
			if (decorationRange) {
				enclosingRanges.push(decorationRange);
				if (decorationRange.startLineNumber !== decorationRange.endLineNumber) {
					// Stop tracking if the range becomes multiline...
					return false;
				}
			}
		}
		enclosingRanges.sort(Range.compareRangesUsingStarts);

		selections.sort(Range.compareRangesUsingStarts);

		for (let i = 0; i < selections.length; i++) {
			if (i >= enclosingRanges.length) {
				return false;
			}
			if (!enclosingRanges[i].strictContainsRange(selections[i])) {
				return false;
			}
		}

		return true;
	}
}

export class Cursor extends viewEvents.ViewEventEmitter implements ICursors {

	public static MAX_CURSOR_COUNT = 10000;

	private readonly _onDidReachMaxCursorCount: Emitter<void> = this._register(new Emitter<void>());
	public readonly onDidReachMaxCursorCount: Event<void> = this._onDidReachMaxCursorCount.event;

	private readonly _onDidAttemptReadOnlyEdit: Emitter<void> = this._register(new Emitter<void>());
	public readonly onDidAttemptReadOnlyEdit: Event<void> = this._onDidAttemptReadOnlyEdit.event;

	private readonly _onDidChange: Emitter<CursorStateChangedEvent> = this._register(new Emitter<CursorStateChangedEvent>());
	public readonly onDidChange: Event<CursorStateChangedEvent> = this._onDidChange.event;

	private readonly _configuration: editorCommon.IConfiguration;
	private readonly _model: ITextModel;
	private _knownModelVersionId: number;
	private readonly _viewModel: IViewModel;
	public context: CursorContext;
	private _cursors: CursorCollection;

	private _isHandling: boolean;
	private _isDoingComposition: boolean;
	private _columnSelectData: IColumnSelectData | null;
	private _autoClosedActions: AutoClosedAction[];
	private _prevEditOperationType: EditOperationType;

	constructor(configuration: editorCommon.IConfiguration, model: ITextModel, viewModel: IViewModel) {
		super();
		this._configuration = configuration;
		this._model = model;
		this._knownModelVersionId = this._model.getVersionId();
		this._viewModel = viewModel;
		this.context = new CursorContext(this._configuration, this._model, this._viewModel);
		this._cursors = new CursorCollection(this.context);

		this._isHandling = false;
		this._isDoingComposition = false;
		this._columnSelectData = null;
		this._autoClosedActions = [];
		this._prevEditOperationType = EditOperationType.Other;

		this._register(this._model.onDidChangeRawContent((e) => {
			this._knownModelVersionId = e.versionId;
			if (this._isHandling) {
				return;
			}

			let hadFlushEvent = e.containsEvent(RawContentChangedType.Flush);
			this._onModelContentChanged(hadFlushEvent);
		}));

		this._register(viewModel.addEventListener((events: viewEvents.ViewEvent[]) => {
			if (!containsLineMappingChanged(events)) {
				return;
			}

			if (this._knownModelVersionId !== this._model.getVersionId()) {
				// There are model change events that I didn't yet receive.
				//
				// This can happen when editing the model, and the view model receives the change events first,
				// and the view model emits line mapping changed events, all before the cursor gets a chance to
				// recover from markers.
				//
				// The model change listener above will be called soon and we'll ensure a valid cursor state there.
				return;
			}
			// Ensure valid state
			this.setStates('viewModel', CursorChangeReason.NotSet, this.getAll());
		}));

		const updateCursorContext = () => {
			this.context = new CursorContext(this._configuration, this._model, this._viewModel);
			this._cursors.updateContext(this.context);
		};
		this._register(this._model.onDidChangeLanguage((e) => {
			updateCursorContext();
		}));
		this._register(this._model.onDidChangeLanguageConfiguration(() => {
			updateCursorContext();
		}));
		this._register(this._model.onDidChangeOptions(() => {
			updateCursorContext();
		}));
		this._register(this._configuration.onDidChange((e) => {
			if (CursorConfiguration.shouldRecreate(e)) {
				updateCursorContext();
			}
		}));
	}

	public dispose(): void {
		this._cursors.dispose();
		this._autoClosedActions = dispose(this._autoClosedActions);
		super.dispose();
	}

	private _validateAutoClosedActions(): void {
		if (this._autoClosedActions.length > 0) {
			let selections: Range[] = this._cursors.getSelections();
			for (let i = 0; i < this._autoClosedActions.length; i++) {
				const autoClosedAction = this._autoClosedActions[i];
				if (!autoClosedAction.isValid(selections)) {
					autoClosedAction.dispose();
					this._autoClosedActions.splice(i, 1);
					i--;
				}
			}
		}
	}

	// ------ some getters/setters

	public getPrimaryCursor(): CursorState {
		return this._cursors.getPrimaryCursor();
	}

	public getLastAddedCursorIndex(): number {
		return this._cursors.getLastAddedCursorIndex();
	}

	public getAll(): CursorState[] {
		return this._cursors.getAll();
	}

	public setStates(source: string, reason: CursorChangeReason, states: PartialCursorState[] | null): void {
		if (states !== null && states.length > Cursor.MAX_CURSOR_COUNT) {
			states = states.slice(0, Cursor.MAX_CURSOR_COUNT);
			this._onDidReachMaxCursorCount.fire(undefined);
		}

		const oldState = new CursorModelState(this._model, this);

		this._cursors.setStates(states);
		this._cursors.normalize();
		this._columnSelectData = null;

		this._validateAutoClosedActions();

		this._emitStateChangedIfNecessary(source, reason, oldState);
	}

	public setColumnSelectData(columnSelectData: IColumnSelectData): void {
		this._columnSelectData = columnSelectData;
	}

	public reveal(source: string, horizontal: boolean, target: RevealTarget, scrollType: editorCommon.ScrollType): void {
		this._revealRange(source, target, viewEvents.VerticalRevealType.Simple, horizontal, scrollType);
	}

	public revealRange(source: string, revealHorizontal: boolean, viewRange: Range, verticalType: viewEvents.VerticalRevealType, scrollType: editorCommon.ScrollType) {
		this.emitCursorRevealRange(source, viewRange, verticalType, revealHorizontal, scrollType);
	}

	public scrollTo(desiredScrollTop: number): void {
		this._viewModel.viewLayout.setScrollPositionSmooth({
			scrollTop: desiredScrollTop
		});
	}

	public saveState(): editorCommon.ICursorState[] {

		let result: editorCommon.ICursorState[] = [];

		const selections = this._cursors.getSelections();
		for (let i = 0, len = selections.length; i < len; i++) {
			const selection = selections[i];

			result.push({
				inSelectionMode: !selection.isEmpty(),
				selectionStart: {
					lineNumber: selection.selectionStartLineNumber,
					column: selection.selectionStartColumn,
				},
				position: {
					lineNumber: selection.positionLineNumber,
					column: selection.positionColumn,
				}
			});
		}

		return result;
	}

	public restoreState(states: editorCommon.ICursorState[]): void {

		let desiredSelections: ISelection[] = [];

		for (let i = 0, len = states.length; i < len; i++) {
			const state = states[i];

			let positionLineNumber = 1;
			let positionColumn = 1;

			// Avoid missing properties on the literal
			if (state.position && state.position.lineNumber) {
				positionLineNumber = state.position.lineNumber;
			}
			if (state.position && state.position.column) {
				positionColumn = state.position.column;
			}

			let selectionStartLineNumber = positionLineNumber;
			let selectionStartColumn = positionColumn;

			// Avoid missing properties on the literal
			if (state.selectionStart && state.selectionStart.lineNumber) {
				selectionStartLineNumber = state.selectionStart.lineNumber;
			}
			if (state.selectionStart && state.selectionStart.column) {
				selectionStartColumn = state.selectionStart.column;
			}

			desiredSelections.push({
				selectionStartLineNumber: selectionStartLineNumber,
				selectionStartColumn: selectionStartColumn,
				positionLineNumber: positionLineNumber,
				positionColumn: positionColumn
			});
		}

		this.setStates('restoreState', CursorChangeReason.NotSet, CursorState.fromModelSelections(desiredSelections));
		this.reveal('restoreState', true, RevealTarget.Primary, editorCommon.ScrollType.Immediate);
	}

	private _onModelContentChanged(hadFlushEvent: boolean): void {

		this._prevEditOperationType = EditOperationType.Other;

		if (hadFlushEvent) {
			// a model.setValue() was called
			this._cursors.dispose();
			this._cursors = new CursorCollection(this.context);
			this._validateAutoClosedActions();
			this._emitStateChangedIfNecessary('model', CursorChangeReason.ContentFlush, null);
		} else {
			const selectionsFromMarkers = this._cursors.readSelectionFromMarkers();
			this.setStates('modelChange', CursorChangeReason.RecoverFromMarkers, CursorState.fromModelSelections(selectionsFromMarkers));
		}
	}

	public getSelection(): Selection {
		return this._cursors.getPrimaryCursor().modelState.selection;
	}

	public getColumnSelectData(): IColumnSelectData {
		if (this._columnSelectData) {
			return this._columnSelectData;
		}
		const primaryCursor = this._cursors.getPrimaryCursor();
		const primaryPos = primaryCursor.viewState.position;
		const viewLineNumber = primaryPos.lineNumber;
		const viewVisualColumn = CursorColumns.visibleColumnFromColumn2(this.context.config, this.context.viewModel, primaryPos);
		return {
			isReal: false,
			fromViewLineNumber: viewLineNumber,
			fromViewVisualColumn: viewVisualColumn,
			toViewLineNumber: viewLineNumber,
			toViewVisualColumn: viewVisualColumn,
		};
	}

	public getSelections(): Selection[] {
		return this._cursors.getSelections();
	}

	public getViewSelections(): Selection[] {
		return this._cursors.getViewSelections();
	}

	public getPosition(): Position {
		return this._cursors.getPrimaryCursor().modelState.position;
	}

	public setSelections(source: string, selections: ISelection[]): void {
		this.setStates(source, CursorChangeReason.NotSet, CursorState.fromModelSelections(selections));
	}

	public getPrevEditOperationType(): EditOperationType {
		return this._prevEditOperationType;
	}

	public setPrevEditOperationType(type: EditOperationType): void {
		this._prevEditOperationType = type;
	}

	// ------ auxiliary handling logic

	private _pushAutoClosedAction(autoClosedCharactersRanges: Range[], autoClosedEnclosingRanges: Range[]): void {
		let autoClosedCharactersDeltaDecorations: IModelDeltaDecoration[] = [];
		let autoClosedEnclosingDeltaDecorations: IModelDeltaDecoration[] = [];

		for (let i = 0, len = autoClosedCharactersRanges.length; i < len; i++) {
			autoClosedCharactersDeltaDecorations.push({
				range: autoClosedCharactersRanges[i],
				options: {
					inlineClassName: 'auto-closed-character',
					stickiness: TrackedRangeStickiness.NeverGrowsWhenTypingAtEdges
				}
			});
			autoClosedEnclosingDeltaDecorations.push({
				range: autoClosedEnclosingRanges[i],
				options: {
					stickiness: TrackedRangeStickiness.NeverGrowsWhenTypingAtEdges
				}
			});
		}

		const autoClosedCharactersDecorations = this._model.deltaDecorations([], autoClosedCharactersDeltaDecorations);
		const autoClosedEnclosingDecorations = this._model.deltaDecorations([], autoClosedEnclosingDeltaDecorations);
		this._autoClosedActions.push(new AutoClosedAction(this._model, autoClosedCharactersDecorations, autoClosedEnclosingDecorations));
	}

	private _executeEditOperation(opResult: EditOperationResult | null): void {

		if (!opResult) {
			// Nothing to execute
			return;
		}

		if (opResult.shouldPushStackElementBefore) {
			this._model.pushStackElement();
		}

		const result = CommandExecutor.executeCommands(this._model, this._cursors.getSelections(), opResult.commands);
		if (result) {
			// The commands were applied correctly
			this._interpretCommandResult(result);

			// Check for auto-closing closed characters
			let autoClosedCharactersRanges: Range[] = [];
			let autoClosedEnclosingRanges: Range[] = [];

			for (let i = 0; i < opResult.commands.length; i++) {
				const command = opResult.commands[i];
				if (command instanceof TypeWithAutoClosingCommand && command.enclosingRange && command.closeCharacterRange) {
					autoClosedCharactersRanges.push(command.closeCharacterRange);
					autoClosedEnclosingRanges.push(command.enclosingRange);
				}
			}

			if (autoClosedCharactersRanges.length > 0) {
				this._pushAutoClosedAction(autoClosedCharactersRanges, autoClosedEnclosingRanges);
			}

			this._prevEditOperationType = opResult.type;
		}

		if (opResult.shouldPushStackElementAfter) {
			this._model.pushStackElement();
		}
	}

	private _interpretCommandResult(cursorState: Selection[] | null): void {
		if (!cursorState || cursorState.length === 0) {
			cursorState = this._cursors.readSelectionFromMarkers();
		}

		this._columnSelectData = null;
		this._cursors.setSelections(cursorState);
		this._cursors.normalize();
	}

	// -----------------------------------------------------------------------------------------------------------
	// ----- emitting events

	private _emitStateChangedIfNecessary(source: string, reason: CursorChangeReason, oldState: CursorModelState | null): boolean {
		const newState = new CursorModelState(this._model, this);
		if (newState.equals(oldState)) {
			return false;
		}

		const selections = this._cursors.getSelections();
		const viewSelections = this._cursors.getViewSelections();

		// Let the view get the event first.
		try {
			const eventsCollector = this._beginEmit();
			eventsCollector.emit(new viewEvents.ViewCursorStateChangedEvent(viewSelections));
		} finally {
			this._endEmit();
		}

		// Only after the view has been notified, let the rest of the world know...
		if (!oldState
			|| oldState.cursorState.length !== newState.cursorState.length
			|| newState.cursorState.some((newCursorState, i) => !newCursorState.modelState.equals(oldState.cursorState[i].modelState))
		) {
			this._onDidChange.fire(new CursorStateChangedEvent(selections, source || 'keyboard', reason));
		}

		return true;
	}

	private _revealRange(source: string, revealTarget: RevealTarget, verticalType: viewEvents.VerticalRevealType, revealHorizontal: boolean, scrollType: editorCommon.ScrollType): void {
		const viewPositions = this._cursors.getViewPositions();

		let viewPosition = viewPositions[0];

		if (revealTarget === RevealTarget.TopMost) {
			for (let i = 1; i < viewPositions.length; i++) {
				if (viewPositions[i].isBefore(viewPosition)) {
					viewPosition = viewPositions[i];
				}
			}
		} else if (revealTarget === RevealTarget.BottomMost) {
			for (let i = 1; i < viewPositions.length; i++) {
				if (viewPosition.isBeforeOrEqual(viewPositions[i])) {
					viewPosition = viewPositions[i];
				}
			}
		} else {
			if (viewPositions.length > 1) {
				// no revealing!
				return;
			}
		}

		const viewRange = new Range(viewPosition.lineNumber, viewPosition.column, viewPosition.lineNumber, viewPosition.column);
		this.emitCursorRevealRange(source, viewRange, verticalType, revealHorizontal, scrollType);
	}

	public emitCursorRevealRange(source: string, viewRange: Range, verticalType: viewEvents.VerticalRevealType, revealHorizontal: boolean, scrollType: editorCommon.ScrollType) {
		try {
			const eventsCollector = this._beginEmit();
			eventsCollector.emit(new viewEvents.ViewRevealRangeRequestEvent(source, viewRange, verticalType, revealHorizontal, scrollType));
		} finally {
			this._endEmit();
		}
	}

	// -----------------------------------------------------------------------------------------------------------
	// ----- handlers beyond this point

	private _findAutoClosingPairs(edits: IIdentifiedSingleEditOperation[]): [number, number][] | null {
		if (!edits.length) {
			return null;
		}

		let indices: [number, number][] = [];
		for (let i = 0, len = edits.length; i < len; i++) {
			const edit = edits[i];
			if (!edit.text || edit.text.indexOf('\n') >= 0) {
				return null;
			}

			const m = edit.text.match(/([)\]}>'"`])([^)\]}>'"`]*)$/);
			if (!m) {
				return null;
			}
			const closeChar = m[1];

			const autoClosingPairsCandidates = this.context.config.autoClosingPairsClose2.get(closeChar);
			if (!autoClosingPairsCandidates || autoClosingPairsCandidates.length !== 1) {
				return null;
			}

			const openChar = autoClosingPairsCandidates[0].open;
			const closeCharIndex = edit.text.length - m[2].length - 1;
			const openCharIndex = edit.text.lastIndexOf(openChar, closeCharIndex - 1);
			if (openCharIndex === -1) {
				return null;
			}

			indices.push([openCharIndex, closeCharIndex]);
		}

		return indices;
	}

	public executeEdits(source: string, edits: IIdentifiedSingleEditOperation[], cursorStateComputer: ICursorStateComputer): void {
		let autoClosingIndices: [number, number][] | null = null;
		if (source === 'snippet') {
			autoClosingIndices = this._findAutoClosingPairs(edits);
		}

		if (autoClosingIndices) {
			edits[0]._isTracked = true;
		}
		let autoClosedCharactersRanges: Range[] = [];
		let autoClosedEnclosingRanges: Range[] = [];
		const selections = this._model.pushEditOperations(this.getSelections(), edits, (undoEdits) => {
			if (autoClosingIndices) {
				for (let i = 0, len = autoClosingIndices.length; i < len; i++) {
					const [openCharInnerIndex, closeCharInnerIndex] = autoClosingIndices[i];
					const undoEdit = undoEdits[i];
					const lineNumber = undoEdit.range.startLineNumber;
					const openCharIndex = undoEdit.range.startColumn - 1 + openCharInnerIndex;
					const closeCharIndex = undoEdit.range.startColumn - 1 + closeCharInnerIndex;

					autoClosedCharactersRanges.push(new Range(lineNumber, closeCharIndex + 1, lineNumber, closeCharIndex + 2));
					autoClosedEnclosingRanges.push(new Range(lineNumber, openCharIndex + 1, lineNumber, closeCharIndex + 2));
				}
			}
			const selections = cursorStateComputer(undoEdits);
			if (selections) {
				// Don't recover the selection from markers because
				// we know what it should be.
				this._isHandling = true;
			}

			return selections;
		});
		if (selections) {
			this._isHandling = false;
			this.setSelections(source, selections);
		}
		if (autoClosedCharactersRanges.length > 0) {
			this._pushAutoClosedAction(autoClosedCharactersRanges, autoClosedEnclosingRanges);
		}
	}

	public trigger(source: string, handlerId: string, payload: any): void {
		const H = editorCommon.Handler;

		if (handlerId === H.CompositionStart) {
			this._isDoingComposition = true;
			return;
		}

		if (handlerId === H.CompositionEnd) {
			this._isDoingComposition = false;
		}

		if (this._configuration.options.get(EditorOption.readOnly)) {
			// All the remaining handlers will try to edit the model,
			// but we cannot edit when read only...
			this._onDidAttemptReadOnlyEdit.fire(undefined);
			return;
		}

		const oldState = new CursorModelState(this._model, this);
		let cursorChangeReason = CursorChangeReason.NotSet;

		if (handlerId !== H.Undo && handlerId !== H.Redo) {
			// TODO@Alex: if the undo/redo stack contains non-null selections
			// it would also be OK to stop tracking selections here
			this._cursors.stopTrackingSelections();
		}

		// ensure valid state on all cursors
		this._cursors.ensureValidState();

		this._isHandling = true;

		try {
			switch (handlerId) {
				case H.Type:
					this._type(source, <string>payload.text);
					break;

				case H.ReplacePreviousChar:
					this._replacePreviousChar(<string>payload.text, <number>payload.replaceCharCnt);
					break;

				case H.Paste:
					cursorChangeReason = CursorChangeReason.Paste;
					this._paste(<string>payload.text, <boolean>payload.pasteOnNewLine, <string[]>payload.multicursorText);
					break;

				case H.Cut:
					this._cut();
					break;

				case H.Undo:
					cursorChangeReason = CursorChangeReason.Undo;
					this._interpretCommandResult(this._model.undo());
					break;

				case H.Redo:
					cursorChangeReason = CursorChangeReason.Redo;
					this._interpretCommandResult(this._model.redo());
					break;

				case H.ExecuteCommand:
					this._externalExecuteCommand(<editorCommon.ICommand>payload);
					break;

				case H.ExecuteCommands:
					this._externalExecuteCommands(<editorCommon.ICommand[]>payload);
					break;

				case H.CompositionEnd:
					this._interpretCompositionEnd(source);
					break;
			}
		} catch (err) {
			onUnexpectedError(err);
		}

		this._isHandling = false;

		if (handlerId !== H.Undo && handlerId !== H.Redo) {
			this._cursors.startTrackingSelections();
		}

		this._validateAutoClosedActions();

		if (this._emitStateChangedIfNecessary(source, cursorChangeReason, oldState)) {
			this._revealRange(source, RevealTarget.Primary, viewEvents.VerticalRevealType.Simple, true, editorCommon.ScrollType.Smooth);
		}
	}

	private _interpretCompositionEnd(source: string) {
		if (!this._isDoingComposition && source === 'keyboard') {
			// composition finishes, let's check if we need to auto complete if necessary.
			const autoClosedCharacters = AutoClosedAction.getAllAutoClosedCharacters(this._autoClosedActions);
			this._executeEditOperation(TypeOperations.compositionEndWithInterceptors(this._prevEditOperationType, this.context.config, this.context.model, this.getSelections(), autoClosedCharacters));
		}
	}

	private _type(source: string, text: string): void {
		if (!this._isDoingComposition && source === 'keyboard') {
			// If this event is coming straight from the keyboard, look for electric characters and enter

			for (let i = 0, len = text.length; i < len; i++) {
				let charCode = text.charCodeAt(i);
				let chr: string;
				if (strings.isHighSurrogate(charCode) && i + 1 < len) {
					chr = text.charAt(i) + text.charAt(i + 1);
					i++;
				} else {
					chr = text.charAt(i);
				}

<<<<<<< HEAD
				// Here we must interpret each typed character individually, that's why we create a new context
				this._executeEditOperation(TypeOperations.typeWithInterceptors(this._prevEditOperationType, this.context.config, this.context.model, this.getSelections(), chr));

=======
				// Here we must interpret each typed character individually
				const autoClosedCharacters = AutoClosedAction.getAllAutoClosedCharacters(this._autoClosedActions);
				this._executeEditOperation(TypeOperations.typeWithInterceptors(this._prevEditOperationType, this.context.config, this.context.model, this.getSelections(), autoClosedCharacters, chr));
>>>>>>> bc9a46a3
			}

		} else {
			this._executeEditOperation(TypeOperations.typeWithoutInterceptors(this._prevEditOperationType, this.context.config, this.context.model, this.getSelections(), text));
		}
	}

	private _replacePreviousChar(text: string, replaceCharCnt: number): void {
		this._executeEditOperation(TypeOperations.replacePreviousChar(this._prevEditOperationType, this.context.config, this.context.model, this.getSelections(), text, replaceCharCnt));
	}

	private _paste(text: string, pasteOnNewLine: boolean, multicursorText: string[]): void {
		this._executeEditOperation(TypeOperations.paste(this.context.config, this.context.model, this.getSelections(), text, pasteOnNewLine, multicursorText));
	}

	private _cut(): void {
		this._executeEditOperation(DeleteOperations.cut(this.context.config, this.context.model, this.getSelections()));
	}

	private _externalExecuteCommand(command: editorCommon.ICommand): void {
		this._cursors.killSecondaryCursors();

		this._executeEditOperation(new EditOperationResult(EditOperationType.Other, [command], {
			shouldPushStackElementBefore: false,
			shouldPushStackElementAfter: false
		}));
	}

	private _externalExecuteCommands(commands: editorCommon.ICommand[]): void {
		this._executeEditOperation(new EditOperationResult(EditOperationType.Other, commands, {
			shouldPushStackElementBefore: false,
			shouldPushStackElementAfter: false
		}));
	}
}

interface IExecContext {
	readonly model: ITextModel;
	readonly selectionsBefore: Selection[];
	readonly trackedRanges: string[];
	readonly trackedRangesDirection: SelectionDirection[];
}

interface ICommandData {
	operations: IIdentifiedSingleEditOperation[];
	hadTrackedEditOperation: boolean;
}

interface ICommandsData {
	operations: IIdentifiedSingleEditOperation[];
	hadTrackedEditOperation: boolean;
}

class CommandExecutor {

	public static executeCommands(model: ITextModel, selectionsBefore: Selection[], commands: (editorCommon.ICommand | null)[]): Selection[] | null {

		const ctx: IExecContext = {
			model: model,
			selectionsBefore: selectionsBefore,
			trackedRanges: [],
			trackedRangesDirection: []
		};

		const result = this._innerExecuteCommands(ctx, commands);

		for (let i = 0, len = ctx.trackedRanges.length; i < len; i++) {
			ctx.model._setTrackedRange(ctx.trackedRanges[i], null, TrackedRangeStickiness.AlwaysGrowsWhenTypingAtEdges);
		}

		return result;
	}

	private static _innerExecuteCommands(ctx: IExecContext, commands: (editorCommon.ICommand | null)[]): Selection[] | null {

		if (this._arrayIsEmpty(commands)) {
			return null;
		}

		const commandsData = this._getEditOperations(ctx, commands);
		if (commandsData.operations.length === 0) {
			return null;
		}

		const rawOperations = commandsData.operations;

		const loserCursorsMap = this._getLoserCursorMap(rawOperations);
		if (loserCursorsMap.hasOwnProperty('0')) {
			// These commands are very messed up
			console.warn('Ignoring commands');
			return null;
		}

		// Remove operations belonging to losing cursors
		let filteredOperations: IIdentifiedSingleEditOperation[] = [];
		for (let i = 0, len = rawOperations.length; i < len; i++) {
			if (!loserCursorsMap.hasOwnProperty(rawOperations[i].identifier!.major.toString())) {
				filteredOperations.push(rawOperations[i]);
			}
		}

		// TODO@Alex: find a better way to do this.
		// give the hint that edit operations are tracked to the model
		if (commandsData.hadTrackedEditOperation && filteredOperations.length > 0) {
			filteredOperations[0]._isTracked = true;
		}
		let selectionsAfter = ctx.model.pushEditOperations(ctx.selectionsBefore, filteredOperations, (inverseEditOperations: IIdentifiedSingleEditOperation[]): Selection[] => {
			let groupedInverseEditOperations: IIdentifiedSingleEditOperation[][] = [];
			for (let i = 0; i < ctx.selectionsBefore.length; i++) {
				groupedInverseEditOperations[i] = [];
			}
			for (const op of inverseEditOperations) {
				if (!op.identifier) {
					// perhaps auto whitespace trim edits
					continue;
				}
				groupedInverseEditOperations[op.identifier.major].push(op);
			}
			const minorBasedSorter = (a: IIdentifiedSingleEditOperation, b: IIdentifiedSingleEditOperation) => {
				return a.identifier!.minor - b.identifier!.minor;
			};
			let cursorSelections: Selection[] = [];
			for (let i = 0; i < ctx.selectionsBefore.length; i++) {
				if (groupedInverseEditOperations[i].length > 0) {
					groupedInverseEditOperations[i].sort(minorBasedSorter);
					cursorSelections[i] = commands[i]!.computeCursorState(ctx.model, {
						getInverseEditOperations: () => {
							return groupedInverseEditOperations[i];
						},

						getTrackedSelection: (id: string) => {
							const idx = parseInt(id, 10);
							const range = ctx.model._getTrackedRange(ctx.trackedRanges[idx])!;
							if (ctx.trackedRangesDirection[idx] === SelectionDirection.LTR) {
								return new Selection(range.startLineNumber, range.startColumn, range.endLineNumber, range.endColumn);
							}
							return new Selection(range.endLineNumber, range.endColumn, range.startLineNumber, range.startColumn);
						}
					});
				} else {
					cursorSelections[i] = ctx.selectionsBefore[i];
				}
			}
			return cursorSelections;
		});
		if (!selectionsAfter) {
			selectionsAfter = ctx.selectionsBefore;
		}

		// Extract losing cursors
		let losingCursors: number[] = [];
		for (let losingCursorIndex in loserCursorsMap) {
			if (loserCursorsMap.hasOwnProperty(losingCursorIndex)) {
				losingCursors.push(parseInt(losingCursorIndex, 10));
			}
		}

		// Sort losing cursors descending
		losingCursors.sort((a: number, b: number): number => {
			return b - a;
		});

		// Remove losing cursors
		for (const losingCursor of losingCursors) {
			selectionsAfter.splice(losingCursor, 1);
		}

		return selectionsAfter;
	}

	private static _arrayIsEmpty(commands: (editorCommon.ICommand | null)[]): boolean {
		for (let i = 0, len = commands.length; i < len; i++) {
			if (commands[i]) {
				return false;
			}
		}
		return true;
	}

	private static _getEditOperations(ctx: IExecContext, commands: (editorCommon.ICommand | null)[]): ICommandsData {
		let operations: IIdentifiedSingleEditOperation[] = [];
		let hadTrackedEditOperation: boolean = false;

		for (let i = 0, len = commands.length; i < len; i++) {
			const command = commands[i];
			if (command) {
				const r = this._getEditOperationsFromCommand(ctx, i, command);
				operations = operations.concat(r.operations);
				hadTrackedEditOperation = hadTrackedEditOperation || r.hadTrackedEditOperation;
			}
		}
		return {
			operations: operations,
			hadTrackedEditOperation: hadTrackedEditOperation
		};
	}

	private static _getEditOperationsFromCommand(ctx: IExecContext, majorIdentifier: number, command: editorCommon.ICommand): ICommandData {
		// This method acts as a transaction, if the command fails
		// everything it has done is ignored
		let operations: IIdentifiedSingleEditOperation[] = [];
		let operationMinor = 0;

		const addEditOperation = (selection: Range, text: string | null) => {
			if (selection.isEmpty() && text === '') {
				// This command wants to add a no-op => no thank you
				return;
			}
			operations.push({
				identifier: {
					major: majorIdentifier,
					minor: operationMinor++
				},
				range: selection,
				text: text,
				forceMoveMarkers: false,
				isAutoWhitespaceEdit: command.insertsAutoWhitespace
			});
		};

		let hadTrackedEditOperation = false;
		const addTrackedEditOperation = (selection: Range, text: string | null) => {
			hadTrackedEditOperation = true;
			addEditOperation(selection, text);
		};

		const trackSelection = (selection: Selection, trackPreviousOnEmpty?: boolean) => {
			let stickiness: TrackedRangeStickiness;
			if (selection.isEmpty()) {
				if (typeof trackPreviousOnEmpty === 'boolean') {
					if (trackPreviousOnEmpty) {
						stickiness = TrackedRangeStickiness.GrowsOnlyWhenTypingBefore;
					} else {
						stickiness = TrackedRangeStickiness.GrowsOnlyWhenTypingAfter;
					}
				} else {
					// Try to lock it with surrounding text
					const maxLineColumn = ctx.model.getLineMaxColumn(selection.startLineNumber);
					if (selection.startColumn === maxLineColumn) {
						stickiness = TrackedRangeStickiness.GrowsOnlyWhenTypingBefore;
					} else {
						stickiness = TrackedRangeStickiness.GrowsOnlyWhenTypingAfter;
					}
				}
			} else {
				stickiness = TrackedRangeStickiness.NeverGrowsWhenTypingAtEdges;
			}

			const l = ctx.trackedRanges.length;
			const id = ctx.model._setTrackedRange(null, selection, stickiness);
			ctx.trackedRanges[l] = id;
			ctx.trackedRangesDirection[l] = selection.getDirection();
			return l.toString();
		};

		const editOperationBuilder: editorCommon.IEditOperationBuilder = {
			addEditOperation: addEditOperation,
			addTrackedEditOperation: addTrackedEditOperation,
			trackSelection: trackSelection
		};

		try {
			command.getEditOperations(ctx.model, editOperationBuilder);
		} catch (e) {
			// TODO@Alex use notification service if this should be user facing
			// e.friendlyMessage = nls.localize('corrupt.commands', "Unexpected exception while executing command.");
			onUnexpectedError(e);
			return {
				operations: [],
				hadTrackedEditOperation: false
			};
		}

		return {
			operations: operations,
			hadTrackedEditOperation: hadTrackedEditOperation
		};
	}

	private static _getLoserCursorMap(operations: IIdentifiedSingleEditOperation[]): { [index: string]: boolean; } {
		// This is destructive on the array
		operations = operations.slice(0);

		// Sort operations with last one first
		operations.sort((a: IIdentifiedSingleEditOperation, b: IIdentifiedSingleEditOperation): number => {
			// Note the minus!
			return -(Range.compareRangesUsingEnds(a.range, b.range));
		});

		// Operations can not overlap!
		let loserCursorsMap: { [index: string]: boolean; } = {};

		for (let i = 1; i < operations.length; i++) {
			const previousOp = operations[i - 1];
			const currentOp = operations[i];

			if (previousOp.range.getStartPosition().isBefore(currentOp.range.getEndPosition())) {

				let loserMajor: number;

				if (previousOp.identifier!.major > currentOp.identifier!.major) {
					// previousOp loses the battle
					loserMajor = previousOp.identifier!.major;
				} else {
					loserMajor = currentOp.identifier!.major;
				}

				loserCursorsMap[loserMajor.toString()] = true;

				for (let j = 0; j < operations.length; j++) {
					if (operations[j].identifier!.major === loserMajor) {
						operations.splice(j, 1);
						if (j < i) {
							i--;
						}
						j--;
					}
				}

				if (i > 0) {
					i--;
				}
			}
		}

		return loserCursorsMap;
	}
}<|MERGE_RESOLUTION|>--- conflicted
+++ resolved
@@ -775,15 +775,9 @@
 					chr = text.charAt(i);
 				}
 
-<<<<<<< HEAD
-				// Here we must interpret each typed character individually, that's why we create a new context
-				this._executeEditOperation(TypeOperations.typeWithInterceptors(this._prevEditOperationType, this.context.config, this.context.model, this.getSelections(), chr));
-
-=======
 				// Here we must interpret each typed character individually
 				const autoClosedCharacters = AutoClosedAction.getAllAutoClosedCharacters(this._autoClosedActions);
 				this._executeEditOperation(TypeOperations.typeWithInterceptors(this._prevEditOperationType, this.context.config, this.context.model, this.getSelections(), autoClosedCharacters, chr));
->>>>>>> bc9a46a3
 			}
 
 		} else {
