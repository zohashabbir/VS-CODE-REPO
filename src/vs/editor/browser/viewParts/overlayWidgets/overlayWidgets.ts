--- conflicted
+++ resolved
@@ -10,14 +10,11 @@
 import { ViewContext } from 'vs/editor/common/viewModel/viewContext';
 import * as viewEvents from 'vs/editor/common/viewEvents';
 import { EditorOption } from 'vs/editor/common/config/editorOptions';
-<<<<<<< HEAD
 import { importCss } from 'vs/base/browser/importCss';
 
 importCss('./overlayWidgets.css', import.meta.url)
 
-=======
 import * as dom from 'vs/base/browser/dom';
->>>>>>> 3f2a0de2
 
 
 interface IWidgetData {
