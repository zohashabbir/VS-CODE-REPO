/*---------------------------------------------------------------------------------------------
 *  Copyright (c) Microsoft Corporation. All rights reserved.
 *  Licensed under the MIT License. See License.txt in the project root for license information.
 *--------------------------------------------------------------------------------------------*/

import { FileEditorInput } from 'vs/workbench/contrib/files/common/editors/fileEditorInput';
import { TestInstantiationService } from 'vs/platform/instantiation/test/common/instantiationServiceMock';
import { basename } from 'vs/base/common/resources';
import { URI } from 'vs/base/common/uri';
import { ITelemetryService } from 'vs/platform/telemetry/common/telemetry';
import { NullTelemetryService } from 'vs/platform/telemetry/common/telemetryUtils';
import { IEditorInputWithOptions, IEditorIdentifier, IUntitledTextResourceEditorInput, IResourceDiffEditorInput, IEditorInput, IEditorPane, IEditorCloseEvent, IEditorPartOptions, IRevertOptions, GroupIdentifier, EditorInput, EditorOptions, EditorsOrder, IFileEditorInput, IEditorInputFactoryRegistry, IEditorInputSerializer, Extensions as EditorExtensions, ISaveOptions, IMoveResult, ITextEditorPane, ITextDiffEditorPane, IVisibleEditorPane, IEditorOpenContext, SideBySideEditorInput, IEditorMoveEvent } from 'vs/workbench/common/editor';
import { EditorServiceImpl, IEditorGroupView, IEditorGroupsAccessor, IEditorGroupTitleHeight } from 'vs/workbench/browser/parts/editor/editor';
import { Event, Emitter } from 'vs/base/common/event';
import { IBackupFileService } from 'vs/workbench/services/backup/common/backup';
import { IConfigurationService, ConfigurationTarget } from 'vs/platform/configuration/common/configuration';
import { IWorkbenchLayoutService, Parts, Position as PartPosition } from 'vs/workbench/services/layout/browser/layoutService';
import { TextModelResolverService } from 'vs/workbench/services/textmodelResolver/common/textModelResolverService';
import { ITextModelService } from 'vs/editor/common/services/resolverService';
import { IEditorOptions, IResourceEditorInput, IEditorModel, ITextEditorOptions } from 'vs/platform/editor/common/editor';
import { IUntitledTextEditorService, UntitledTextEditorService } from 'vs/workbench/services/untitled/common/untitledTextEditorService';
import { IWorkspaceContextService } from 'vs/platform/workspace/common/workspace';
import { ILifecycleService, BeforeShutdownEvent, ShutdownReason, StartupKind, LifecyclePhase, WillShutdownEvent } from 'vs/workbench/services/lifecycle/common/lifecycle';
import { ServiceCollection } from 'vs/platform/instantiation/common/serviceCollection';
import { FileOperationEvent, IFileService, IFileStat, IResolveFileResult, FileChangesEvent, IResolveFileOptions, ICreateFileOptions, IFileSystemProvider, FileSystemProviderCapabilities, IFileChange, IWatchOptions, IStat, FileType, FileDeleteOptions, FileOverwriteOptions, FileWriteOptions, FileOpenOptions, IFileStatWithMetadata, IResolveMetadataFileOptions, IWriteFileOptions, IReadFileOptions, IFileContent, IFileStreamContent, FileOperationError, IFileSystemProviderWithFileReadStreamCapability, FileReadStreamOptions, IReadFileStreamOptions } from 'vs/platform/files/common/files';
import { IModelService } from 'vs/editor/common/services/modelService';
import { ModeServiceImpl } from 'vs/editor/common/services/modeServiceImpl';
import { ModelServiceImpl } from 'vs/editor/common/services/modelServiceImpl';
import { IResourceEncoding, ITextFileService, IReadTextFileOptions, ITextFileStreamContent, IWriteTextFileOptions, ITextFileEditorModel } from 'vs/workbench/services/textfile/common/textfiles';
import { IModeService } from 'vs/editor/common/services/modeService';
import { IHistoryService } from 'vs/workbench/services/history/common/history';
import { IInstantiationService, ServiceIdentifier } from 'vs/platform/instantiation/common/instantiation';
import { TestConfigurationService } from 'vs/platform/configuration/test/common/testConfigurationService';
import { MenuBarVisibility, IWindowOpenable, IOpenWindowOptions, IOpenEmptyWindowOptions } from 'vs/platform/windows/common/windows';
import { TestWorkspace } from 'vs/platform/workspace/test/common/testWorkspace';
import { IEnvironmentService } from 'vs/platform/environment/common/environment';
import { IThemeService } from 'vs/platform/theme/common/themeService';
import { TestThemeService } from 'vs/platform/theme/test/common/testThemeService';
import { ITextResourceConfigurationService, ITextResourcePropertiesService } from 'vs/editor/common/services/textResourceConfigurationService';
import { IPosition, Position as EditorPosition } from 'vs/editor/common/core/position';
import { IMenuService, MenuId, IMenu } from 'vs/platform/actions/common/actions';
import { IContextKeyService } from 'vs/platform/contextkey/common/contextkey';
import { MockContextKeyService, MockKeybindingService } from 'vs/platform/keybinding/test/common/mockKeybindingService';
import { ITextBufferFactory, DefaultEndOfLine, EndOfLinePreference, ITextSnapshot } from 'vs/editor/common/model';
import { Range } from 'vs/editor/common/core/range';
import { IDialogService, IPickAndOpenOptions, ISaveDialogOptions, IOpenDialogOptions, IFileDialogService, ConfirmResult } from 'vs/platform/dialogs/common/dialogs';
import { INotificationService } from 'vs/platform/notification/common/notification';
import { TestNotificationService } from 'vs/platform/notification/test/common/testNotificationService';
import { IExtensionService } from 'vs/workbench/services/extensions/common/extensions';
import { IKeybindingService } from 'vs/platform/keybinding/common/keybinding';
import { IDecorationsService, IResourceDecorationChangeEvent, IDecoration, IDecorationData, IDecorationsProvider } from 'vs/workbench/services/decorations/browser/decorations';
import { IDisposable, toDisposable, Disposable, DisposableStore } from 'vs/base/common/lifecycle';
import { IEditorGroupsService, IEditorGroup, GroupsOrder, GroupsArrangement, GroupDirection, IAddGroupOptions, IMergeGroupOptions, IEditorReplacement, IGroupChangeEvent, IFindGroupScope, EditorGroupLayout, ICloseEditorOptions, GroupOrientation, ICloseAllEditorsOptions, ICloseEditorsFilter } from 'vs/workbench/services/editor/common/editorGroupsService';
import { IEditorService, IOpenEditorOverrideHandler, ISaveEditorsOptions, IRevertAllEditorsOptions, IResourceEditorInputType, SIDE_GROUP_TYPE, ACTIVE_GROUP_TYPE, IOpenEditorOverrideEntry } from 'vs/workbench/services/editor/common/editorService';
import { ICodeEditorService } from 'vs/editor/browser/services/codeEditorService';
import { IEditorRegistry, EditorDescriptor, Extensions } from 'vs/workbench/browser/editor';
import { EditorGroup } from 'vs/workbench/common/editor/editorGroup';
import { Dimension, IDimension } from 'vs/base/browser/dom';
import { ILogService, NullLogService } from 'vs/platform/log/common/log';
import { ILabelService } from 'vs/platform/label/common/label';
import { timeout } from 'vs/base/common/async';
import { IViewletService } from 'vs/workbench/services/viewlet/browser/viewlet';
import { ViewletDescriptor, Viewlet } from 'vs/workbench/browser/viewlet';
import { IViewlet } from 'vs/workbench/common/viewlet';
import { IStorageService, StorageScope, StorageTarget } from 'vs/platform/storage/common/storage';
import { IProcessEnvironment, isLinux, isWindows } from 'vs/base/common/platform';
import { LabelService } from 'vs/workbench/services/label/common/labelService';
import { Part } from 'vs/workbench/browser/part';
import { IPanelService } from 'vs/workbench/services/panel/common/panelService';
import { IPanel } from 'vs/workbench/common/panel';
import { IBadge } from 'vs/workbench/services/activity/common/activity';
import { bufferToStream, VSBuffer, VSBufferReadable } from 'vs/base/common/buffer';
import { Schemas } from 'vs/base/common/network';
import { IProductService } from 'vs/platform/product/common/productService';
import product from 'vs/platform/product/common/product';
import { IHostService } from 'vs/workbench/services/host/browser/host';
import { IWorkingCopyService } from 'vs/workbench/services/workingCopy/common/workingCopyService';
import { IFilesConfigurationService, FilesConfigurationService } from 'vs/workbench/services/filesConfiguration/common/filesConfigurationService';
import { IAccessibilityService, AccessibilitySupport } from 'vs/platform/accessibility/common/accessibility';
import { BrowserWorkbenchEnvironmentService } from 'vs/workbench/services/environment/browser/environmentService';
import { BrowserTextFileService } from 'vs/workbench/services/textfile/browser/browserTextFileService';
import { IWorkbenchEnvironmentService } from 'vs/workbench/services/environment/common/environmentService';
import { createTextBufferFactoryFromStream } from 'vs/editor/common/model/textModel';
import { IPathService } from 'vs/workbench/services/path/common/pathService';
import { Direction } from 'vs/base/browser/ui/grid/grid';
import { IProgressService, IProgressOptions, IProgressWindowOptions, IProgressNotificationOptions, IProgressCompositeOptions, IProgress, IProgressStep, Progress } from 'vs/platform/progress/common/progress';
import { IWorkingCopyFileService, WorkingCopyFileService } from 'vs/workbench/services/workingCopy/common/workingCopyFileService';
import { UndoRedoService } from 'vs/platform/undoRedo/common/undoRedoService';
import { IUndoRedoService } from 'vs/platform/undoRedo/common/undoRedo';
import { TextFileEditorModel } from 'vs/workbench/services/textfile/common/textFileEditorModel';
import { Registry } from 'vs/platform/registry/common/platform';
import { EditorPane } from 'vs/workbench/browser/parts/editor/editorPane';
import { CancellationToken } from 'vs/base/common/cancellation';
import { SyncDescriptor } from 'vs/platform/instantiation/common/descriptors';
import { TestDialogService } from 'vs/platform/dialogs/test/common/testDialogService';
import { CodeEditorService } from 'vs/workbench/services/editor/browser/codeEditorService';
import { EditorPart } from 'vs/workbench/browser/parts/editor/editorPart';
import { ICodeEditor } from 'vs/editor/browser/editorBrowser';
import { IDiffEditor, IEditor } from 'vs/editor/common/editorCommon';
import { IInputBox, IInputOptions, IPickOptions, IQuickInputButton, IQuickInputService, IQuickNavigateConfiguration, IQuickPick, IQuickPickItem, QuickPickInput } from 'vs/platform/quickinput/common/quickInput';
import { QuickInputService } from 'vs/workbench/services/quickinput/browser/quickInputService';
import { IListService } from 'vs/platform/list/browser/listService';
import { win32, posix } from 'vs/base/common/path';
import { TestWorkingCopyService, TestContextService, TestStorageService, TestTextResourcePropertiesService, TestExtensionService } from 'vs/workbench/test/common/workbenchTestServices';
import { IViewsService, IView, ViewContainer, ViewContainerLocation } from 'vs/workbench/common/views';
import { IPaneComposite } from 'vs/workbench/common/panecomposite';
import { IUriIdentityService } from 'vs/workbench/services/uriIdentity/common/uriIdentity';
import { UriIdentityService } from 'vs/workbench/services/uriIdentity/common/uriIdentityService';
import { TextFileEditorModelManager } from 'vs/workbench/services/textfile/common/textFileEditorModelManager';
import { InMemoryFileSystemProvider } from 'vs/platform/files/common/inMemoryFilesystemProvider';
import { newWriteableStream, ReadableStreamEvents } from 'vs/base/common/stream';
import { EncodingOracle, IEncodingOverride } from 'vs/workbench/services/textfile/browser/textFileService';
import { UTF16le, UTF16be, UTF8_with_bom } from 'vs/workbench/services/textfile/common/encoding';
import { ColorScheme } from 'vs/platform/theme/common/theme';
import { Iterable } from 'vs/base/common/iterator';
import { InMemoryBackupFileService } from 'vs/workbench/services/backup/common/backupFileService';
import { hash } from 'vs/base/common/hash';
import { BrowserBackupFileService } from 'vs/workbench/services/backup/browser/backupFileService';
import { FileService } from 'vs/platform/files/common/fileService';
import { TextResourceEditor } from 'vs/workbench/browser/parts/editor/textResourceEditor';
import { TestCodeEditor } from 'vs/editor/test/browser/testCodeEditor';
import { TextFileEditor } from 'vs/workbench/contrib/files/browser/editors/textFileEditor';
import { ResourceEditorInput } from 'vs/workbench/common/editor/resourceEditorInput';
import { UntitledTextEditorInput } from 'vs/workbench/services/untitled/common/untitledTextEditorInput';
import { SideBySideEditor } from 'vs/workbench/browser/parts/editor/sideBySideEditor';
import { IEnterWorkspaceResult, IRecent, IRecentlyOpened, IWorkspaceFolderCreationData, IWorkspaceIdentifier, IWorkspacesService } from 'vs/platform/workspaces/common/workspaces';
import { IWorkspaceTrustService } from 'vs/platform/workspace/common/workspaceTrust';
import { TestWorkspaceTrustService } from 'vs/workbench/services/workspaces/test/common/testWorkspaceTrustService';
import { ILocalTerminalService, IShellLaunchConfig, ITerminalChildProcess, ITerminalsLayoutInfo, ITerminalsLayoutInfoById } from 'vs/platform/terminal/common/terminal';
import { IProcessDetails, ISetTerminalLayoutInfoArgs } from 'vs/platform/terminal/common/terminalProcess';
import { ITerminalInstanceService } from 'vs/workbench/contrib/terminal/browser/terminal';
import { isArray } from 'vs/base/common/types';

export function createFileEditorInput(instantiationService: IInstantiationService, resource: URI): FileEditorInput {
	return instantiationService.createInstance(FileEditorInput, resource, undefined, undefined, undefined, undefined, undefined);
}

Registry.as<IEditorInputFactoryRegistry>(EditorExtensions.EditorInputFactories).registerFileEditorInputFactory({

	createFileEditorInput: (resource, preferredResource, preferredName, preferredDescription, preferredEncoding, preferredMode, instantiationService): IFileEditorInput => {
		return instantiationService.createInstance(FileEditorInput, resource, preferredResource, preferredName, preferredDescription, preferredEncoding, preferredMode);
	},

	isFileEditorInput: (obj): obj is IFileEditorInput => {
		return obj instanceof FileEditorInput;
	}
});

export class TestTextResourceEditor extends TextResourceEditor {

	protected createEditorControl(parent: HTMLElement, configuration: any): IEditor {
		return this.instantiationService.createInstance(TestCodeEditor, parent, configuration, {});
	}
}

export class TestTextFileEditor extends TextFileEditor {

	protected createEditorControl(parent: HTMLElement, configuration: any): IEditor {
		return this.instantiationService.createInstance(TestCodeEditor, parent, configuration, {});
	}
}

export interface ITestInstantiationService extends IInstantiationService {
	stub<T>(service: ServiceIdentifier<T>, ctor: any): T;
}

export function workbenchInstantiationService(
	overrides?: {
		textFileService?: (instantiationService: IInstantiationService) => ITextFileService;
		pathService?: (instantiationService: IInstantiationService) => IPathService,
		editorService?: (instantiationService: IInstantiationService) => IEditorService,
		contextKeyService?: (instantiationService: IInstantiationService) => IContextKeyService,
	},
	disposables: DisposableStore = new DisposableStore()
): ITestInstantiationService {
	const instantiationService = new TestInstantiationService(new ServiceCollection([ILifecycleService, new TestLifecycleService()]));

	instantiationService.stub(IWorkingCopyService, disposables.add(new TestWorkingCopyService()));
	instantiationService.stub(IEnvironmentService, TestEnvironmentService);
	instantiationService.stub(IWorkbenchEnvironmentService, TestEnvironmentService);
	const contextKeyService = overrides?.contextKeyService ? overrides.contextKeyService(instantiationService) : instantiationService.createInstance(MockContextKeyService);
	instantiationService.stub(IContextKeyService, contextKeyService);
	instantiationService.stub(IProgressService, new TestProgressService());
	const workspaceContextService = new TestContextService(TestWorkspace);
	instantiationService.stub(IWorkspaceContextService, workspaceContextService);
	const configService = new TestConfigurationService();
	instantiationService.stub(IConfigurationService, configService);
	instantiationService.stub(IFilesConfigurationService, disposables.add(new TestFilesConfigurationService(contextKeyService, configService)));
	instantiationService.stub(ITextResourceConfigurationService, new TestTextResourceConfigurationService(configService));
	instantiationService.stub(IUntitledTextEditorService, disposables.add(instantiationService.createInstance(UntitledTextEditorService)));
	instantiationService.stub(IStorageService, disposables.add(new TestStorageService()));
	instantiationService.stub(IPathService, overrides?.pathService ? overrides.pathService(instantiationService) : new TestPathService());
	const layoutService = new TestLayoutService();
	instantiationService.stub(IWorkbenchLayoutService, layoutService);
	instantiationService.stub(IDialogService, new TestDialogService());
	const accessibilityService = new TestAccessibilityService();
	instantiationService.stub(IAccessibilityService, accessibilityService);
	instantiationService.stub(IFileDialogService, instantiationService.createInstance(TestFileDialogService));
	instantiationService.stub(IModeService, disposables.add(instantiationService.createInstance(ModeServiceImpl)));
	instantiationService.stub(IHistoryService, new TestHistoryService());
	instantiationService.stub(ITextResourcePropertiesService, new TestTextResourcePropertiesService(configService));
	instantiationService.stub(IUndoRedoService, instantiationService.createInstance(UndoRedoService));
	const themeService = new TestThemeService();
	instantiationService.stub(IThemeService, themeService);
	instantiationService.stub(IModelService, disposables.add(instantiationService.createInstance(ModelServiceImpl)));
	const fileService = new TestFileService();
	instantiationService.stub(IFileService, fileService);
	instantiationService.stub(IUriIdentityService, new UriIdentityService(fileService));
	instantiationService.stub(IBackupFileService, new TestBackupFileService());
	instantiationService.stub(ITelemetryService, NullTelemetryService);
	instantiationService.stub(INotificationService, new TestNotificationService());
	instantiationService.stub(IUntitledTextEditorService, disposables.add(instantiationService.createInstance(UntitledTextEditorService)));
	instantiationService.stub(IMenuService, new TestMenuService());
	const keybindingService = new MockKeybindingService();
	instantiationService.stub(IKeybindingService, keybindingService);
	instantiationService.stub(IDecorationsService, new TestDecorationsService());
	instantiationService.stub(IExtensionService, new TestExtensionService());
	instantiationService.stub(IWorkingCopyFileService, disposables.add(instantiationService.createInstance(WorkingCopyFileService)));
	instantiationService.stub(ITextFileService, overrides?.textFileService ? overrides.textFileService(instantiationService) : disposables.add(<ITextFileService>instantiationService.createInstance(TestTextFileService)));
	instantiationService.stub(IHostService, <IHostService>instantiationService.createInstance(TestHostService));
	instantiationService.stub(ITextModelService, <ITextModelService>disposables.add(instantiationService.createInstance(TextModelResolverService)));
	instantiationService.stub(ILogService, new NullLogService());
	const editorGroupService = new TestEditorGroupsService([new TestEditorGroupView(0)]);
	instantiationService.stub(IEditorGroupsService, editorGroupService);
	instantiationService.stub(ILabelService, <ILabelService>disposables.add(instantiationService.createInstance(LabelService)));
	const editorService = overrides?.editorService ? overrides.editorService(instantiationService) : new TestEditorService(editorGroupService);
	instantiationService.stub(IEditorService, editorService);
	instantiationService.stub(ICodeEditorService, disposables.add(new CodeEditorService(editorService, themeService, configService)));
	instantiationService.stub(IViewletService, new TestViewletService());
	instantiationService.stub(IListService, new TestListService());
	instantiationService.stub(IQuickInputService, disposables.add(new QuickInputService(configService, instantiationService, keybindingService, contextKeyService, themeService, accessibilityService, layoutService)));
	instantiationService.stub(IWorkspacesService, new TestWorkspacesService());
	instantiationService.stub(IWorkspaceTrustService, new TestWorkspaceTrustService());
	instantiationService.stub(ITerminalInstanceService, new TestTerminalInstanceService());
	instantiationService.stub(ILocalTerminalService, new TestLocalTerminalService());

	return instantiationService;
}

export class TestServiceAccessor {
	constructor(
		@ILifecycleService public lifecycleService: TestLifecycleService,
		@ITextFileService public textFileService: TestTextFileService,
		@IWorkingCopyFileService public workingCopyFileService: IWorkingCopyFileService,
		@IFilesConfigurationService public filesConfigurationService: TestFilesConfigurationService,
		@IWorkspaceContextService public contextService: TestContextService,
		@IModelService public modelService: ModelServiceImpl,
		@IFileService public fileService: TestFileService,
		@IFileDialogService public fileDialogService: TestFileDialogService,
		@IWorkingCopyService public workingCopyService: IWorkingCopyService,
		@IEditorService public editorService: TestEditorService,
		@IEditorGroupsService public editorGroupService: IEditorGroupsService,
		@IModeService public modeService: IModeService,
		@ITextModelService public textModelResolverService: ITextModelService,
		@IUntitledTextEditorService public untitledTextEditorService: UntitledTextEditorService,
		@IConfigurationService public testConfigurationService: TestConfigurationService,
		@IBackupFileService public backupFileService: TestBackupFileService,
		@IHostService public hostService: TestHostService,
		@IQuickInputService public quickInputService: IQuickInputService,
		@ILabelService public labelService: ILabelService,
		@ILogService public logService: ILogService,
		@IUriIdentityService public uriIdentityService: IUriIdentityService
	) { }
}

export class TestTextFileService extends BrowserTextFileService {
	private readStreamError: FileOperationError | undefined = undefined;
	private writeError: FileOperationError | undefined = undefined;

	constructor(
		@IFileService protected fileService: IFileService,
		@IUntitledTextEditorService untitledTextEditorService: IUntitledTextEditorService,
		@ILifecycleService lifecycleService: ILifecycleService,
		@IInstantiationService instantiationService: IInstantiationService,
		@IModelService modelService: IModelService,
		@IWorkbenchEnvironmentService environmentService: IWorkbenchEnvironmentService,
		@IDialogService dialogService: IDialogService,
		@IFileDialogService fileDialogService: IFileDialogService,
		@ITextResourceConfigurationService textResourceConfigurationService: ITextResourceConfigurationService,
		@IProductService productService: IProductService,
		@IFilesConfigurationService filesConfigurationService: IFilesConfigurationService,
		@ITextModelService textModelService: ITextModelService,
		@ICodeEditorService codeEditorService: ICodeEditorService,
		@IPathService pathService: IPathService,
		@IWorkingCopyFileService workingCopyFileService: IWorkingCopyFileService,
		@IUriIdentityService uriIdentityService: IUriIdentityService,
		@IModeService modeService: IModeService,
		@ILogService logService: ILogService
	) {
		super(
			fileService,
			untitledTextEditorService,
			lifecycleService,
			instantiationService,
			modelService,
			environmentService,
			dialogService,
			fileDialogService,
			textResourceConfigurationService,
			filesConfigurationService,
			textModelService,
			codeEditorService,
			pathService,
			workingCopyFileService,
			uriIdentityService,
			modeService,
			logService
		);
	}

	setReadStreamErrorOnce(error: FileOperationError): void {
		this.readStreamError = error;
	}

	async readStream(resource: URI, options?: IReadTextFileOptions): Promise<ITextFileStreamContent> {
		if (this.readStreamError) {
			const error = this.readStreamError;
			this.readStreamError = undefined;

			throw error;
		}

		const content = await this.fileService.readFileStream(resource, options);
		return {
			resource: content.resource,
			name: content.name,
			mtime: content.mtime,
			ctime: content.ctime,
			etag: content.etag,
			encoding: 'utf8',
			value: await createTextBufferFactoryFromStream(content.value),
			size: 10
		};
	}

	setWriteErrorOnce(error: FileOperationError): void {
		this.writeError = error;
	}

	async write(resource: URI, value: string | ITextSnapshot, options?: IWriteTextFileOptions): Promise<IFileStatWithMetadata> {
		if (this.writeError) {
			const error = this.writeError;
			this.writeError = undefined;

			throw error;
		}

		return super.write(resource, value, options);
	}
}

export class TestBrowserTextFileServiceWithEncodingOverrides extends BrowserTextFileService {

	private _testEncoding: TestEncodingOracle | undefined;
	get encoding(): TestEncodingOracle {
		if (!this._testEncoding) {
			this._testEncoding = this._register(this.instantiationService.createInstance(TestEncodingOracle));
		}

		return this._testEncoding;
	}
}

export class TestEncodingOracle extends EncodingOracle {

	protected get encodingOverrides(): IEncodingOverride[] {
		return [
			{ extension: 'utf16le', encoding: UTF16le },
			{ extension: 'utf16be', encoding: UTF16be },
			{ extension: 'utf8bom', encoding: UTF8_with_bom }
		];
	}

	protected set encodingOverrides(overrides: IEncodingOverride[]) { }
}

class TestEnvironmentServiceWithArgs extends BrowserWorkbenchEnvironmentService {
	args = [];
}

export const TestProductService = { _serviceBrand: undefined, ...product };

export const TestEnvironmentService = new TestEnvironmentServiceWithArgs(Object.create(null), TestProductService);

export class TestProgressService implements IProgressService {

	declare readonly _serviceBrand: undefined;

	withProgress(
		options: IProgressOptions | IProgressWindowOptions | IProgressNotificationOptions | IProgressCompositeOptions,
		task: (progress: IProgress<IProgressStep>) => Promise<any>,
		onDidCancel?: ((choice?: number | undefined) => void) | undefined
	): Promise<any> {
		return task(Progress.None);
	}
}

export class TestAccessibilityService implements IAccessibilityService {

	declare readonly _serviceBrand: undefined;

	onDidChangeScreenReaderOptimized = Event.None;

	isScreenReaderOptimized(): boolean { return false; }
	alwaysUnderlineAccessKeys(): Promise<boolean> { return Promise.resolve(false); }
	setAccessibilitySupport(accessibilitySupport: AccessibilitySupport): void { }
	getAccessibilitySupport(): AccessibilitySupport { return AccessibilitySupport.Unknown; }
}

export class TestDecorationsService implements IDecorationsService {

	declare readonly _serviceBrand: undefined;

	onDidChangeDecorations: Event<IResourceDecorationChangeEvent> = Event.None;

	registerDecorationsProvider(_provider: IDecorationsProvider): IDisposable { return Disposable.None; }
	getDecoration(_uri: URI, _includeChildren: boolean, _overwrite?: IDecorationData): IDecoration | undefined { return undefined; }
}

export class TestMenuService implements IMenuService {

	declare readonly _serviceBrand: undefined;

	createMenu(_id: MenuId, _scopedKeybindingService: IContextKeyService): IMenu {
		return {
			onDidChange: Event.None,
			dispose: () => undefined,
			getActions: () => []
		};
	}
}

export class TestHistoryService implements IHistoryService {

	declare readonly _serviceBrand: undefined;

	constructor(private root?: URI) { }

	reopenLastClosedEditor(): void { }
	forward(): void { }
	back(): void { }
	last(): void { }
	removeFromHistory(_input: IEditorInput | IResourceEditorInput): void { }
	clear(): void { }
	clearRecentlyOpened(): void { }
	getHistory(): ReadonlyArray<IEditorInput | IResourceEditorInput> { return []; }
	openNextRecentlyUsedEditor(group?: GroupIdentifier): void { }
	openPreviouslyUsedEditor(group?: GroupIdentifier): void { }
	getLastActiveWorkspaceRoot(_schemeFilter: string): URI | undefined { return this.root; }
	getLastActiveFile(_schemeFilter: string): URI | undefined { return undefined; }
	openLastEditLocation(): void { }
}

export class TestFileDialogService implements IFileDialogService {

	declare readonly _serviceBrand: undefined;

	private confirmResult!: ConfirmResult;

	constructor(
		@IPathService private readonly pathService: IPathService
	) { }
	async defaultFilePath(_schemeFilter?: string): Promise<URI> { return this.pathService.userHome(); }
	async defaultFolderPath(_schemeFilter?: string): Promise<URI> { return this.pathService.userHome(); }
	async defaultWorkspacePath(_schemeFilter?: string): Promise<URI> { return this.pathService.userHome(); }
	pickFileFolderAndOpen(_options: IPickAndOpenOptions): Promise<any> { return Promise.resolve(0); }
	pickFileAndOpen(_options: IPickAndOpenOptions): Promise<any> { return Promise.resolve(0); }
	pickFolderAndOpen(_options: IPickAndOpenOptions): Promise<any> { return Promise.resolve(0); }
	pickWorkspaceAndOpen(_options: IPickAndOpenOptions): Promise<any> { return Promise.resolve(0); }

	private fileToSave!: URI;
	setPickFileToSave(path: URI): void { this.fileToSave = path; }
	pickFileToSave(defaultUri: URI, availableFileSystems?: string[]): Promise<URI | undefined> { return Promise.resolve(this.fileToSave); }

	showSaveDialog(_options: ISaveDialogOptions): Promise<URI | undefined> { return Promise.resolve(undefined); }
	showOpenDialog(_options: IOpenDialogOptions): Promise<URI[] | undefined> { return Promise.resolve(undefined); }

	setConfirmResult(result: ConfirmResult): void { this.confirmResult = result; }
	showSaveConfirm(fileNamesOrResources: (string | URI)[]): Promise<ConfirmResult> { return Promise.resolve(this.confirmResult); }
}

export class TestLayoutService implements IWorkbenchLayoutService {

	declare readonly _serviceBrand: undefined;

	openedDefaultEditors = false;

	dimension: IDimension = { width: 800, height: 600 };

	container: HTMLElement = window.document.body;

	onDidChangeZenMode: Event<boolean> = Event.None;
	onDidChangeCenteredLayout: Event<boolean> = Event.None;
	onDidChangeFullscreen: Event<boolean> = Event.None;
	onDidChangeWindowMaximized: Event<boolean> = Event.None;
	onDidChangePanelPosition: Event<string> = Event.None;
	onDidChangePartVisibility: Event<void> = Event.None;
	onDidLayout = Event.None;
	onDidChangeNotificationsVisibility = Event.None;

	layout(): void { }
	isRestored(): boolean { return true; }
	hasFocus(_part: Parts): boolean { return false; }
	focusPart(_part: Parts): void { }
	hasWindowBorder(): boolean { return false; }
	getWindowBorderWidth(): number { return 0; }
	getWindowBorderRadius(): string | undefined { return undefined; }
	isVisible(_part: Parts): boolean { return true; }
	getDimension(_part: Parts): Dimension { return new Dimension(0, 0); }
	getContainer(_part: Parts): HTMLElement { return null!; }
	isTitleBarHidden(): boolean { return false; }
	isStatusBarHidden(): boolean { return false; }
	isActivityBarHidden(): boolean { return false; }
	setActivityBarHidden(_hidden: boolean): void { }
	isSideBarHidden(): boolean { return false; }
	async setEditorHidden(_hidden: boolean): Promise<void> { }
	async setSideBarHidden(_hidden: boolean): Promise<void> { }
	isPanelHidden(): boolean { return false; }
	async setPanelHidden(_hidden: boolean): Promise<void> { }
	toggleMaximizedPanel(): void { }
	isPanelMaximized(): boolean { return false; }
	getMenubarVisibility(): MenuBarVisibility { throw new Error('not implemented'); }
	toggleMenuBar(): void { }
	getSideBarPosition() { return 0; }
	getPanelPosition() { return 0; }
	async setPanelPosition(_position: PartPosition): Promise<void> { }
	addClass(_clazz: string): void { }
	removeClass(_clazz: string): void { }
	getMaximumEditorDimensions(): Dimension { throw new Error('not implemented'); }
	toggleZenMode(): void { }
	isEditorLayoutCentered(): boolean { return false; }
	centerEditorLayout(_active: boolean): void { }
	resizePart(_part: Parts, _sizeChangeWidth: number, _sizeChangeHeight: number): void { }
	registerPart(part: Part): void { }
	isWindowMaximized() { return false; }
	updateWindowMaximizedState(maximized: boolean): void { }
	getVisibleNeighborPart(part: Parts, direction: Direction): Parts | undefined { return undefined; }
	focus() { }
}

let activeViewlet: Viewlet = {} as any;

export class TestViewletService implements IViewletService {
	declare readonly _serviceBrand: undefined;

	onDidViewletRegisterEmitter = new Emitter<ViewletDescriptor>();
	onDidViewletDeregisterEmitter = new Emitter<ViewletDescriptor>();
	onDidViewletOpenEmitter = new Emitter<IViewlet>();
	onDidViewletCloseEmitter = new Emitter<IViewlet>();

	onDidViewletRegister = this.onDidViewletRegisterEmitter.event;
	onDidViewletDeregister = this.onDidViewletDeregisterEmitter.event;
	onDidViewletOpen = this.onDidViewletOpenEmitter.event;
	onDidViewletClose = this.onDidViewletCloseEmitter.event;

	openViewlet(id: string, focus?: boolean): Promise<IViewlet | undefined> { return Promise.resolve(undefined); }
	getViewlets(): ViewletDescriptor[] { return []; }
	getAllViewlets(): ViewletDescriptor[] { return []; }
	getActiveViewlet(): IViewlet { return activeViewlet; }
	getDefaultViewletId(): string { return 'workbench.view.explorer'; }
	getViewlet(id: string): ViewletDescriptor | undefined { return undefined; }
	getProgressIndicator(id: string) { return undefined; }
	hideActiveViewlet(): void { }
	getLastActiveViewletId(): string { return undefined!; }
	dispose() { }
}

export class TestPanelService implements IPanelService {
	declare readonly _serviceBrand: undefined;

	onDidPanelOpen = new Emitter<{ panel: IPanel, focus: boolean; }>().event;
	onDidPanelClose = new Emitter<IPanel>().event;

	async openPanel(id?: string, focus?: boolean): Promise<undefined> { return undefined; }
	getPanel(id: string): any { return activeViewlet; }
	getPanels() { return []; }
	getPinnedPanels() { return []; }
	getActivePanel(): IPanel { return activeViewlet; }
	setPanelEnablement(id: string, enabled: boolean): void { }
	dispose() { }
	showActivity(panelId: string, badge: IBadge, clazz?: string): IDisposable { throw new Error('Method not implemented.'); }
	getProgressIndicator(id: string) { return null!; }
	hideActivePanel(): void { }
	getLastActivePanelId(): string { return undefined!; }
}

export class TestViewsService implements IViewsService {
	declare readonly _serviceBrand: undefined;


	onDidChangeViewContainerVisibility = new Emitter<{ id: string; visible: boolean; location: ViewContainerLocation; }>().event;
	isViewContainerVisible(id: string): boolean { return true; }
	getVisibleViewContainer(): ViewContainer | null { return null; }
	openViewContainer(id: string, focus?: boolean): Promise<IPaneComposite | null> { return Promise.resolve(null); }
	closeViewContainer(id: string): void { }

	onDidChangeViewVisibilityEmitter = new Emitter<{ id: string; visible: boolean; }>();
	onDidChangeViewVisibility = this.onDidChangeViewVisibilityEmitter.event;
	isViewVisible(id: string): boolean { return true; }
	getActiveViewWithId<T extends IView>(id: string): T | null { return null; }
	getViewWithId<T extends IView>(id: string): T | null { return null; }
	openView<T extends IView>(id: string, focus?: boolean | undefined): Promise<T | null> { return Promise.resolve(null); }
	closeView(id: string): void { }
	getViewProgressIndicator(id: string) { return null!; }
	getActiveViewPaneContainerWithId(id: string) { return null; }
}

export class TestEditorGroupsService implements IEditorGroupsService {

	declare readonly _serviceBrand: undefined;

	constructor(public groups: TestEditorGroupView[] = []) { }

	onDidChangeActiveGroup: Event<IEditorGroup> = Event.None;
	onDidActivateGroup: Event<IEditorGroup> = Event.None;
	onDidAddGroup: Event<IEditorGroup> = Event.None;
	onDidRemoveGroup: Event<IEditorGroup> = Event.None;
	onDidMoveGroup: Event<IEditorGroup> = Event.None;
	onDidChangeGroupIndex: Event<IEditorGroup> = Event.None;
	onDidLayout: Event<IDimension> = Event.None;
	onDidChangeEditorPartOptions = Event.None;

	orientation = GroupOrientation.HORIZONTAL;
	whenRestored: Promise<void> = Promise.resolve(undefined);
	willRestoreEditors = false;

	contentDimension = { width: 800, height: 600 };

	get activeGroup(): IEditorGroup { return this.groups[0]; }
	get count(): number { return this.groups.length; }

	getGroups(_order?: GroupsOrder): ReadonlyArray<IEditorGroup> { return this.groups; }
	getGroup(identifier: number): IEditorGroup | undefined { return this.groups.find(group => group.id === identifier); }
	getLabel(_identifier: number): string { return 'Group 1'; }
	findGroup(_scope: IFindGroupScope, _source?: number | IEditorGroup, _wrap?: boolean): IEditorGroup { throw new Error('not implemented'); }
	activateGroup(_group: number | IEditorGroup): IEditorGroup { throw new Error('not implemented'); }
	restoreGroup(_group: number | IEditorGroup): IEditorGroup { throw new Error('not implemented'); }
	getSize(_group: number | IEditorGroup): { width: number, height: number; } { return { width: 100, height: 100 }; }
	setSize(_group: number | IEditorGroup, _size: { width: number, height: number; }): void { }
	arrangeGroups(_arrangement: GroupsArrangement): void { }
	applyLayout(_layout: EditorGroupLayout): void { }
	setGroupOrientation(_orientation: GroupOrientation): void { }
	addGroup(_location: number | IEditorGroup, _direction: GroupDirection, _options?: IAddGroupOptions): IEditorGroup { throw new Error('not implemented'); }
	removeGroup(_group: number | IEditorGroup): void { }
	moveGroup(_group: number | IEditorGroup, _location: number | IEditorGroup, _direction: GroupDirection): IEditorGroup { throw new Error('not implemented'); }
	mergeGroup(_group: number | IEditorGroup, _target: number | IEditorGroup, _options?: IMergeGroupOptions): IEditorGroup { throw new Error('not implemented'); }
	mergeAllGroups(): IEditorGroup { throw new Error('not implemented'); }
	copyGroup(_group: number | IEditorGroup, _location: number | IEditorGroup, _direction: GroupDirection): IEditorGroup { throw new Error('not implemented'); }
	centerLayout(active: boolean): void { }
	isLayoutCentered(): boolean { return false; }

	partOptions!: IEditorPartOptions;
	enforcePartOptions(options: IEditorPartOptions): IDisposable { return Disposable.None; }
}

export class TestEditorGroupView implements IEditorGroupView {

	constructor(public id: number) { }

	get group(): EditorGroup { throw new Error('not implemented'); }
	activeEditorPane!: IVisibleEditorPane;
	activeEditor!: IEditorInput;
	previewEditor!: IEditorInput;
	count!: number;
	stickyCount!: number;
	disposed!: boolean;
	editors: ReadonlyArray<IEditorInput> = [];
	label!: string;
	ariaLabel!: string;
	index!: number;
	whenRestored: Promise<void> = Promise.resolve(undefined);
	element!: HTMLElement;
	minimumWidth!: number;
	maximumWidth!: number;
	minimumHeight!: number;
	maximumHeight!: number;

	titleHeight!: IEditorGroupTitleHeight;

	isEmpty = true;
	isMinimized = false;

	onWillDispose: Event<void> = Event.None;
	onDidGroupChange: Event<IGroupChangeEvent> = Event.None;
	onWillCloseEditor: Event<IEditorCloseEvent> = Event.None;
	onDidCloseEditor: Event<IEditorCloseEvent> = Event.None;
	onDidOpenEditorFail: Event<IEditorInput> = Event.None;
	onDidFocus: Event<void> = Event.None;
	onDidChange: Event<{ width: number; height: number; }> = Event.None;
	onWillMoveEditor: Event<IEditorMoveEvent> = Event.None;

	getEditors(_order?: EditorsOrder): ReadonlyArray<IEditorInput> { return []; }
	getEditorByIndex(_index: number): IEditorInput { throw new Error('not implemented'); }
	getIndexOfEditor(_editor: IEditorInput): number { return -1; }
	openEditor(_editor: IEditorInput, _options?: IEditorOptions): Promise<IEditorPane> { throw new Error('not implemented'); }
	openEditors(_editors: IEditorInputWithOptions[]): Promise<IEditorPane> { throw new Error('not implemented'); }
	isOpened(_editor: IEditorInput | IResourceEditorInput): boolean { return false; }
	isPinned(_editor: IEditorInput): boolean { return false; }
	isSticky(_editor: IEditorInput): boolean { return false; }
	isActive(_editor: IEditorInput): boolean { return false; }
	moveEditor(_editor: IEditorInput, _target: IEditorGroup, _options?: IEditorOptions | ITextEditorOptions): void { }
	copyEditor(_editor: IEditorInput, _target: IEditorGroup, _options?: IEditorOptions | ITextEditorOptions): void { }
	async closeEditor(_editor?: IEditorInput, options?: ICloseEditorOptions): Promise<void> { }
	async closeEditors(_editors: IEditorInput[] | ICloseEditorsFilter, options?: ICloseEditorOptions): Promise<void> { }
	async closeAllEditors(options?: ICloseAllEditorsOptions): Promise<void> { }
	async replaceEditors(_editors: IEditorReplacement[]): Promise<void> { }
	pinEditor(_editor?: IEditorInput): void { }
	stickEditor(editor?: IEditorInput | undefined): void { }
	unstickEditor(editor?: IEditorInput | undefined): void { }
	focus(): void { }
	get scopedContextKeyService(): IContextKeyService { throw new Error('not implemented'); }
	setActive(_isActive: boolean): void { }
	notifyIndexChanged(_index: number): void { }
	dispose(): void { }
	toJSON(): object { return Object.create(null); }
	layout(_width: number, _height: number): void { }
	relayout() { }
}

export class TestEditorGroupAccessor implements IEditorGroupsAccessor {

	groups: IEditorGroupView[] = [];
	activeGroup!: IEditorGroupView;

	partOptions: IEditorPartOptions = {};

	onDidChangeEditorPartOptions = Event.None;
	onDidVisibilityChange = Event.None;

	getGroup(identifier: number): IEditorGroupView | undefined { throw new Error('Method not implemented.'); }
	getGroups(order: GroupsOrder): IEditorGroupView[] { throw new Error('Method not implemented.'); }
	activateGroup(identifier: number | IEditorGroupView): IEditorGroupView { throw new Error('Method not implemented.'); }
	restoreGroup(identifier: number | IEditorGroupView): IEditorGroupView { throw new Error('Method not implemented.'); }
	addGroup(location: number | IEditorGroupView, direction: GroupDirection, options?: IAddGroupOptions | undefined): IEditorGroupView { throw new Error('Method not implemented.'); }
	mergeGroup(group: number | IEditorGroupView, target: number | IEditorGroupView, options?: IMergeGroupOptions | undefined): IEditorGroupView { throw new Error('Method not implemented.'); }
	moveGroup(group: number | IEditorGroupView, location: number | IEditorGroupView, direction: GroupDirection): IEditorGroupView { throw new Error('Method not implemented.'); }
	copyGroup(group: number | IEditorGroupView, location: number | IEditorGroupView, direction: GroupDirection): IEditorGroupView { throw new Error('Method not implemented.'); }
	removeGroup(group: number | IEditorGroupView): void { throw new Error('Method not implemented.'); }
	arrangeGroups(arrangement: GroupsArrangement, target?: number | IEditorGroupView | undefined): void { throw new Error('Method not implemented.'); }
}

export class TestEditorService implements EditorServiceImpl {

	declare readonly _serviceBrand: undefined;

	onDidActiveEditorChange: Event<void> = Event.None;
	onDidVisibleEditorsChange: Event<void> = Event.None;
	onDidCloseEditor: Event<IEditorCloseEvent> = Event.None;
	onDidOpenEditorFail: Event<IEditorIdentifier> = Event.None;
	onDidMostRecentlyActiveEditorsChange: Event<void> = Event.None;

	private _activeTextEditorControl: ICodeEditor | IDiffEditor | undefined;
	public get activeTextEditorControl(): ICodeEditor | IDiffEditor | undefined { return this._activeTextEditorControl; }
	public set activeTextEditorControl(value: ICodeEditor | IDiffEditor | undefined) { this._activeTextEditorControl = value; }

	activeEditorPane: IVisibleEditorPane | undefined;
	activeTextEditorMode: string | undefined;

	private _activeEditor: IEditorInput | undefined;
	public get activeEditor(): IEditorInput | undefined { return this._activeEditor; }
	public set activeEditor(value: IEditorInput | undefined) { this._activeEditor = value; }

	editors: ReadonlyArray<IEditorInput> = [];
	mostRecentlyActiveEditors: ReadonlyArray<IEditorIdentifier> = [];
	visibleEditorPanes: ReadonlyArray<IVisibleEditorPane> = [];
	visibleTextEditorControls = [];
	visibleEditors: ReadonlyArray<IEditorInput> = [];
	count = this.editors.length;

	constructor(private editorGroupService?: IEditorGroupsService) { }
	getEditors() { return []; }
	findEditors() { return []; }
	getEditorOverrides(resource: URI, options: IEditorOptions | undefined, group: IEditorGroup | undefined): [IOpenEditorOverrideHandler, IOpenEditorOverrideEntry][] { return []; }
	overrideOpenEditor(_handler: IOpenEditorOverrideHandler): IDisposable { return toDisposable(() => undefined); }
	openEditor(editor: IEditorInput, options?: IEditorOptions | ITextEditorOptions, group?: IEditorGroup | GroupIdentifier | SIDE_GROUP_TYPE | ACTIVE_GROUP_TYPE): Promise<IEditorPane | undefined>;
	openEditor(editor: IResourceEditorInput | IUntitledTextResourceEditorInput, group?: IEditorGroup | GroupIdentifier | SIDE_GROUP_TYPE | ACTIVE_GROUP_TYPE): Promise<ITextEditorPane | undefined>;
	openEditor(editor: IResourceDiffEditorInput, group?: IEditorGroup | GroupIdentifier | SIDE_GROUP_TYPE | ACTIVE_GROUP_TYPE): Promise<ITextDiffEditorPane | undefined>;
	async openEditor(editor: IEditorInput | IResourceEditorInputType, optionsOrGroup?: IEditorOptions | ITextEditorOptions | IEditorGroup | GroupIdentifier | SIDE_GROUP_TYPE | ACTIVE_GROUP_TYPE, group?: IEditorGroup | GroupIdentifier | SIDE_GROUP_TYPE | ACTIVE_GROUP_TYPE): Promise<IEditorPane | undefined> {
		throw new Error('not implemented');
	}
	doResolveEditorOpenRequest(editor: IEditorInput | IResourceEditorInputType): [IEditorGroup, EditorInput, EditorOptions | undefined] | undefined {
		if (!this.editorGroupService) {
			return undefined;
		}

		return [this.editorGroupService.activeGroup, editor as EditorInput, undefined];
	}
	openEditors(_editors: any, _group?: any): Promise<IEditorPane[]> { throw new Error('not implemented'); }
	isOpen(_editor: IEditorInput | IResourceEditorInput): boolean { return false; }
	replaceEditors(_editors: any, _group: any) { return Promise.resolve(undefined); }
	createEditorInput(_input: IResourceEditorInput | IUntitledTextResourceEditorInput | IResourceDiffEditorInput): EditorInput { throw new Error('not implemented'); }
	save(editors: IEditorIdentifier[], options?: ISaveEditorsOptions): Promise<boolean> { throw new Error('Method not implemented.'); }
	saveAll(options?: ISaveEditorsOptions): Promise<boolean> { throw new Error('Method not implemented.'); }
	revert(editors: IEditorIdentifier[], options?: IRevertOptions): Promise<boolean> { throw new Error('Method not implemented.'); }
	revertAll(options?: IRevertAllEditorsOptions): Promise<boolean> { throw new Error('Method not implemented.'); }
	whenClosed(editors: IResourceEditorInput[], options?: { waitForSaved: boolean; }): Promise<void> { throw new Error('Method not implemented.'); }
}

export class TestFileService implements IFileService {

	declare readonly _serviceBrand: undefined;

	private readonly _onDidFilesChange = new Emitter<FileChangesEvent>();
	private readonly _onDidRunOperation = new Emitter<FileOperationEvent>();

	readonly onWillActivateFileSystemProvider = Event.None;
	readonly onDidChangeFileSystemProviderCapabilities = Event.None;
	readonly onError: Event<Error> = Event.None;

	private content = 'Hello Html';
	private lastReadFileUri!: URI;

	setContent(content: string): void { this.content = content; }
	getContent(): string { return this.content; }
	getLastReadFileUri(): URI { return this.lastReadFileUri; }
	get onDidFilesChange(): Event<FileChangesEvent> { return this._onDidFilesChange.event; }
	fireFileChanges(event: FileChangesEvent): void { this._onDidFilesChange.fire(event); }
	get onDidRunOperation(): Event<FileOperationEvent> { return this._onDidRunOperation.event; }
	fireAfterOperation(event: FileOperationEvent): void { this._onDidRunOperation.fire(event); }
	resolve(resource: URI, _options?: IResolveFileOptions): Promise<IFileStat>;
	resolve(resource: URI, _options: IResolveMetadataFileOptions): Promise<IFileStatWithMetadata>;
	resolve(resource: URI, _options?: IResolveFileOptions): Promise<IFileStat> {
		return Promise.resolve({
			resource,
			etag: Date.now().toString(),
			encoding: 'utf8',
			mtime: Date.now(),
			size: 42,
			isFile: true,
			isDirectory: false,
			isSymbolicLink: false,
			name: basename(resource)
		});
	}

	async resolveAll(toResolve: { resource: URI, options?: IResolveFileOptions; }[]): Promise<IResolveFileResult[]> {
		const stats = await Promise.all(toResolve.map(resourceAndOption => this.resolve(resourceAndOption.resource, resourceAndOption.options)));

		return stats.map(stat => ({ stat, success: true }));
	}

	readonly notExistsSet = new Set<URI>();

	async exists(_resource: URI): Promise<boolean> { return !this.notExistsSet.has(_resource); }

	readShouldThrowError: Error | undefined = undefined;

	readFile(resource: URI, options?: IReadFileOptions | undefined): Promise<IFileContent> {
		if (this.readShouldThrowError) {
			throw this.readShouldThrowError;
		}

		this.lastReadFileUri = resource;

		return Promise.resolve({
			resource: resource,
			value: VSBuffer.fromString(this.content),
			etag: 'index.txt',
			encoding: 'utf8',
			mtime: Date.now(),
			ctime: Date.now(),
			name: basename(resource),
			size: 1
		});
	}

	readFileStream(resource: URI, options?: IReadFileStreamOptions | undefined): Promise<IFileStreamContent> {
		if (this.readShouldThrowError) {
			throw this.readShouldThrowError;
		}

		this.lastReadFileUri = resource;

		return Promise.resolve({
			resource,
			value: bufferToStream(VSBuffer.fromString(this.content)),
			etag: 'index.txt',
			encoding: 'utf8',
			mtime: Date.now(),
			ctime: Date.now(),
			size: 1,
			name: basename(resource)
		});
	}

	writeShouldThrowError: Error | undefined = undefined;

	async writeFile(resource: URI, bufferOrReadable: VSBuffer | VSBufferReadable, options?: IWriteFileOptions): Promise<IFileStatWithMetadata> {
		await timeout(0);

		if (this.writeShouldThrowError) {
			throw this.writeShouldThrowError;
		}

		return ({
			resource,
			etag: 'index.txt',
			mtime: Date.now(),
			ctime: Date.now(),
			size: 42,
			isFile: true,
			isDirectory: false,
			isSymbolicLink: false,
			name: basename(resource)
		});
	}

	move(_source: URI, _target: URI, _overwrite?: boolean): Promise<IFileStatWithMetadata> { return Promise.resolve(null!); }
	copy(_source: URI, _target: URI, _overwrite?: boolean): Promise<IFileStatWithMetadata> { return Promise.resolve(null!); }
	createFile(_resource: URI, _content?: VSBuffer | VSBufferReadable, _options?: ICreateFileOptions): Promise<IFileStatWithMetadata> { return Promise.resolve(null!); }
	createFolder(_resource: URI): Promise<IFileStatWithMetadata> { return Promise.resolve(null!); }

	onDidChangeFileSystemProviderRegistrations = Event.None;

	private providers = new Map<string, IFileSystemProvider>();

	registerProvider(scheme: string, provider: IFileSystemProvider) {
		this.providers.set(scheme, provider);

		return toDisposable(() => this.providers.delete(scheme));
	}

	activateProvider(_scheme: string): Promise<void> { throw new Error('not implemented'); }
	canHandleResource(resource: URI): boolean { return resource.scheme === Schemas.file || this.providers.has(resource.scheme); }
	listCapabilities() {
		return [
			{ scheme: Schemas.file, capabilities: FileSystemProviderCapabilities.FileOpenReadWriteClose },
			...Iterable.map(this.providers, ([scheme, p]) => { return { scheme, capabilities: p.capabilities }; })
		];
	}
	hasCapability(resource: URI, capability: FileSystemProviderCapabilities): boolean {
		if (capability === FileSystemProviderCapabilities.PathCaseSensitive && isLinux) {
			return true;
		}

		return false;
	}

	async del(_resource: URI, _options?: { useTrash?: boolean, recursive?: boolean; }): Promise<void> { }

	readonly watches: URI[] = [];
	watch(_resource: URI): IDisposable {
		this.watches.push(_resource);

		return toDisposable(() => this.watches.splice(this.watches.indexOf(_resource), 1));
	}

	getWriteEncoding(_resource: URI): IResourceEncoding { return { encoding: 'utf8', hasBOM: false }; }
	dispose(): void { }

	async canCreateFile(source: URI, options?: ICreateFileOptions): Promise<Error | true> { return true; }
	async canMove(source: URI, target: URI, overwrite?: boolean | undefined): Promise<Error | true> { return true; }
	async canCopy(source: URI, target: URI, overwrite?: boolean | undefined): Promise<Error | true> { return true; }
	async canDelete(resource: URI, options?: { useTrash?: boolean | undefined; recursive?: boolean | undefined; } | undefined): Promise<Error | true> { return true; }
}

export class TestBackupFileService extends InMemoryBackupFileService {

	constructor() {
		super(resource => String(hash(resource.path)));
	}

	parseBackupContent(textBufferFactory: ITextBufferFactory): string {
		const textBuffer = textBufferFactory.create(DefaultEndOfLine.LF).textBuffer;
		const lineCount = textBuffer.getLineCount();
		const range = new Range(1, 1, lineCount, textBuffer.getLineLength(lineCount) + 1);
		return textBuffer.getValueInRange(range, EndOfLinePreference.TextDefined);
	}
}

export class InMemoryTestBackupFileService extends BrowserBackupFileService {

	readonly fileService: IFileService;

	private backupResourceJoiners: Function[];
	private discardBackupJoiners: Function[];

	discardedBackups: URI[];

	constructor() {
		const environmentService = TestEnvironmentService;
		const logService = new NullLogService();
		const fileService = new FileService(logService);
		fileService.registerProvider(Schemas.file, new InMemoryFileSystemProvider());
		fileService.registerProvider(Schemas.userData, new InMemoryFileSystemProvider());

		super(new TestContextService(TestWorkspace), environmentService, fileService, logService);

		this.fileService = fileService;
		this.backupResourceJoiners = [];
		this.discardBackupJoiners = [];
		this.discardedBackups = [];
	}

	joinBackupResource(): Promise<void> {
		return new Promise(resolve => this.backupResourceJoiners.push(resolve));
	}

	joinDiscardBackup(): Promise<void> {
		return new Promise(resolve => this.discardBackupJoiners.push(resolve));
	}

	async backup(resource: URI, content?: ITextSnapshot, versionId?: number, meta?: any, token?: CancellationToken): Promise<void> {
		await super.backup(resource, content, versionId, meta, token);

		while (this.backupResourceJoiners.length) {
			this.backupResourceJoiners.pop()!();
		}
	}

	async discardBackup(resource: URI): Promise<void> {
		await super.discardBackup(resource);
		this.discardedBackups.push(resource);

		while (this.discardBackupJoiners.length) {
			this.discardBackupJoiners.pop()!();
		}
	}

	async getBackupContents(resource: URI): Promise<string> {
		const backupResource = this.toBackupResource(resource);

		const fileContents = await this.fileService.readFile(backupResource);

		return fileContents.value.toString();
	}
}

export class TestLifecycleService implements ILifecycleService {

	declare readonly _serviceBrand: undefined;

	phase!: LifecyclePhase;
	startupKind!: StartupKind;

	private readonly _onBeforeShutdown = new Emitter<BeforeShutdownEvent>();
	get onBeforeShutdown(): Event<BeforeShutdownEvent> { return this._onBeforeShutdown.event; }

	private readonly _onWillShutdown = new Emitter<WillShutdownEvent>();
	get onWillShutdown(): Event<WillShutdownEvent> { return this._onWillShutdown.event; }

	private readonly _onShutdown = new Emitter<void>();
	get onShutdown(): Event<void> { return this._onShutdown.event; }

	async when(): Promise<void> { }

	shutdownJoiners: Promise<void>[] = [];

	fireShutdown(reason = ShutdownReason.QUIT): void {
		this.shutdownJoiners = [];

		this._onWillShutdown.fire({
			join: p => {
				this.shutdownJoiners.push(p);
			},
			reason
		});
	}

	fireWillShutdown(event: BeforeShutdownEvent): void { this._onBeforeShutdown.fire(event); }

	shutdown(): void {
		this.fireShutdown();
	}
}

export class TestTextResourceConfigurationService implements ITextResourceConfigurationService {

	declare readonly _serviceBrand: undefined;

	constructor(private configurationService = new TestConfigurationService()) { }

	onDidChangeConfiguration() {
		return { dispose() { } };
	}

	getValue<T>(resource: URI, arg2?: any, arg3?: any): T {
		const position: IPosition | null = EditorPosition.isIPosition(arg2) ? arg2 : null;
		const section: string | undefined = position ? (typeof arg3 === 'string' ? arg3 : undefined) : (typeof arg2 === 'string' ? arg2 : undefined);
		return this.configurationService.getValue(section, { resource });
	}

	updateValue(resource: URI, key: string, value: any, configurationTarget?: ConfigurationTarget): Promise<void> {
		return this.configurationService.updateValue(key, value);
	}
}

export class RemoteFileSystemProvider implements IFileSystemProvider {

	constructor(private readonly diskFileSystemProvider: IFileSystemProvider, private readonly remoteAuthority: string) { }

	readonly capabilities: FileSystemProviderCapabilities = this.diskFileSystemProvider.capabilities;
	readonly onDidChangeCapabilities: Event<void> = this.diskFileSystemProvider.onDidChangeCapabilities;

	readonly onDidChangeFile: Event<readonly IFileChange[]> = Event.map(this.diskFileSystemProvider.onDidChangeFile, changes => changes.map((c): IFileChange => {
		return {
			type: c.type,
			resource: c.resource.with({ scheme: Schemas.vscodeRemote, authority: this.remoteAuthority }),
		};
	}));
	watch(resource: URI, opts: IWatchOptions): IDisposable { return this.diskFileSystemProvider.watch(this.toFileResource(resource), opts); }

	stat(resource: URI): Promise<IStat> { return this.diskFileSystemProvider.stat(this.toFileResource(resource)); }
	mkdir(resource: URI): Promise<void> { return this.diskFileSystemProvider.mkdir(this.toFileResource(resource)); }
	readdir(resource: URI): Promise<[string, FileType][]> { return this.diskFileSystemProvider.readdir(this.toFileResource(resource)); }
	delete(resource: URI, opts: FileDeleteOptions): Promise<void> { return this.diskFileSystemProvider.delete(this.toFileResource(resource), opts); }

	rename(from: URI, to: URI, opts: FileOverwriteOptions): Promise<void> { return this.diskFileSystemProvider.rename(this.toFileResource(from), this.toFileResource(to), opts); }
	copy(from: URI, to: URI, opts: FileOverwriteOptions): Promise<void> { return this.diskFileSystemProvider.copy!(this.toFileResource(from), this.toFileResource(to), opts); }

	readFile(resource: URI): Promise<Uint8Array> { return this.diskFileSystemProvider.readFile!(this.toFileResource(resource)); }
	writeFile(resource: URI, content: Uint8Array, opts: FileWriteOptions): Promise<void> { return this.diskFileSystemProvider.writeFile!(this.toFileResource(resource), content, opts); }

	open(resource: URI, opts: FileOpenOptions): Promise<number> { return this.diskFileSystemProvider.open!(this.toFileResource(resource), opts); }
	close(fd: number): Promise<void> { return this.diskFileSystemProvider.close!(fd); }
	read(fd: number, pos: number, data: Uint8Array, offset: number, length: number): Promise<number> { return this.diskFileSystemProvider.read!(fd, pos, data, offset, length); }
	write(fd: number, pos: number, data: Uint8Array, offset: number, length: number): Promise<number> { return this.diskFileSystemProvider.write!(fd, pos, data, offset, length); }

	readFileStream(resource: URI, opts: FileReadStreamOptions, token: CancellationToken): ReadableStreamEvents<Uint8Array> { return this.diskFileSystemProvider.readFileStream!(this.toFileResource(resource), opts, token); }

	private toFileResource(resource: URI): URI { return resource.with({ scheme: Schemas.file, authority: '' }); }
}

export class TestInMemoryFileSystemProvider extends InMemoryFileSystemProvider implements IFileSystemProviderWithFileReadStreamCapability {
	readonly capabilities: FileSystemProviderCapabilities =
		FileSystemProviderCapabilities.FileReadWrite
		| FileSystemProviderCapabilities.PathCaseSensitive
		| FileSystemProviderCapabilities.FileReadStream;


	readFileStream(resource: URI): ReadableStreamEvents<Uint8Array> {
		const BUFFER_SIZE = 64 * 1024;
		const stream = newWriteableStream<Uint8Array>(data => VSBuffer.concat(data.map(data => VSBuffer.wrap(data))).buffer);

		(async () => {
			try {
				const data = await this.readFile(resource);

				let offset = 0;
				while (offset < data.length) {
					await timeout(0);
					await stream.write(data.subarray(offset, offset + BUFFER_SIZE));
					offset += BUFFER_SIZE;
				}

				await timeout(0);
				stream.end();
			} catch (error) {
				stream.end(error);
			}
		})();

		return stream;
	}
}

export const productService: IProductService = { _serviceBrand: undefined, ...product };

export class TestHostService implements IHostService {

	declare readonly _serviceBrand: undefined;

	private _hasFocus = true;
	get hasFocus() { return this._hasFocus; }
	async hadLastFocus(): Promise<boolean> { return this._hasFocus; }

	private _onDidChangeFocus = new Emitter<boolean>();
	readonly onDidChangeFocus = this._onDidChangeFocus.event;

	setFocus(focus: boolean) {
		this._hasFocus = focus;
		this._onDidChangeFocus.fire(this._hasFocus);
	}

	async restart(): Promise<void> { }
	async reload(): Promise<void> { }
	async close(): Promise<void> { }

	async focus(options?: { force: boolean; }): Promise<void> { }

	async openWindow(arg1?: IOpenEmptyWindowOptions | IWindowOpenable[], arg2?: IOpenWindowOptions): Promise<void> { }

	async toggleFullScreen(): Promise<void> { }

	readonly colorScheme = ColorScheme.DARK;
	onDidChangeColorScheme = Event.None;
}

export class TestFilesConfigurationService extends FilesConfigurationService {

	onFilesConfigurationChange(configuration: any): void {
		super.onFilesConfigurationChange(configuration);
	}
}

export class TestReadonlyTextFileEditorModel extends TextFileEditorModel {

	isReadonly(): boolean {
		return true;
	}
}

export class TestEditorInput extends EditorInput {

	constructor(public resource: URI, private typeId: string) {
		super();
	}

	getTypeId(): string {
		return this.typeId;
	}

	resolve(): Promise<IEditorModel | null> {
		return Promise.resolve(null);
	}
}

export function registerTestEditor(id: string, inputs: SyncDescriptor<EditorInput>[], serializerInputId?: string): IDisposable {
	class TestEditor extends EditorPane {

		private _scopedContextKeyService: IContextKeyService;

		constructor() {
			super(id, NullTelemetryService, new TestThemeService(), new TestStorageService());
			this._scopedContextKeyService = new MockContextKeyService();
		}

		async setInput(input: EditorInput, options: EditorOptions | undefined, context: IEditorOpenContext, token: CancellationToken): Promise<void> {
			super.setInput(input, options, context, token);

			await input.resolve();
		}

		getId(): string { return id; }
		layout(): void { }
		createEditor(): void { }

		get scopedContextKeyService() {
			return this._scopedContextKeyService;
		}
	}

	const disposables = new DisposableStore();

	disposables.add(Registry.as<IEditorRegistry>(Extensions.Editors).registerEditor(EditorDescriptor.create(TestEditor, id, 'Test Editor Control'), inputs));

	if (serializerInputId) {

		interface ISerializedTestInput {
			resource: string;
		}

		class EditorsObserverTestEditorInputSerializer implements IEditorInputSerializer {

			canSerialize(editorInput: EditorInput): boolean {
				return true;
			}

			serialize(editorInput: EditorInput): string {
				let testEditorInput = <TestFileEditorInput>editorInput;
				let testInput: ISerializedTestInput = {
					resource: testEditorInput.resource.toString()
				};

				return JSON.stringify(testInput);
			}

			deserialize(instantiationService: IInstantiationService, serializedEditorInput: string): EditorInput {
				let testInput: ISerializedTestInput = JSON.parse(serializedEditorInput);

				return new TestFileEditorInput(URI.parse(testInput.resource), serializerInputId!);
			}
		}

		disposables.add(Registry.as<IEditorInputFactoryRegistry>(EditorExtensions.EditorInputFactories).registerEditorInputSerializer(serializerInputId, EditorsObserverTestEditorInputSerializer));
	}

	return disposables;
}

export function registerTestFileEditor(): IDisposable {
	const disposables = new DisposableStore();

	disposables.add(Registry.as<IEditorRegistry>(Extensions.Editors).registerEditor(
		EditorDescriptor.create(
			TestTextFileEditor,
			TestTextFileEditor.ID,
			'Text File Editor'
		),
		[new SyncDescriptor<EditorInput>(FileEditorInput)]
	));

	return disposables;
}

export function registerTestResourceEditor(): IDisposable {
	const disposables = new DisposableStore();

	disposables.add(Registry.as<IEditorRegistry>(Extensions.Editors).registerEditor(
		EditorDescriptor.create(
			TestTextResourceEditor,
			TestTextResourceEditor.ID,
			'Text Editor'
		),
		[
			new SyncDescriptor<EditorInput>(UntitledTextEditorInput),
			new SyncDescriptor<EditorInput>(ResourceEditorInput)
		]
	));

	return disposables;
}

export function registerTestSideBySideEditor(): IDisposable {
	const disposables = new DisposableStore();

	disposables.add(Registry.as<IEditorRegistry>(Extensions.Editors).registerEditor(
		EditorDescriptor.create(
			SideBySideEditor,
			SideBySideEditor.ID,
			'Text Editor'
		),
		[
			new SyncDescriptor(SideBySideEditorInput)
		]
	));

	return disposables;
}

export class TestFileEditorInput extends EditorInput implements IFileEditorInput {

	readonly preferredResource = this.resource;

	gotDisposed = false;
	gotSaved = false;
	gotSavedAs = false;
	gotReverted = false;
	dirty = false;
	private fails = false;

	constructor(
		public resource: URI,
		private typeId: string
	) {
		super();
	}

	getTypeId() { return this.typeId; }
	resolve(): Promise<IEditorModel | null> { return !this.fails ? Promise.resolve(null) : Promise.reject(new Error('fails')); }
	matches(other: EditorInput): boolean { return !!(other?.resource && this.resource.toString() === other.resource.toString() && other instanceof TestFileEditorInput && other.getTypeId() === this.typeId); }
	setPreferredResource(resource: URI): void { }
	setEncoding(encoding: string) { }
	getEncoding() { return undefined; }
	setPreferredName(name: string): void { }
	setPreferredDescription(description: string): void { }
	setPreferredEncoding(encoding: string) { }
	setMode(mode: string) { }
	setPreferredMode(mode: string) { }
	setForceOpenAsBinary(): void { }
	setFailToOpen(): void {
		this.fails = true;
	}
	async save(groupId: GroupIdentifier, options?: ISaveOptions): Promise<IEditorInput | undefined> {
		this.gotSaved = true;
		this.dirty = false;
		return this;
	}
	async saveAs(groupId: GroupIdentifier, options?: ISaveOptions): Promise<IEditorInput | undefined> {
		this.gotSavedAs = true;
		return this;
	}
	async revert(group: GroupIdentifier, options?: IRevertOptions): Promise<void> {
		this.gotReverted = true;
		this.gotSaved = false;
		this.gotSavedAs = false;
		this.dirty = false;
	}
	setDirty(): void { this.dirty = true; }
	isDirty(): boolean {
		return this.dirty;
	}
	isReadonly(): boolean {
		return false;
	}
	isResolved(): boolean { return false; }
	dispose(): void {
		super.dispose();
		this.gotDisposed = true;
	}
	movedEditor: IMoveResult | undefined = undefined;
	rename(): IMoveResult | undefined { return this.movedEditor; }
}

export class TestEditorPart extends EditorPart {

	saveState(): void {
		return super.saveState();
	}

	clearState(): void {
		const workspaceMemento = this.getMemento(StorageScope.WORKSPACE, StorageTarget.MACHINE);
		for (const key of Object.keys(workspaceMemento)) {
			delete workspaceMemento[key];
		}

		const globalMemento = this.getMemento(StorageScope.GLOBAL, StorageTarget.MACHINE);
		for (const key of Object.keys(globalMemento)) {
			delete globalMemento[key];
		}
	}
}

export async function createEditorPart(instantiationService: IInstantiationService, disposables: DisposableStore): Promise<TestEditorPart> {
	const part = disposables.add(instantiationService.createInstance(TestEditorPart));
	part.create(document.createElement('div'));
	part.layout(1080, 800);

	await part.whenRestored;

	return part;
}

export class TestListService implements IListService {
	declare readonly _serviceBrand: undefined;

	lastFocusedList: any | undefined = undefined;

	register(): IDisposable {
		return Disposable.None;
	}
}

export class TestPathService implements IPathService {

	declare readonly _serviceBrand: undefined;

	constructor(private readonly fallbackUserHome: URI = URI.from({ scheme: Schemas.vscodeRemote, path: '/' })) { }

	get path() { return Promise.resolve(isWindows ? win32 : posix); }

	async userHome() { return this.fallbackUserHome; }
	get resolvedUserHome() { return this.fallbackUserHome; }

	async fileURI(path: string): Promise<URI> {
		return URI.file(path);
	}

	readonly defaultUriScheme = Schemas.vscodeRemote;
}

export class TestTextFileEditorModelManager extends TextFileEditorModelManager {

	add(resource: URI, model: TextFileEditorModel): void {
		return super.add(resource, model);
	}

	remove(resource: URI): void {
		return super.remove(resource);
	}
}

interface ITestTextFileEditorModel extends ITextFileEditorModel {
	readonly lastResolvedFileStat: IFileStatWithMetadata | undefined;
}

export function getLastResolvedFileStat(model: unknown): IFileStatWithMetadata | undefined {
	const candidate = model as ITestTextFileEditorModel | undefined;

	return candidate?.lastResolvedFileStat;
}

export class TestWorkspacesService implements IWorkspacesService {
	_serviceBrand: undefined;

	onDidChangeRecentlyOpened = Event.None;

	async createUntitledWorkspace(folders?: IWorkspaceFolderCreationData[], remoteAuthority?: string): Promise<IWorkspaceIdentifier> { throw new Error('Method not implemented.'); }
	async deleteUntitledWorkspace(workspace: IWorkspaceIdentifier): Promise<void> { }
	async addRecentlyOpened(recents: IRecent[]): Promise<void> { }
	async removeRecentlyOpened(workspaces: URI[]): Promise<void> { }
	async clearRecentlyOpened(): Promise<void> { }
	async getRecentlyOpened(): Promise<IRecentlyOpened> { return { files: [], workspaces: [] }; }
	async getDirtyWorkspaces(): Promise<(URI | IWorkspaceIdentifier)[]> { return []; }
	async enterWorkspace(path: URI): Promise<IEnterWorkspaceResult | null> { throw new Error('Method not implemented.'); }
	async getWorkspaceIdentifier(workspacePath: URI): Promise<IWorkspaceIdentifier> { throw new Error('Method not implemented.'); }
}

export class TestTerminalInstanceService implements ITerminalInstanceService {
	declare readonly _serviceBrand: undefined;

	async getDefaultShellAndArgs(): Promise<{ shell: string, args: string[] | string | undefined }> {
		return {
			shell: 'bash',
			args: undefined
		};
	}
	async getMainProcessParentEnv(): Promise<IProcessEnvironment> {
		return {};
	}

	async getXtermConstructor(): Promise<any> { throw new Error('Method not implemented.'); }
	async getXtermSearchConstructor(): Promise<any> { throw new Error('Method not implemented.'); }
	async getXtermUnicode11Constructor(): Promise<any> { throw new Error('Method not implemented.'); }
	async getXtermWebglConstructor(): Promise<any> { throw new Error('Method not implemented.'); }
	createWindowsShellHelper(shellProcessId: number, xterm: any): any { throw new Error('Method not implemented.'); }
}

export class TestLocalTerminalService implements ILocalTerminalService {
	declare readonly _serviceBrand: undefined;

	onPtyHostExit = Event.None;
	onPtyHostUnresponsive = Event.None;
	onPtyHostResponsive = Event.None;
	onPtyHostRestart = Event.None;

	async createProcess(shellLaunchConfig: IShellLaunchConfig, cwd: string, cols: number, rows: number, env: IProcessEnvironment, windowsEnableConpty: boolean, shouldPersist: boolean): Promise<ITerminalChildProcess> {
		return new TestTerminalChildProcess(shouldPersist);
	}
	async attachToProcess(id: number): Promise<ITerminalChildProcess | undefined> { throw new Error('Method not implemented.'); }
	async listProcesses(reduceGraceTime: boolean): Promise<IProcessDetails[]> { throw new Error('Method not implemented.'); }
	async setTerminalLayoutInfo(argsOrLayout?: ISetTerminalLayoutInfoArgs | ITerminalsLayoutInfoById) { throw new Error('Method not implemented.'); }
	async getTerminalLayoutInfo(): Promise<ITerminalsLayoutInfo | undefined> { throw new Error('Method not implemented.'); }
	processBinary(id: number, data: string): void {
		throw new Error('Method not implemented.');
	}
}

class TestTerminalChildProcess implements ITerminalChildProcess {
	id: number = 0;

	constructor(
		readonly shouldPersist: boolean
	) {
	}

	onProcessData = Event.None;
	onProcessExit = Event.None;
	onProcessReady = Event.None;
	onProcessTitleChanged = Event.None;
	onProcessShellTypeChanged = Event.None;
	async start(): Promise<undefined> { return undefined; }
	shutdown(immediate: boolean): void { }
	input(data: string): void { }
	resize(cols: number, rows: number): void { }
	acknowledgeDataEvent(charCount: number): void { }
	async getInitialCwd(): Promise<string> { return ''; }
	async getCwd(): Promise<string> { return ''; }
	async getLatency(): Promise<number> { return 0; }
<<<<<<< HEAD
	processBinary(data: string): void {
		throw new Error('not implemented');
	}
=======
}

export class TestQuickInputService implements IQuickInputService {

	declare readonly _serviceBrand: undefined;

	readonly onShow = Event.None;
	readonly onHide = Event.None;

	readonly quickAccess = undefined!;
	backButton!: IQuickInputButton;

	pick<T extends IQuickPickItem>(picks: Promise<QuickPickInput<T>[]> | QuickPickInput<T>[], options?: IPickOptions<T> & { canPickMany: true }, token?: CancellationToken): Promise<T[]>;
	pick<T extends IQuickPickItem>(picks: Promise<QuickPickInput<T>[]> | QuickPickInput<T>[], options?: IPickOptions<T> & { canPickMany: false }, token?: CancellationToken): Promise<T>;
	async pick<T extends IQuickPickItem>(picks: Promise<QuickPickInput<T>[]> | QuickPickInput<T>[], options?: Omit<IPickOptions<T>, 'canPickMany'>, token?: CancellationToken): Promise<T | undefined> {
		if (isArray(picks)) {
			return <any>{ label: 'selectedPick', description: 'pick description', value: 'selectedPick' };
		} else {
			return undefined;
		}
	}

	async input(options?: IInputOptions, token?: CancellationToken): Promise<string> { return options ? 'resolved' + options.prompt : 'resolved'; }

	createQuickPick<T extends IQuickPickItem>(): IQuickPick<T> { throw new Error('not implemented.'); }
	createInputBox(): IInputBox { throw new Error('not implemented.'); }
	focus(): void { throw new Error('not implemented.'); }
	toggle(): void { throw new Error('not implemented.'); }
	navigate(next: boolean, quickNavigate?: IQuickNavigateConfiguration): void { throw new Error('not implemented.'); }
	accept(): Promise<void> { throw new Error('not implemented.'); }
	back(): Promise<void> { throw new Error('not implemented.'); }
	cancel(): Promise<void> { throw new Error('not implemented.'); }
>>>>>>> 9fd5f25e
}<|MERGE_RESOLUTION|>--- conflicted
+++ resolved
@@ -1547,11 +1547,9 @@
 	async getInitialCwd(): Promise<string> { return ''; }
 	async getCwd(): Promise<string> { return ''; }
 	async getLatency(): Promise<number> { return 0; }
-<<<<<<< HEAD
 	processBinary(data: string): void {
 		throw new Error('not implemented');
 	}
-=======
 }
 
 export class TestQuickInputService implements IQuickInputService {
@@ -1584,5 +1582,4 @@
 	accept(): Promise<void> { throw new Error('not implemented.'); }
 	back(): Promise<void> { throw new Error('not implemented.'); }
 	cancel(): Promise<void> { throw new Error('not implemented.'); }
->>>>>>> 9fd5f25e
 }