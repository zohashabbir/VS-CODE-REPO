--- conflicted
+++ resolved
@@ -29,11 +29,7 @@
 import { LocalSearchService } from 'vs/workbench/services/search/node/searchService';
 import { IUntitledEditorService, UntitledEditorService } from 'vs/workbench/services/untitled/common/untitledEditorService';
 import { TestContextService, TestEditorGroupsService, TestEditorService, TestEnvironmentService, TestTextResourcePropertiesService } from 'vs/workbench/test/workbenchTestServices';
-<<<<<<< HEAD
-import { ClassifiedEvent, IPropertyData, IGDPRProperty, StrictPropertyCheck } from 'vs/platform/telemetry/common/gdprTypings';
-=======
 import { ClassifiedEvent, StrictPropertyCheck, GDPRClassification } from 'vs/platform/telemetry/common/gdprTypings';
->>>>>>> 402281ba
 
 namespace Timer {
 	export interface ITimerEvent {
@@ -177,14 +173,8 @@
 		return Promise.resolve(undefined);
 	}
 
-<<<<<<< HEAD
-	public publicLog2<E extends ClassifiedEvent<T> = never, T extends { [_ in keyof T]: IPropertyData | IGDPRProperty | undefined } = never>(eventName: string, data?: StrictPropertyCheck<E, ClassifiedEvent<T>, 'Type of classified event does not match event properties'>) {
-		this.events.push({ name: eventName, data: data });
-		return Promise.resolve(undefined);
-=======
 	public publicLog2<E extends ClassifiedEvent<T> = never, T extends GDPRClassification<T> = never>(eventName: string, data?: StrictPropertyCheck<T, E>) {
 		return this.publicLog(eventName, data as any);
->>>>>>> 402281ba
 	}
 
 	public getTelemetryInfo(): Promise<ITelemetryInfo> {
