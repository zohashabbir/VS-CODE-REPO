/*---------------------------------------------------------------------------------------------
 *  Copyright (c) Microsoft Corporation. All rights reserved.
 *  Licensed under the MIT License. See License.txt in the project root for license information.
 *--------------------------------------------------------------------------------------------*/

import { URI } from 'vs/base/common/uri';
import * as browser from 'vs/base/browser/browser';
import { IBackupFileService, IResolvedBackup } from 'vs/workbench/services/backup/common/backup';
import { ITextSnapshot } from 'vs/editor/common/model';
import { createTextBufferFactoryFromSnapshot } from 'vs/editor/common/model/textModel';
import { keys } from 'vs/base/common/map';
import { registerSingleton } from 'vs/platform/instantiation/common/extensions';
import { Emitter, Event } from 'vs/base/common/event';
import { createDecorator } from 'vs/platform/instantiation/common/instantiation';
import { IClipboardService } from 'vs/platform/clipboard/common/clipboardService';
// tslint:disable-next-line: import-patterns no-standalone-editor
import { IDownloadService } from 'vs/platform/download/common/download';
import { CancellationToken } from 'vs/base/common/cancellation';
import { IExtensionGalleryService, IQueryOptions, IGalleryExtension, InstallOperation, StatisticType, ITranslation, IGalleryExtensionVersion, IExtensionIdentifier, IReportedExtension, IExtensionManagementService, ILocalExtension, IGalleryMetadata, IExtensionTipsService, ExtensionRecommendationReason, IExtensionRecommendation, IExtensionEnablementService, EnablementState } from 'vs/platform/extensionManagement/common/extensionManagement';
import { IPager } from 'vs/base/common/paging';
import { IExtensionManifest, ExtensionType, ExtensionIdentifier, IExtension } from 'vs/platform/extensions/common/extensions';
import { IURLHandler, IURLService } from 'vs/platform/url/common/url';
import { ITelemetryService, ITelemetryData, ITelemetryInfo } from 'vs/platform/telemetry/common/telemetry';
import { ConsoleLogService } from 'vs/platform/log/common/log';
import { ILifecycleService } from 'vs/platform/lifecycle/common/lifecycle';
import { Disposable, IDisposable } from 'vs/base/common/lifecycle';
import { IStorageService, IWorkspaceStorageChangeEvent, StorageScope, IWillSaveStateEvent, WillSaveStateReason } from 'vs/platform/storage/common/storage';
import { IUpdateService, State } from 'vs/platform/update/common/update';
import { IWindowService, INativeOpenDialogOptions, IEnterWorkspaceResult, IURIToOpen, IMessageBoxResult, IWindowsService, IOpenSettings, IWindowSettings } from 'vs/platform/windows/common/windows';
import { IWorkspaceIdentifier, ISingleFolderWorkspaceIdentifier, IWorkspaceFolderCreationData, IWorkspacesService } from 'vs/platform/workspaces/common/workspaces';
import { IRecentlyOpened, IRecent } from 'vs/platform/history/common/history';
import { ISerializableCommandAction } from 'vs/platform/actions/common/actions';
import { IWorkspaceEditingService } from 'vs/workbench/services/workspace/common/workspaceEditing';
import { ITunnelService } from 'vs/platform/remote/common/tunnel';
import { IReloadSessionEvent, IExtensionHostDebugService, ICloseSessionEvent, IAttachSessionEvent, ILogToSessionEvent, ITerminateSessionEvent } from 'vs/workbench/services/extensions/common/extensionHostDebug';
import { IRemoteConsoleLog } from 'vs/base/common/console';
// tslint:disable-next-line: import-patterns
// tslint:disable-next-line: import-patterns
import { IExtensionsWorkbenchService, IExtension as IExtension2 } from 'vs/workbench/contrib/extensions/common/extensions';
// tslint:disable-next-line: import-patterns
import { ICommentService, IResourceCommentThreadEvent, IWorkspaceCommentThreadsEvent } from 'vs/workbench/contrib/comments/browser/commentService';
// tslint:disable-next-line: import-patterns
import { ICommentThreadChangedEvent } from 'vs/workbench/contrib/comments/common/commentModel';
import { CommentingRanges } from 'vs/editor/common/modes';
import { Range } from 'vs/editor/common/core/range';
import { ClassifiedEvent, IPropertyData, IGDPRProperty, StrictPropertyCheck } from 'vs/platform/telemetry/common/gdprTypings';
import { isUndefinedOrNull } from 'vs/base/common/types';
import { IWorkspaceContextService } from 'vs/platform/workspace/common/workspace';
import { addDisposableListener, EventType } from 'vs/base/browser/dom';
import { IEditorService, IResourceEditor } from 'vs/workbench/services/editor/common/editorService';
import { pathsToEditors } from 'vs/workbench/common/editor';
import { IFileService } from 'vs/platform/files/common/files';
import { IConfigurationService } from 'vs/platform/configuration/common/configuration';
import { ParsedArgs } from 'vs/platform/environment/common/environment';
import { ClassifiedEvent, StrictPropertyCheck, GDPRClassification } from 'vs/platform/telemetry/common/gdprTypings';

//#region Backup File

export class SimpleBackupFileService implements IBackupFileService {

	_serviceBrand: any;

	private backups: Map<string, ITextSnapshot> = new Map();

	hasBackups(): Promise<boolean> {
		return Promise.resolve(this.backups.size > 0);
	}

	loadBackupResource(resource: URI): Promise<URI | undefined> {
		const backupResource = this.toBackupResource(resource);
		if (this.backups.has(backupResource.toString())) {
			return Promise.resolve(backupResource);
		}

		return Promise.resolve(undefined);
	}

	backupResource<T extends object>(resource: URI, content: ITextSnapshot, versionId?: number, meta?: T): Promise<void> {
		const backupResource = this.toBackupResource(resource);
		this.backups.set(backupResource.toString(), content);

		return Promise.resolve();
	}

	resolveBackupContent<T extends object>(backupResource: URI): Promise<IResolvedBackup<T>> {
		const snapshot = this.backups.get(backupResource.toString());
		if (snapshot) {
			return Promise.resolve({ value: createTextBufferFactoryFromSnapshot(snapshot) });
		}

		return Promise.reject('Unexpected backup resource to resolve');
	}

	getWorkspaceFileBackups(): Promise<URI[]> {
		return Promise.resolve(keys(this.backups).map(key => URI.parse(key)));
	}

	discardResourceBackup(resource: URI): Promise<void> {
		this.backups.delete(this.toBackupResource(resource).toString());

		return Promise.resolve();
	}

	discardAllWorkspaceBackups(): Promise<void> {
		this.backups.clear();

		return Promise.resolve();
	}

	toBackupResource(resource: URI): URI {
		return resource;
	}
}

registerSingleton(IBackupFileService, SimpleBackupFileService, true);

//#endregion

//#region Clipboard

export class SimpleClipboardService implements IClipboardService {

	_serviceBrand: any;

	writeText(text: string, type?: string): void { }

	readText(type?: string): string {
		// @ts-ignore
		return undefined;
	}

	readFindText(): string {
		// @ts-ignore
		return undefined;
	}

	writeFindText(text: string): void { }

	writeResources(resources: URI[]): void { }

	readResources(): URI[] {
		return [];
	}

	hasResources(): boolean {
		return false;
	}
}

registerSingleton(IClipboardService, SimpleClipboardService, true);

//#endregion

//#region Dialog

// export class SimpleDialogService extends StandaloneEditorDialogService { }

// registerSingleton(IDialogService, SimpleDialogService, true);

//#endregion

//#region Download

export class SimpleDownloadService implements IDownloadService {

	_serviceBrand: any;

	download(uri: URI, to?: string, cancellationToken?: CancellationToken): Promise<string> {
		// @ts-ignore
		return Promise.resolve(undefined);
	}
}

registerSingleton(IDownloadService, SimpleDownloadService, true);

//#endregion

//#region Extension Gallery

export class SimpleExtensionGalleryService implements IExtensionGalleryService {

	_serviceBrand: any;

	isEnabled(): boolean {
		return false;
	}

	query(token: CancellationToken): Promise<IPager<IGalleryExtension>>;
	query(options: IQueryOptions, token: CancellationToken): Promise<IPager<IGalleryExtension>>;
	query(arg1: any, arg2?: any): Promise<IPager<IGalleryExtension>> {
		// @ts-ignore
		return Promise.resolve(undefined);
	}

	download(extension: IGalleryExtension, operation: InstallOperation): Promise<string> {
		// @ts-ignore
		return Promise.resolve(undefined);
	}

	reportStatistic(publisher: string, name: string, version: string, type: StatisticType): Promise<void> {
		return Promise.resolve(undefined);
	}

	getReadme(extension: IGalleryExtension, token: CancellationToken): Promise<string> {
		// @ts-ignore
		return Promise.resolve(undefined);
	}

	getManifest(extension: IGalleryExtension, token: CancellationToken): Promise<IExtensionManifest> {
		// @ts-ignore
		return Promise.resolve(undefined);
	}

	getChangelog(extension: IGalleryExtension, token: CancellationToken): Promise<string> {
		// @ts-ignore
		return Promise.resolve(undefined);
	}

	getCoreTranslation(extension: IGalleryExtension, languageId: string): Promise<ITranslation> {
		// @ts-ignore
		return Promise.resolve(undefined);
	}

	getAllVersions(extension: IGalleryExtension, compatible: boolean): Promise<IGalleryExtensionVersion[]> {
		// @ts-ignore
		return Promise.resolve(undefined);
	}

	getExtensionsReport(): Promise<IReportedExtension[]> {
		// @ts-ignore
		return Promise.resolve(undefined);
	}

	// @ts-ignore
	getCompatibleExtension(extension: IGalleryExtension): Promise<IGalleryExtension>;
	getCompatibleExtension(id: IExtensionIdentifier, version?: string): Promise<IGalleryExtension>;
	getCompatibleExtension(id: any, version?: any) {
		return Promise.resolve(undefined);
	}
}

registerSingleton(IExtensionGalleryService, SimpleExtensionGalleryService, true);

//#endregion

//#endregion IExtensionsWorkbenchService
export class SimpleExtensionsWorkbenchService implements IExtensionsWorkbenchService {
	_serviceBrand: any;
	onChange: Event<IExtension2 | undefined>;
	local: IExtension2[];
	installed: IExtension2[];
	outdated: IExtension2[];
	queryLocal: any;
	queryGallery: any;
	canInstall: any;
	install: any;
	uninstall: any;
	installVersion: any;
	reinstall: any;
	setEnablement: any;
	open: any;
	checkForUpdates: any;
	allowedBadgeProviders: string[];
}
registerSingleton(IExtensionsWorkbenchService, SimpleExtensionsWorkbenchService, true);
//#endregion

//#region ICommentService
export class SimpleCommentService implements ICommentService {
	_serviceBrand: any;
	onDidSetResourceCommentInfos: Event<IResourceCommentThreadEvent> = Event.None;
	onDidSetAllCommentThreads: Event<IWorkspaceCommentThreadsEvent> = Event.None;
	onDidUpdateCommentThreads: Event<ICommentThreadChangedEvent> = Event.None;
	onDidChangeActiveCommentingRange: Event<{ range: Range; commentingRangesInfo: CommentingRanges; }> = Event.None;
	onDidChangeActiveCommentThread: Event<any> = Event.None;
	onDidSetDataProvider: Event<void> = Event.None;
	onDidDeleteDataProvider: Event<string> = Event.None;
	setDocumentComments: any;
	setWorkspaceComments: any;
	removeWorkspaceComments: any;
	registerCommentController: any;
	unregisterCommentController: any;
	getCommentController: any;
	createCommentThreadTemplate: any;
	updateCommentThreadTemplate: any;
	getCommentMenus: any;
	registerDataProvider: any;
	unregisterDataProvider: any;
	updateComments: any;
	disposeCommentThread: any;
	createNewCommentThread: any;
	replyToCommentThread: any;
	editComment: any;
	deleteComment: any;
	getComments() { return Promise.resolve([]); }
	getCommentingRanges: any;
	startDraft: any;
	deleteDraft: any;
	finishDraft: any;
	getStartDraftLabel: any;
	getDeleteDraftLabel: any;
	getFinishDraftLabel: any;
	addReaction: any;
	deleteReaction: any;
	getReactionGroup: any;
	hasReactionHandler: any;
	toggleReaction: any;
	setActiveCommentThread: any;
}
registerSingleton(ICommentService, SimpleCommentService, true);
//#endregion

//#region Extension Management

//#region Extension Enablement

export class SimpleExtensionEnablementService implements IExtensionEnablementService {

	_serviceBrand: any;

	readonly onEnablementChanged = Event.None;

	readonly allUserExtensionsDisabled = false;

	getEnablementState(extension: IExtension): EnablementState {
		return EnablementState.Enabled;
	}

	canChangeEnablement(extension: IExtension): boolean {
		return false;
	}

	setEnablement(extensions: IExtension[], newState: EnablementState): Promise<boolean[]> {
		throw new Error('not implemented');
	}

	isEnabled(extension: IExtension): boolean {
		return true;
	}

}

registerSingleton(IExtensionEnablementService, SimpleExtensionEnablementService, true);

//#endregion

//#region Extension Tips

export class SimpleExtensionTipsService implements IExtensionTipsService {
	_serviceBrand: any;

	onRecommendationChange = Event.None;

	getAllRecommendationsWithReason(): { [id: string]: { reasonId: ExtensionRecommendationReason; reasonText: string; }; } {
		return Object.create(null);
	}

	getFileBasedRecommendations(): IExtensionRecommendation[] {
		return [];
	}

	getOtherRecommendations(): Promise<IExtensionRecommendation[]> {
		return Promise.resolve([]);
	}

	getWorkspaceRecommendations(): Promise<IExtensionRecommendation[]> {
		return Promise.resolve([]);
	}

	getKeymapRecommendations(): IExtensionRecommendation[] {
		return [];
	}

	toggleIgnoredRecommendation(extensionId: string, shouldIgnore: boolean): void {
	}

	getAllIgnoredRecommendations(): { global: string[]; workspace: string[]; } {
		return Object.create(null);
	}
}

registerSingleton(IExtensionTipsService, SimpleExtensionTipsService, true);

//#endregion

export class SimpleExtensionManagementService implements IExtensionManagementService {

	_serviceBrand: any;

	onInstallExtension = Event.None;
	onDidInstallExtension = Event.None;
	onUninstallExtension = Event.None;
	onDidUninstallExtension = Event.None;

	zip(extension: ILocalExtension): Promise<URI> {
		// @ts-ignore
		return Promise.resolve(undefined);
	}

	unzip(zipLocation: URI, type: ExtensionType): Promise<IExtensionIdentifier> {
		// @ts-ignore
		return Promise.resolve(undefined);
	}

	install(vsix: URI): Promise<IExtensionIdentifier> {
		// @ts-ignore
		return Promise.resolve(undefined);
	}

	installFromGallery(extension: IGalleryExtension): Promise<void> {
		return Promise.resolve(undefined);
	}

	uninstall(extension: ILocalExtension, force?: boolean): Promise<void> {
		return Promise.resolve(undefined);
	}

	reinstallFromGallery(extension: ILocalExtension): Promise<void> {
		return Promise.resolve(undefined);
	}

	getInstalled(type?: ExtensionType): Promise<ILocalExtension[]> {
		// @ts-ignore
		return Promise.resolve(undefined);
	}

	getExtensionsReport(): Promise<IReportedExtension[]> {
		// @ts-ignore
		return Promise.resolve(undefined);
	}

	updateMetadata(local: ILocalExtension, metadata: IGalleryMetadata): Promise<ILocalExtension> {
		// @ts-ignore
		return Promise.resolve(undefined);
	}
}

registerSingleton(IExtensionManagementService, SimpleExtensionManagementService);

//#endregion

//#region Extension URL Handler

export const IExtensionUrlHandler = createDecorator<IExtensionUrlHandler>('inactiveExtensionUrlHandler');

export interface IExtensionUrlHandler {
	readonly _serviceBrand: any;
	registerExtensionHandler(extensionId: ExtensionIdentifier, handler: IURLHandler): void;
	unregisterExtensionHandler(extensionId: ExtensionIdentifier): void;
}

export class SimpleExtensionURLHandler implements IExtensionUrlHandler {

	_serviceBrand: any;

	registerExtensionHandler(extensionId: ExtensionIdentifier, handler: IURLHandler): void { }

	unregisterExtensionHandler(extensionId: ExtensionIdentifier): void { }
}

registerSingleton(IExtensionUrlHandler, SimpleExtensionURLHandler, true);

//#endregion

//#region Log

export class SimpleLogService extends ConsoleLogService { }

//#endregion

//#region Multi Extension Management

export class SimpleMultiExtensionsManagementService implements IExtensionManagementService {

	_serviceBrand: any;

	onInstallExtension = Event.None;
	onDidInstallExtension = Event.None;
	onUninstallExtension = Event.None;
	onDidUninstallExtension = Event.None;

	zip(extension: ILocalExtension): Promise<URI> {
		// @ts-ignore
		return Promise.resolve(undefined);
	}

	unzip(zipLocation: URI, type: ExtensionType): Promise<IExtensionIdentifier> {
		// @ts-ignore
		return Promise.resolve(undefined);
	}

	install(vsix: URI): Promise<IExtensionIdentifier> {
		// @ts-ignore
		return Promise.resolve(undefined);
	}

	installFromGallery(extension: IGalleryExtension): Promise<void> {
		return Promise.resolve(undefined);
	}

	uninstall(extension: ILocalExtension, force?: boolean): Promise<void> {
		return Promise.resolve(undefined);
	}

	reinstallFromGallery(extension: ILocalExtension): Promise<void> {
		return Promise.resolve(undefined);
	}

	getInstalled(type?: ExtensionType): Promise<ILocalExtension[]> {
		// @ts-ignore
		return Promise.resolve(undefined);
	}

	getExtensionsReport(): Promise<IReportedExtension[]> {
		// @ts-ignore
		return Promise.resolve(undefined);
	}

	updateMetadata(local: ILocalExtension, metadata: IGalleryMetadata): Promise<ILocalExtension> {
		// @ts-ignore
		return Promise.resolve(undefined);
	}
}

//#endregion

//#region Request

export const IRequestService = createDecorator<IRequestService>('requestService');

export interface IRequestService {
	_serviceBrand: any;

	request(options: any, token: CancellationToken): Promise<object>;
}

export class SimpleRequestService implements IRequestService {

	_serviceBrand: any;

	request(options: any, token: CancellationToken): Promise<object> {
		return Promise.resolve(Object.create(null));
	}
}

//#endregion

//#region Storage

export class LocalStorageService extends Disposable implements IStorageService {
	_serviceBrand = undefined;

	private readonly _onDidChangeStorage: Emitter<IWorkspaceStorageChangeEvent> = this._register(new Emitter<IWorkspaceStorageChangeEvent>());
	get onDidChangeStorage(): Event<IWorkspaceStorageChangeEvent> { return this._onDidChangeStorage.event; }

	private readonly _onWillSaveState: Emitter<IWillSaveStateEvent> = this._register(new Emitter<IWillSaveStateEvent>());
	get onWillSaveState(): Event<IWillSaveStateEvent> { return this._onWillSaveState.event; }

	constructor(
		@IWorkspaceContextService private workspaceContextService: IWorkspaceContextService,
		@ILifecycleService lifecycleService: ILifecycleService
	) {
		super();

		this._register(lifecycleService.onBeforeShutdown(() => this._onWillSaveState.fire({ reason: WillSaveStateReason.SHUTDOWN })));
	}

	private toKey(key: string, scope: StorageScope): string {
		if (scope === StorageScope.GLOBAL) {
			return `global://${key}`;
		}

		return `workspace://${this.workspaceContextService.getWorkspace().id}/${key}`;
	}

	get(key: string, scope: StorageScope, fallbackValue: string): string;
	get(key: string, scope: StorageScope, fallbackValue?: string): string | undefined {
		const value = window.localStorage.getItem(this.toKey(key, scope));

		if (isUndefinedOrNull(value)) {
			return fallbackValue;
		}

		return value;
	}

	getBoolean(key: string, scope: StorageScope, fallbackValue: boolean): boolean;
	getBoolean(key: string, scope: StorageScope, fallbackValue?: boolean): boolean | undefined {
		const value = window.localStorage.getItem(this.toKey(key, scope));

		if (isUndefinedOrNull(value)) {
			return fallbackValue;
		}

		return value === 'true';
	}

	getNumber(key: string, scope: StorageScope, fallbackValue: number): number;
	getNumber(key: string, scope: StorageScope, fallbackValue?: number): number | undefined {
		const value = window.localStorage.getItem(this.toKey(key, scope));

		if (isUndefinedOrNull(value)) {
			return fallbackValue;
		}

		return parseInt(value, 10);
	}

	store(key: string, value: string | boolean | number | undefined | null, scope: StorageScope): Promise<void> {

		// We remove the key for undefined/null values
		if (isUndefinedOrNull(value)) {
			return this.remove(key, scope);
		}

		// Otherwise, convert to String and store
		const valueStr = String(value);

		// Return early if value already set
		const currentValue = window.localStorage.getItem(this.toKey(key, scope));
		if (currentValue === valueStr) {
			return Promise.resolve();
		}

		// Update in cache
		window.localStorage.setItem(this.toKey(key, scope), valueStr);

		// Events
		this._onDidChangeStorage.fire({ scope, key });

		return Promise.resolve();
	}

	remove(key: string, scope: StorageScope): Promise<void> {
		const wasDeleted = window.localStorage.getItem(this.toKey(key, scope));
		window.localStorage.removeItem(this.toKey(key, scope));

		if (!wasDeleted) {
			return Promise.resolve(); // Return early if value already deleted
		}

		// Events
		this._onDidChangeStorage.fire({ scope, key });

		return Promise.resolve();
	}
}

registerSingleton(IStorageService, LocalStorageService);

//#endregion

//#region Telemetry

export class SimpleTelemetryService implements ITelemetryService {

	_serviceBrand: undefined;

	isOptedIn: true;

	publicLog(eventName: string, data?: ITelemetryData) {
		return Promise.resolve(undefined);
	}
<<<<<<< HEAD
	publicLog2<E extends ClassifiedEvent<T> = never, T extends { [_ in keyof T]: IPropertyData | IGDPRProperty | undefined } = never>(eventName: string, data?: StrictPropertyCheck<E, ClassifiedEvent<T>, 'Type of classified event does not match event properties'>) {
		return Promise.resolve(undefined);
	}
=======

	publicLog2<E extends ClassifiedEvent<T> = never, T extends GDPRClassification<T> = never>(eventName: string, data?: StrictPropertyCheck<T, E>) {
		return this.publicLog(eventName, data as ITelemetryData);
	}

>>>>>>> 402281ba
	setEnabled(value: boolean): void {
	}

	getTelemetryInfo(): Promise<ITelemetryInfo> {
		return Promise.resolve({
			instanceId: 'someValue.instanceId',
			sessionId: 'someValue.sessionId',
			machineId: 'someValue.machineId'
		});
	}
}

registerSingleton(ITelemetryService, SimpleTelemetryService);

//#endregion

//#region Update

export class SimpleUpdateService implements IUpdateService {

	_serviceBrand: any;

	onStateChange = Event.None;
	state: State;

	checkForUpdates(context: any): Promise<void> {
		return Promise.resolve(undefined);
	}

	downloadUpdate(): Promise<void> {
		return Promise.resolve(undefined);
	}

	applyUpdate(): Promise<void> {
		return Promise.resolve(undefined);
	}

	quitAndInstall(): Promise<void> {
		return Promise.resolve(undefined);
	}

	isLatestVersion(): Promise<boolean> {
		return Promise.resolve(true);
	}
}

registerSingleton(IUpdateService, SimpleUpdateService);

//#endregion

//#region URL

export class SimpleURLService implements IURLService {
	_serviceBrand: any;

	open(url: URI): Promise<boolean> {
		return Promise.resolve(false);
	}

	registerHandler(handler: IURLHandler): IDisposable {
		return Disposable.None;
	}
}

registerSingleton(IURLService, SimpleURLService);

//#endregion

//#region Window

export class SimpleWindowService extends Disposable implements IWindowService {

	_serviceBrand: any;

	readonly onDidChangeFocus: Event<boolean> = Event.None;
	readonly onDidChangeMaximize: Event<boolean> = Event.None;

	readonly hasFocus = true;

	readonly windowId = 0;

	constructor(
		@IEditorService private readonly editorService: IEditorService,
		@IFileService private readonly fileService: IFileService,
		@IConfigurationService private readonly configurationService: IConfigurationService
	) {
		super();

		this._register(addDisposableListener(document, EventType.FULLSCREEN_CHANGE, () => {
			if (document.fullscreenElement || (<any>document).webkitFullscreenElement) {
				browser.setFullscreen(true);
			} else {
				browser.setFullscreen(false);
			}
		}));
	}

	isFocused(): Promise<boolean> {
		return Promise.resolve(this.hasFocus);
	}

	isMaximized(): Promise<boolean> {
		return Promise.resolve(false);
	}

	pickFileFolderAndOpen(_options: INativeOpenDialogOptions): Promise<void> {
		return Promise.resolve();
	}

	pickFileAndOpen(_options: INativeOpenDialogOptions): Promise<void> {
		return Promise.resolve();
	}

	pickFolderAndOpen(_options: INativeOpenDialogOptions): Promise<void> {
		return Promise.resolve();
	}

	pickWorkspaceAndOpen(_options: INativeOpenDialogOptions): Promise<void> {
		return Promise.resolve();
	}

	reloadWindow(): Promise<void> {
		return Promise.resolve();
	}

	openDevTools(): Promise<void> {
		return Promise.resolve();
	}

	toggleDevTools(): Promise<void> {
		return Promise.resolve();
	}

	closeWorkspace(): Promise<void> {
		return Promise.resolve();
	}

	enterWorkspace(_path: URI): Promise<IEnterWorkspaceResult | undefined> {
		return Promise.resolve(undefined);
	}

	toggleFullScreen(target?: HTMLElement): Promise<void> {
		if (!target) {
			return Promise.resolve();
		}

		// Chromium
		if ((<any>document).fullscreen !== undefined) {
			if (!(<any>document).fullscreen) {

				return (<any>target).requestFullscreen().catch(() => {
					// if it fails, chromium throws an exception with error undefined.
					// re https://developer.mozilla.org/en-US/docs/Web/API/Element/requestFullscreen
					console.warn('Toggle Full Screen failed');
				});
			} else {
				return document.exitFullscreen().catch(() => {
					console.warn('Exit Full Screen failed');
				});
			}
		}

		// Safari and Edge 14 are all using webkit prefix
		if ((<any>document).webkitIsFullScreen !== undefined) {
			try {
				if (!(<any>document).webkitIsFullScreen) {
					(<any>target).webkitRequestFullscreen(); // it's async, but doesn't return a real promise.
					browser.setFullscreen(true); // we have to set this proactively because Safari doesn't emit fullscreenchange event.
				} else {
					(<any>document).webkitExitFullscreen(); // it's async, but doesn't return a real promise.
					browser.setFullscreen(false);
				}
			} catch {
				console.warn('Enter/Exit Full Screen failed');
			}
		}

		return Promise.resolve();
	}

	setRepresentedFilename(_fileName: string): Promise<void> {
		return Promise.resolve();
	}

	getRecentlyOpened(): Promise<IRecentlyOpened> {
		return Promise.resolve({
			workspaces: [],
			files: []
		});
	}

	focusWindow(): Promise<void> {
		return Promise.resolve();
	}

	maximizeWindow(): Promise<void> {
		return Promise.resolve();
	}

	unmaximizeWindow(): Promise<void> {
		return Promise.resolve();
	}

	minimizeWindow(): Promise<void> {
		return Promise.resolve();
	}

	async openWindow(_uris: IURIToOpen[], _options?: IOpenSettings): Promise<void> {
		const { openFolderInNewWindow } = this.shouldOpenNewWindow(_options);
		for (let i = 0; i < _uris.length; i++) {
			const uri = _uris[i];
			if ('folderUri' in uri) {
				const newAddress = `${document.location.origin}/?folder=${uri.folderUri.path}`;
				if (openFolderInNewWindow) {
					window.open(newAddress);
				} else {
					window.location.href = newAddress;
				}
			}
			if ('workspaceUri' in uri) {
				const newAddress = `${document.location.origin}/?workspace=${uri.workspaceUri.path}`;
				if (openFolderInNewWindow) {
					window.open(newAddress);
				} else {
					window.location.href = newAddress;
				}
			}
			if ('fileUri' in uri) {
				const inputs: IResourceEditor[] = await pathsToEditors([uri], this.fileService);
				this.editorService.openEditors(inputs);
			}
		}
		return Promise.resolve();
	}

	private shouldOpenNewWindow(_options: IOpenSettings = {}): { openFolderInNewWindow: boolean } {
		const windowConfig = this.configurationService.getValue<IWindowSettings>('window');
		const openFolderInNewWindowConfig = (windowConfig && windowConfig.openFoldersInNewWindow) || 'default' /* default */;
		let openFolderInNewWindow = !!_options.forceNewWindow && !_options.forceReuseWindow;
		if (!_options.forceNewWindow && !_options.forceReuseWindow && (openFolderInNewWindowConfig === 'on' || openFolderInNewWindowConfig === 'off')) {
			openFolderInNewWindow = (openFolderInNewWindowConfig === 'on');
		}
		return { openFolderInNewWindow };
	}

	closeWindow(): Promise<void> {
		return Promise.resolve();
	}

	setDocumentEdited(_flag: boolean): Promise<void> {
		return Promise.resolve();
	}

	onWindowTitleDoubleClick(): Promise<void> {
		return Promise.resolve();
	}

	showMessageBox(_options: Electron.MessageBoxOptions): Promise<IMessageBoxResult> {
		return Promise.resolve({ button: 0 });
	}

	showSaveDialog(_options: Electron.SaveDialogOptions): Promise<string> {
		throw new Error('not implemented');
	}

	showOpenDialog(_options: Electron.OpenDialogOptions): Promise<string[]> {
		throw new Error('not implemented');
	}

	updateTouchBar(_items: ISerializableCommandAction[][]): Promise<void> {
		return Promise.resolve();
	}

	resolveProxy(url: string): Promise<string | undefined> {
		return Promise.resolve(undefined);
	}
}

registerSingleton(IWindowService, SimpleWindowService);

//#endregion

//#region ExtensionHostDebugService

export class SimpleExtensionHostDebugService implements IExtensionHostDebugService {
	_serviceBrand: any;

	reload(sessionId: string): void { }
	onReload: Event<IReloadSessionEvent> = Event.None;

	close(sessionId: string): void { }
	onClose: Event<ICloseSessionEvent> = Event.None;

	attachSession(sessionId: string, port: number, subId?: string): void { }
	onAttachSession: Event<IAttachSessionEvent> = Event.None;

	logToSession(sessionId: string, log: IRemoteConsoleLog): void { }
	onLogToSession: Event<ILogToSessionEvent> = Event.None;

	terminateSession(sessionId: string, subId?: string): void { }
	onTerminateSession: Event<ITerminateSessionEvent> = Event.None;
}
registerSingleton(IExtensionHostDebugService, SimpleExtensionHostDebugService);

//#endregion

//#region Window

export class SimpleWindowsService implements IWindowsService {
	_serviceBrand: any;

	windowCount = 1;

	readonly onWindowOpen: Event<number> = Event.None;
	readonly onWindowFocus: Event<number> = Event.None;
	readonly onWindowBlur: Event<number> = Event.None;
	readonly onWindowMaximize: Event<number> = Event.None;
	readonly onWindowUnmaximize: Event<number> = Event.None;
	readonly onRecentlyOpenedChange: Event<void> = Event.None;

	isFocused(_windowId: number): Promise<boolean> {
		return Promise.resolve(true);
	}

	pickFileFolderAndOpen(_options: INativeOpenDialogOptions): Promise<void> {
		return Promise.resolve();
	}

	pickFileAndOpen(_options: INativeOpenDialogOptions): Promise<void> {
		return Promise.resolve();
	}

	pickFolderAndOpen(_options: INativeOpenDialogOptions): Promise<void> {
		return Promise.resolve();
	}

	pickWorkspaceAndOpen(_options: INativeOpenDialogOptions): Promise<void> {
		return Promise.resolve();
	}

	reloadWindow(_windowId: number): Promise<void> {
		return Promise.resolve();
	}

	openDevTools(_windowId: number): Promise<void> {
		return Promise.resolve();
	}

	toggleDevTools(_windowId: number): Promise<void> {
		return Promise.resolve();
	}

	closeWorkspace(_windowId: number): Promise<void> {
		return Promise.resolve();
	}

	enterWorkspace(_windowId: number, _path: URI): Promise<IEnterWorkspaceResult | undefined> {
		return Promise.resolve(undefined);
	}

	toggleFullScreen(_windowId: number): Promise<void> {
		return Promise.resolve();
	}

	setRepresentedFilename(_windowId: number, _fileName: string): Promise<void> {
		return Promise.resolve();
	}

	addRecentlyOpened(recents: IRecent[]): Promise<void> {
		return Promise.resolve();
	}

	removeFromRecentlyOpened(_paths: URI[]): Promise<void> {
		return Promise.resolve();
	}

	clearRecentlyOpened(): Promise<void> {
		return Promise.resolve();
	}

	getRecentlyOpened(_windowId: number): Promise<IRecentlyOpened> {
		return Promise.resolve({
			workspaces: [],
			files: []
		});
	}

	focusWindow(_windowId: number): Promise<void> {
		return Promise.resolve();
	}

	closeWindow(_windowId: number): Promise<void> {
		return Promise.resolve();
	}

	isMaximized(_windowId: number): Promise<boolean> {
		return Promise.resolve(false);
	}

	maximizeWindow(_windowId: number): Promise<void> {
		return Promise.resolve();
	}

	minimizeWindow(_windowId: number): Promise<void> {
		return Promise.resolve();
	}

	unmaximizeWindow(_windowId: number): Promise<void> {
		return Promise.resolve();
	}

	onWindowTitleDoubleClick(_windowId: number): Promise<void> {
		return Promise.resolve();
	}

	setDocumentEdited(_windowId: number, _flag: boolean): Promise<void> {
		return Promise.resolve();
	}

	quit(): Promise<void> {
		return Promise.resolve();
	}

	relaunch(_options: { addArgs?: string[], removeArgs?: string[] }): Promise<void> {
		return Promise.resolve();
	}

	whenSharedProcessReady(): Promise<void> {
		return Promise.resolve();
	}

	toggleSharedProcess(): Promise<void> {
		return Promise.resolve();
	}

	// Global methods
	openWindow(_windowId: number, _uris: IURIToOpen[], _options: IOpenSettings): Promise<void> {
		return Promise.resolve();
	}

	openNewWindow(): Promise<void> {
		return Promise.resolve();
	}

	openExtensionDevelopmentHostWindow(args: ParsedArgs): Promise<void> {
		return Promise.resolve();
	}

	getWindows(): Promise<{ id: number; workspace?: IWorkspaceIdentifier; folderUri?: ISingleFolderWorkspaceIdentifier; title: string; filename?: string; }[]> {
		return Promise.resolve([]);
	}

	getWindowCount(): Promise<number> {
		return Promise.resolve(this.windowCount);
	}

	log(_severity: string, ..._messages: string[]): Promise<void> {
		return Promise.resolve();
	}

	showItemInFolder(_path: URI): Promise<void> {
		return Promise.resolve();
	}

	newWindowTab(): Promise<void> {
		return Promise.resolve();
	}

	showPreviousWindowTab(): Promise<void> {
		return Promise.resolve();
	}

	showNextWindowTab(): Promise<void> {
		return Promise.resolve();
	}

	moveWindowTabToNewWindow(): Promise<void> {
		return Promise.resolve();
	}

	mergeAllWindowTabs(): Promise<void> {
		return Promise.resolve();
	}

	toggleWindowTabsBar(): Promise<void> {
		return Promise.resolve();
	}

	updateTouchBar(_windowId: number, _items: ISerializableCommandAction[][]): Promise<void> {
		return Promise.resolve();
	}

	getActiveWindowId(): Promise<number | undefined> {
		return Promise.resolve(undefined);
	}

	// This needs to be handled from browser process to prevent
	// foreground ordering issues on Windows
	openExternal(_url: string): Promise<boolean> {
		return Promise.resolve(true);
	}

	// TODO: this is a bit backwards
	startCrashReporter(_config: Electron.CrashReporterStartOptions): Promise<void> {
		return Promise.resolve();
	}

	showMessageBox(_windowId: number, _options: Electron.MessageBoxOptions): Promise<IMessageBoxResult> {
		throw new Error('not implemented');
	}

	showSaveDialog(_windowId: number, _options: Electron.SaveDialogOptions): Promise<string> {
		throw new Error('not implemented');
	}

	showOpenDialog(_windowId: number, _options: Electron.OpenDialogOptions): Promise<string[]> {
		throw new Error('not implemented');
	}

	openAboutDialog(): Promise<void> {
		return Promise.resolve();
	}

	resolveProxy(windowId: number, url: string): Promise<string | undefined> {
		return Promise.resolve(undefined);
	}
}

registerSingleton(IWindowsService, SimpleWindowsService);

//#endregion

//#region Workspace Editing

export class SimpleWorkspaceEditingService implements IWorkspaceEditingService {

	_serviceBrand: any;

	addFolders(folders: IWorkspaceFolderCreationData[], donotNotifyError?: boolean): Promise<void> {
		return Promise.resolve(undefined);
	}

	removeFolders(folders: URI[], donotNotifyError?: boolean): Promise<void> {
		return Promise.resolve(undefined);
	}

	updateFolders(index: number, deleteCount?: number, foldersToAdd?: IWorkspaceFolderCreationData[], donotNotifyError?: boolean): Promise<void> {
		return Promise.resolve(undefined);
	}

	enterWorkspace(path: URI): Promise<void> {
		return Promise.resolve(undefined);
	}

	createAndEnterWorkspace(folders: IWorkspaceFolderCreationData[], path?: URI): Promise<void> {
		return Promise.resolve(undefined);
	}

	saveAndEnterWorkspace(path: URI): Promise<void> {
		return Promise.resolve(undefined);
	}

	copyWorkspaceSettings(toWorkspace: IWorkspaceIdentifier): Promise<void> {
		return Promise.resolve(undefined);
	}

	pickNewWorkspacePath(): Promise<URI> {
		// @ts-ignore
		return Promise.resolve(undefined);
	}
}

registerSingleton(IWorkspaceEditingService, SimpleWorkspaceEditingService, true);

//#endregion

//#region Workspaces

export class SimpleWorkspacesService implements IWorkspacesService {

	_serviceBrand: any;

	createUntitledWorkspace(folders?: IWorkspaceFolderCreationData[], remoteAuthority?: string): Promise<IWorkspaceIdentifier> {
		// @ts-ignore
		return Promise.resolve(undefined);
	}

	deleteUntitledWorkspace(workspace: IWorkspaceIdentifier): Promise<void> {
		return Promise.resolve(undefined);
	}

	getWorkspaceIdentifier(workspacePath: URI): Promise<IWorkspaceIdentifier> {
		// @ts-ignore
		return Promise.resolve(undefined);
	}
}

registerSingleton(IWorkspacesService, SimpleWorkspacesService);

//#endregion

//#region remote

class SimpleTunnelService implements ITunnelService {
	_serviceBrand: any;
	openTunnel(remotePort: number) {
		return undefined;
	}
}

registerSingleton(ITunnelService, SimpleTunnelService);

//#endregion<|MERGE_RESOLUTION|>--- conflicted
+++ resolved
@@ -43,7 +43,6 @@
 import { ICommentThreadChangedEvent } from 'vs/workbench/contrib/comments/common/commentModel';
 import { CommentingRanges } from 'vs/editor/common/modes';
 import { Range } from 'vs/editor/common/core/range';
-import { ClassifiedEvent, IPropertyData, IGDPRProperty, StrictPropertyCheck } from 'vs/platform/telemetry/common/gdprTypings';
 import { isUndefinedOrNull } from 'vs/base/common/types';
 import { IWorkspaceContextService } from 'vs/platform/workspace/common/workspace';
 import { addDisposableListener, EventType } from 'vs/base/browser/dom';
@@ -661,17 +660,11 @@
 	publicLog(eventName: string, data?: ITelemetryData) {
 		return Promise.resolve(undefined);
 	}
-<<<<<<< HEAD
-	publicLog2<E extends ClassifiedEvent<T> = never, T extends { [_ in keyof T]: IPropertyData | IGDPRProperty | undefined } = never>(eventName: string, data?: StrictPropertyCheck<E, ClassifiedEvent<T>, 'Type of classified event does not match event properties'>) {
-		return Promise.resolve(undefined);
-	}
-=======
 
 	publicLog2<E extends ClassifiedEvent<T> = never, T extends GDPRClassification<T> = never>(eventName: string, data?: StrictPropertyCheck<T, E>) {
 		return this.publicLog(eventName, data as ITelemetryData);
 	}
 
->>>>>>> 402281ba
 	setEnabled(value: boolean): void {
 	}
 
