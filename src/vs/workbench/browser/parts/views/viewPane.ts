/*---------------------------------------------------------------------------------------------
 *  Copyright (c) Microsoft Corporation. All rights reserved.
 *  Licensed under the MIT License. See License.txt in the project root for license information.
 *--------------------------------------------------------------------------------------------*/

import 'vs/css!./media/paneviewlet';
import * as nls from 'vs/nls';
import { Event, Emitter } from 'vs/base/common/event';
import { foreground } from 'vs/platform/theme/common/colorRegistry';
import { PANEL_BACKGROUND, SIDE_BAR_BACKGROUND } from 'vs/workbench/common/theme';
import { after, append, $, trackFocus, EventType, addDisposableListener, createCSSRule, asCSSUrl, Dimension, reset } from 'vs/base/browser/dom';
import { IDisposable, Disposable, DisposableStore } from 'vs/base/common/lifecycle';
import { Action, IAction, IActionRunner } from 'vs/base/common/actions';
import { ActionsOrientation, IActionViewItem, prepareActions } from 'vs/base/browser/ui/actionbar/actionbar';
import { Registry } from 'vs/platform/registry/common/platform';
import { IKeybindingService } from 'vs/platform/keybinding/common/keybinding';
import { IContextMenuService } from 'vs/platform/contextview/browser/contextView';
import { ITelemetryService } from 'vs/platform/telemetry/common/telemetry';
import { IThemeService, ThemeIcon } from 'vs/platform/theme/common/themeService';
import { IPaneOptions, Pane, IPaneStyles } from 'vs/base/browser/ui/splitview/paneview';
import { IConfigurationService } from 'vs/platform/configuration/common/configuration';
import { Extensions as ViewContainerExtensions, IView, IViewDescriptorService, ViewContainerLocation, IViewsRegistry, IViewContentDescriptor, defaultViewIcon, IViewsService, ViewContainerLocationToString } from 'vs/workbench/common/views';
import { IContextKeyService } from 'vs/platform/contextkey/common/contextkey';
import { assertIsDefined } from 'vs/base/common/types';
import { IInstantiationService, ServicesAccessor } from 'vs/platform/instantiation/common/instantiation';
import { MenuId, Action2, IAction2Options, SubmenuItemAction } from 'vs/platform/actions/common/actions';
import { createActionViewItem } from 'vs/platform/actions/browser/menuEntryActionViewItem';
import { parseLinkedText } from 'vs/base/common/linkedText';
import { IOpenerService } from 'vs/platform/opener/common/opener';
import { Button } from 'vs/base/browser/ui/button/button';
import { Link } from 'vs/platform/opener/browser/link';
import { Orientation } from 'vs/base/browser/ui/sash/sash';
import { ProgressBar } from 'vs/base/browser/ui/progressbar/progressbar';
import { AbstractProgressScope, ScopedProgressIndicator } from 'vs/workbench/services/progress/browser/progressIndicator';
import { IProgressIndicator } from 'vs/platform/progress/common/progress';
import { DomScrollableElement } from 'vs/base/browser/ui/scrollbar/scrollableElement';
import { ScrollbarVisibility } from 'vs/base/common/scrollable';
import { URI } from 'vs/base/common/uri';
import { registerIcon } from 'vs/platform/theme/common/iconRegistry';
import { Codicon } from 'vs/base/common/codicons';
import { CompositeMenuActions } from 'vs/workbench/browser/actions';
import { IDropdownMenuActionViewItemOptions } from 'vs/base/browser/ui/dropdown/dropdownActionViewItem';
import { WorkbenchToolBar } from 'vs/platform/actions/browser/toolbar';
import { FilterWidget, IFilterWidgetOptions } from 'vs/workbench/browser/parts/views/viewFilter';
import { BaseActionViewItem } from 'vs/base/browser/ui/actionbar/actionViewItems';
import { ServiceCollection } from 'vs/platform/instantiation/common/serviceCollection';
import { defaultButtonStyles, defaultProgressBarStyles } from 'vs/platform/theme/browser/defaultStyles';
import { IConfigurationResolverService } from 'vs/workbench/services/configurationResolver/common/configurationResolver';
import { IWorkspaceContextService } from 'vs/platform/workspace/common/workspace';

export interface IViewPaneOptions extends IPaneOptions {
	id: string;
	showActionsAlways?: boolean;
	titleMenuId?: MenuId;
	donotForwardArgs?: boolean;
}

export interface IFilterViewPaneOptions extends IViewPaneOptions {
	filterOptions: IFilterWidgetOptions;
}

export const VIEWPANE_FILTER_ACTION = new Action('viewpane.action.filter');

type WelcomeActionClassification = {
	owner: 'joaomoreno';
	viewId: { classification: 'SystemMetaData'; purpose: 'FeatureInsight'; comment: 'The view ID in which the welcome view button was clicked.' };
	uri: { classification: 'SystemMetaData'; purpose: 'FeatureInsight'; comment: 'The URI of the command ran by the result of clicking the button.' };
	comment: 'This is used to know when users click on the welcome view buttons.';
};

const viewPaneContainerExpandedIcon = registerIcon('view-pane-container-expanded', Codicon.chevronDown, nls.localize('viewPaneContainerExpandedIcon', 'Icon for an expanded view pane container.'));
const viewPaneContainerCollapsedIcon = registerIcon('view-pane-container-collapsed', Codicon.chevronRight, nls.localize('viewPaneContainerCollapsedIcon', 'Icon for a collapsed view pane container.'));

const viewsRegistry = Registry.as<IViewsRegistry>(ViewContainerExtensions.ViewsRegistry);

interface IItem {
	readonly descriptor: IViewContentDescriptor;
	visible: boolean;
}

class ViewWelcomeController {

	private _onDidChange = new Emitter<void>();
	readonly onDidChange = this._onDidChange.event;

	private defaultItem: IItem | undefined;
	private items: IItem[] = [];
	get contents(): Promise<IViewContentDescriptor[]> {
		const visibleItems = this.items.filter(v => v.visible);

		if (visibleItems.length === 0 && this.defaultItem) {
			return Promise.resolve([this.defaultItem.descriptor]);
		}

		const workspace = this.workspaceContextService.getWorkspace();
		const workspaceFolder = workspace.folders.length > 0 ? workspace.folders[0] : undefined;

		return Promise.all(visibleItems.map(async (v) => {
			return {
<<<<<<< HEAD
				content: workspaceFolder ? await this.configurationResolverService.resolveWithInteractionReplace(workspaceFolder, v.descriptor.content) : v.descriptor.content,
=======
				content: await this.configurationResolverService.resolveWithInteractionReplace(workspaceFolder, v.descriptor.content),
>>>>>>> b5ce100f
				when: v.descriptor.when,
				group: v.descriptor.group,
				order: v.descriptor.order,
				precondition: v.descriptor.precondition
			};
		}));
	}

	private disposables = new DisposableStore();

	constructor(
		private id: string,
		@IContextKeyService private contextKeyService: IContextKeyService,
		@IConfigurationResolverService private readonly configurationResolverService: IConfigurationResolverService,
		@IWorkspaceContextService private readonly workspaceContextService: IWorkspaceContextService
	) {
		contextKeyService.onDidChangeContext(this.onDidChangeContext, this, this.disposables);
		Event.filter(viewsRegistry.onDidChangeViewWelcomeContent, id => id === this.id)(this.onDidChangeViewWelcomeContent, this, this.disposables);
		this.onDidChangeViewWelcomeContent();
	}

	private onDidChangeViewWelcomeContent(): void {
		const descriptors = viewsRegistry.getViewWelcomeContent(this.id);

		this.items = [];

		for (const descriptor of descriptors) {
			if (descriptor.when === 'default') {
				this.defaultItem = { descriptor, visible: true };
			} else {
				const visible = descriptor.when ? this.contextKeyService.contextMatchesRules(descriptor.when) : true;
				this.items.push({ descriptor, visible });
			}
		}

		this._onDidChange.fire();
	}

	private onDidChangeContext(): void {
		let didChange = false;

		for (const item of this.items) {
			if (!item.descriptor.when || item.descriptor.when === 'default') {
				continue;
			}

			const visible = this.contextKeyService.contextMatchesRules(item.descriptor.when);

			if (item.visible === visible) {
				continue;
			}

			item.visible = visible;
			didChange = true;
		}

		if (didChange) {
			this._onDidChange.fire();
		}
	}

	dispose(): void {
		this.disposables.dispose();
	}
}

export abstract class ViewPane extends Pane implements IView {

	private static readonly AlwaysShowActionsConfig = 'workbench.view.alwaysShowHeaderActions';

	private _onDidFocus = this._register(new Emitter<void>());
	readonly onDidFocus: Event<void> = this._onDidFocus.event;

	private _onDidBlur = this._register(new Emitter<void>());
	readonly onDidBlur: Event<void> = this._onDidBlur.event;

	private _onDidChangeBodyVisibility = this._register(new Emitter<boolean>());
	readonly onDidChangeBodyVisibility: Event<boolean> = this._onDidChangeBodyVisibility.event;

	protected _onDidChangeTitleArea = this._register(new Emitter<void>());
	readonly onDidChangeTitleArea: Event<void> = this._onDidChangeTitleArea.event;

	protected _onDidChangeViewWelcomeState = this._register(new Emitter<void>());
	readonly onDidChangeViewWelcomeState: Event<void> = this._onDidChangeViewWelcomeState.event;

	private _isVisible: boolean = false;
	readonly id: string;

	private _title: string;
	public get title(): string {
		return this._title;
	}

	private _titleDescription: string | undefined;
	public get titleDescription(): string | undefined {
		return this._titleDescription;
	}

	readonly menuActions: CompositeMenuActions;

	private progressBar!: ProgressBar;
	private progressIndicator!: IProgressIndicator;

	private toolbar?: WorkbenchToolBar;
	private readonly showActionsAlways: boolean = false;
	private headerContainer?: HTMLElement;
	private titleContainer?: HTMLElement;
	private titleDescriptionContainer?: HTMLElement;
	private iconContainer?: HTMLElement;
	protected twistiesContainer?: HTMLElement;

	private bodyContainer!: HTMLElement;
	private viewWelcomeContainer!: HTMLElement;
	private viewWelcomeDisposable: IDisposable = Disposable.None;
	private viewWelcomeController: ViewWelcomeController;

	protected readonly scopedContextKeyService: IContextKeyService;

	constructor(
		options: IViewPaneOptions,
		@IKeybindingService protected keybindingService: IKeybindingService,
		@IContextMenuService protected contextMenuService: IContextMenuService,
		@IConfigurationService protected readonly configurationService: IConfigurationService,
		@IContextKeyService protected contextKeyService: IContextKeyService,
		@IViewDescriptorService protected viewDescriptorService: IViewDescriptorService,
		@IInstantiationService protected instantiationService: IInstantiationService,
		@IOpenerService protected openerService: IOpenerService,
		@IThemeService protected themeService: IThemeService,
		@ITelemetryService protected telemetryService: ITelemetryService,
	) {
		super({ ...options, ...{ orientation: viewDescriptorService.getViewLocationById(options.id) === ViewContainerLocation.Panel ? Orientation.HORIZONTAL : Orientation.VERTICAL } });

		this.id = options.id;
		this._title = options.title;
		this._titleDescription = options.titleDescription;
		this.showActionsAlways = !!options.showActionsAlways;

		this.scopedContextKeyService = this._register(contextKeyService.createScoped(this.element));
		this.scopedContextKeyService.createKey('view', this.id);
		const viewLocationKey = this.scopedContextKeyService.createKey('viewLocation', ViewContainerLocationToString(viewDescriptorService.getViewLocationById(this.id)!));
		this._register(Event.filter(viewDescriptorService.onDidChangeLocation, e => e.views.some(view => view.id === this.id))(() => viewLocationKey.set(ViewContainerLocationToString(viewDescriptorService.getViewLocationById(this.id)!))));

		this.menuActions = this._register(this.instantiationService.createChild(new ServiceCollection([IContextKeyService, this.scopedContextKeyService])).createInstance(CompositeMenuActions, options.titleMenuId ?? MenuId.ViewTitle, MenuId.ViewTitleContext, { shouldForwardArgs: !options.donotForwardArgs }));
		this._register(this.menuActions.onDidChange(() => this.updateActions()));

		this.viewWelcomeController = this.instantiationService.createInstance(ViewWelcomeController, this.id);
	}

	override get headerVisible(): boolean {
		return super.headerVisible;
	}

	override set headerVisible(visible: boolean) {
		super.headerVisible = visible;
		this.element.classList.toggle('merged-header', !visible);
	}

	setVisible(visible: boolean): void {
		if (this._isVisible !== visible) {
			this._isVisible = visible;

			if (this.isExpanded()) {
				this._onDidChangeBodyVisibility.fire(visible);
			}
		}
	}

	isVisible(): boolean {
		return this._isVisible;
	}

	isBodyVisible(): boolean {
		return this._isVisible && this.isExpanded();
	}

	override setExpanded(expanded: boolean): boolean {
		const changed = super.setExpanded(expanded);
		if (changed) {
			this._onDidChangeBodyVisibility.fire(expanded);
		}
		if (this.twistiesContainer) {
			this.twistiesContainer.classList.remove(...ThemeIcon.asClassNameArray(this.getTwistyIcon(!expanded)));
			this.twistiesContainer.classList.add(...ThemeIcon.asClassNameArray(this.getTwistyIcon(expanded)));
		}
		return changed;
	}

	override render(): void {
		super.render();

		const focusTracker = trackFocus(this.element);
		this._register(focusTracker);
		this._register(focusTracker.onDidFocus(() => this._onDidFocus.fire()));
		this._register(focusTracker.onDidBlur(() => this._onDidBlur.fire()));
	}

	protected renderHeader(container: HTMLElement): void {
		this.headerContainer = container;

		this.twistiesContainer = append(container, $(ThemeIcon.asCSSSelector(this.getTwistyIcon(this.isExpanded()))));

		this.renderHeaderTitle(container, this.title);

		const actions = append(container, $('.actions'));
		actions.classList.toggle('show', this.showActionsAlways);
		this.toolbar = this.instantiationService.createInstance(WorkbenchToolBar, actions, {
			orientation: ActionsOrientation.HORIZONTAL,
			actionViewItemProvider: action => this.getActionViewItem(action),
			ariaLabel: nls.localize('viewToolbarAriaLabel', "{0} actions", this.title),
			getKeyBinding: action => this.keybindingService.lookupKeybinding(action.id),
			renderDropdownAsChildElement: true,
			actionRunner: this.getActionRunner(),
			resetMenu: this.menuActions.menuId
		});

		this._register(this.toolbar);
		this.setActions();

		this._register(addDisposableListener(actions, EventType.CLICK, e => e.preventDefault()));

		this._register(this.viewDescriptorService.getViewContainerModel(this.viewDescriptorService.getViewContainerByViewId(this.id)!)!.onDidChangeContainerInfo(({ title }) => {
			this.updateTitle(this.title);
		}));

		const onDidRelevantConfigurationChange = Event.filter(this.configurationService.onDidChangeConfiguration, e => e.affectsConfiguration(ViewPane.AlwaysShowActionsConfig));
		this._register(onDidRelevantConfigurationChange(this.updateActionsVisibility, this));
		this.updateActionsVisibility();
	}

	protected getTwistyIcon(expanded: boolean): ThemeIcon {
		return expanded ? viewPaneContainerExpandedIcon : viewPaneContainerCollapsedIcon;
	}

	override style(styles: IPaneStyles): void {
		super.style(styles);

		const icon = this.getIcon();
		if (this.iconContainer) {
			const fgColor = styles.headerForeground || this.themeService.getColorTheme().getColor(foreground);
			if (URI.isUri(icon)) {
				// Apply background color to activity bar item provided with iconUrls
				this.iconContainer.style.backgroundColor = fgColor ? fgColor.toString() : '';
				this.iconContainer.style.color = '';
			} else {
				// Apply foreground color to activity bar items provided with codicons
				this.iconContainer.style.color = fgColor ? fgColor.toString() : '';
				this.iconContainer.style.backgroundColor = '';
			}
		}
	}

	private getIcon(): ThemeIcon | URI {
		return this.viewDescriptorService.getViewDescriptorById(this.id)?.containerIcon || defaultViewIcon;
	}

	protected renderHeaderTitle(container: HTMLElement, title: string): void {
		this.iconContainer = append(container, $('.icon', undefined));
		const icon = this.getIcon();

		let cssClass: string | undefined = undefined;
		if (URI.isUri(icon)) {
			cssClass = `view-${this.id.replace(/[\.\:]/g, '-')}`;
			const iconClass = `.pane-header .icon.${cssClass}`;

			createCSSRule(iconClass, `
				mask: ${asCSSUrl(icon)} no-repeat 50% 50%;
				mask-size: 24px;
				-webkit-mask: ${asCSSUrl(icon)} no-repeat 50% 50%;
				-webkit-mask-size: 16px;
			`);
		} else if (ThemeIcon.isThemeIcon(icon)) {
			cssClass = ThemeIcon.asClassName(icon);
		}

		if (cssClass) {
			this.iconContainer.classList.add(...cssClass.split(' '));
		}

		const calculatedTitle = this.calculateTitle(title);
		this.titleContainer = append(container, $('h3.title', { title: calculatedTitle }, calculatedTitle));

		if (this._titleDescription) {
			this.setTitleDescription(this._titleDescription);
		}

		this.iconContainer.title = calculatedTitle;
		this.iconContainer.setAttribute('aria-label', calculatedTitle);
	}

	protected updateTitle(title: string): void {
		const calculatedTitle = this.calculateTitle(title);
		if (this.titleContainer) {
			this.titleContainer.textContent = calculatedTitle;
			this.titleContainer.setAttribute('title', calculatedTitle);
		}

		if (this.iconContainer) {
			this.iconContainer.title = calculatedTitle;
			this.iconContainer.setAttribute('aria-label', calculatedTitle);
		}

		this._title = title;
		this._onDidChangeTitleArea.fire();
	}

	private setTitleDescription(description: string | undefined) {
		if (this.titleDescriptionContainer) {
			this.titleDescriptionContainer.textContent = description ?? '';
			this.titleDescriptionContainer.setAttribute('title', description ?? '');
		}
		else if (description && this.titleContainer) {
			this.titleDescriptionContainer = after(this.titleContainer, $('span.description', { title: description }, description));
		}
	}

	protected updateTitleDescription(description?: string | undefined): void {
		this.setTitleDescription(description);

		this._titleDescription = description;
		this._onDidChangeTitleArea.fire();
	}

	private calculateTitle(title: string): string {
		const viewContainer = this.viewDescriptorService.getViewContainerByViewId(this.id)!;
		const model = this.viewDescriptorService.getViewContainerModel(viewContainer);
		const viewDescriptor = this.viewDescriptorService.getViewDescriptorById(this.id);
		const isDefault = this.viewDescriptorService.getDefaultContainerById(this.id) === viewContainer;

		if (!isDefault && viewDescriptor?.containerTitle && model.title !== viewDescriptor.containerTitle) {
			return `${viewDescriptor.containerTitle}: ${title}`;
		}

		return title;
	}

	private scrollableElement!: DomScrollableElement;

	protected renderBody(container: HTMLElement): void {
		this.bodyContainer = container;

		const viewWelcomeContainer = append(container, $('.welcome-view'));
		this.viewWelcomeContainer = $('.welcome-view-content', { tabIndex: 0 });
		this.scrollableElement = this._register(new DomScrollableElement(this.viewWelcomeContainer, {
			alwaysConsumeMouseWheel: true,
			horizontal: ScrollbarVisibility.Hidden,
			vertical: ScrollbarVisibility.Visible,
		}));

		append(viewWelcomeContainer, this.scrollableElement.getDomNode());

		const onViewWelcomeChange = Event.any(this.viewWelcomeController.onDidChange, this.onDidChangeViewWelcomeState);
		this._register(onViewWelcomeChange(this.updateViewWelcome, this));
		this.updateViewWelcome();
	}

	protected layoutBody(height: number, width: number): void {
		this.viewWelcomeContainer.style.height = `${height}px`;
		this.viewWelcomeContainer.style.width = `${width}px`;
		this.viewWelcomeContainer.classList.toggle('wide', width > 640);
		this.scrollableElement.scanDomNode();
	}

	onDidScrollRoot() {
		// noop
	}

	getProgressIndicator() {
		if (this.progressBar === undefined) {
			// Progress bar
			this.progressBar = this._register(new ProgressBar(this.element, defaultProgressBarStyles));
			this.progressBar.hide();
		}

		if (this.progressIndicator === undefined) {
			const that = this;
			this.progressIndicator = new ScopedProgressIndicator(assertIsDefined(this.progressBar), new class extends AbstractProgressScope {
				constructor() {
					super(that.id, that.isBodyVisible());
					this._register(that.onDidChangeBodyVisibility(isVisible => isVisible ? this.onScopeOpened(that.id) : this.onScopeClosed(that.id)));
				}
			}());
		}
		return this.progressIndicator;
	}

	protected getProgressLocation(): string {
		return this.viewDescriptorService.getViewContainerByViewId(this.id)!.id;
	}

	protected getBackgroundColor(): string {
		switch (this.viewDescriptorService.getViewLocationById(this.id)) {
			case ViewContainerLocation.Panel:
				return PANEL_BACKGROUND;
			case ViewContainerLocation.Sidebar:
			case ViewContainerLocation.AuxiliaryBar:
				return SIDE_BAR_BACKGROUND;
		}

		return SIDE_BAR_BACKGROUND;
	}

	focus(): void {
		if (this.shouldShowWelcome()) {
			this.viewWelcomeContainer.focus();
		} else if (this.element) {
			this.element.focus();
			this._onDidFocus.fire();
		}
	}

	private setActions(): void {
		if (this.toolbar) {
			const primaryActions = [...this.menuActions.getPrimaryActions()];
			if (this.shouldShowFilterInHeader()) {
				primaryActions.unshift(VIEWPANE_FILTER_ACTION);
			}
			this.toolbar.setActions(prepareActions(primaryActions), prepareActions(this.menuActions.getSecondaryActions()));
			this.toolbar.context = this.getActionsContext();
		}
	}

	private updateActionsVisibility(): void {
		if (!this.headerContainer) {
			return;
		}
		const shouldAlwaysShowActions = this.configurationService.getValue<boolean>('workbench.view.alwaysShowHeaderActions');
		this.headerContainer.classList.toggle('actions-always-visible', shouldAlwaysShowActions);
	}

	protected updateActions(): void {
		this.setActions();
		this._onDidChangeTitleArea.fire();
	}

	getActionViewItem(action: IAction, options?: IDropdownMenuActionViewItemOptions): IActionViewItem | undefined {
		if (action.id === VIEWPANE_FILTER_ACTION.id) {
			const that = this;
			return new class extends BaseActionViewItem {
				constructor() { super(null, action); }
				override setFocusable(): void { /* noop input elements are focusable by default */ }
				override get trapsArrowNavigation(): boolean { return true; }
				override render(container: HTMLElement): void {
					container.classList.add('viewpane-filter-container');
					append(container, that.getFilterWidget()!.element);
				}
			};
		}
		return createActionViewItem(this.instantiationService, action, { ...options, ...{ menuAsChild: action instanceof SubmenuItemAction } });
	}

	getActionsContext(): unknown {
		return undefined;
	}

	getActionRunner(): IActionRunner | undefined {
		return undefined;
	}

	getOptimalWidth(): number {
		return 0;
	}

	saveState(): void {
		// Subclasses to implement for saving state
	}

	private async updateViewWelcome(): Promise<void> {
		this.viewWelcomeDisposable.dispose();

		if (!this.shouldShowWelcome()) {
			this.bodyContainer.classList.remove('welcome');
			this.viewWelcomeContainer.innerText = '';
			this.scrollableElement.scanDomNode();
			return;
		}

		const contents = await this.viewWelcomeController.contents;

		if (contents.length === 0) {
			this.bodyContainer.classList.remove('welcome');
			this.viewWelcomeContainer.innerText = '';
			this.scrollableElement.scanDomNode();
			return;
		}

		const disposables = new DisposableStore();
		this.bodyContainer.classList.add('welcome');
		this.viewWelcomeContainer.innerText = '';

		for (const { content, precondition } of contents) {
			const lines = content.split('\n');

			for (let line of lines) {
				line = line.trim();

				if (!line) {
					continue;
				}

				const linkedText = parseLinkedText(line);

				if (linkedText.nodes.length === 1 && typeof linkedText.nodes[0] !== 'string') {
					const node = linkedText.nodes[0];
					const buttonContainer = append(this.viewWelcomeContainer, $('.button-container'));
					const button = new Button(buttonContainer, { title: node.title, supportIcons: true, ...defaultButtonStyles });
					button.label = node.label;
					button.onDidClick(_ => {
						this.telemetryService.publicLog2<{ viewId: string; uri: string }, WelcomeActionClassification>('views.welcomeAction', { viewId: this.id, uri: node.href });
						this.openerService.open(node.href, { allowCommands: true });
					}, null, disposables);
					disposables.add(button);

					if (precondition) {
						const updateEnablement = () => button.enabled = this.contextKeyService.contextMatchesRules(precondition);
						updateEnablement();

						const keys = new Set();
						precondition.keys().forEach(key => keys.add(key));
						const onDidChangeContext = Event.filter(this.contextKeyService.onDidChangeContext, e => e.affectsSome(keys));
						onDidChangeContext(updateEnablement, null, disposables);
					}
				} else {
					const p = append(this.viewWelcomeContainer, $('p'));

					for (const node of linkedText.nodes) {
						if (typeof node === 'string') {
							append(p, document.createTextNode(node));
						} else {
							const link = disposables.add(this.instantiationService.createInstance(Link, p, node, {}));

							if (precondition && node.href.startsWith('command:')) {
								const updateEnablement = () => link.enabled = this.contextKeyService.contextMatchesRules(precondition);
								updateEnablement();

								const keys = new Set();
								precondition.keys().forEach(key => keys.add(key));
								const onDidChangeContext = Event.filter(this.contextKeyService.onDidChangeContext, e => e.affectsSome(keys));
								onDidChangeContext(updateEnablement, null, disposables);
							}
						}
					}
				}
			}
		}

		this.scrollableElement.scanDomNode();
		this.viewWelcomeDisposable = disposables;
	}

	shouldShowWelcome(): boolean {
		return false;
	}

	getFilterWidget(): FilterWidget | undefined {
		return undefined;
	}

	shouldShowFilterInHeader(): boolean {
		return false;
	}
}

export abstract class FilterViewPane extends ViewPane {

	readonly filterWidget: FilterWidget;
	private dimension: Dimension | undefined;
	private filterContainer: HTMLElement | undefined;

	constructor(
		options: IFilterViewPaneOptions,
		@IKeybindingService keybindingService: IKeybindingService,
		@IContextMenuService contextMenuService: IContextMenuService,
		@IConfigurationService configurationService: IConfigurationService,
		@IContextKeyService contextKeyService: IContextKeyService,
		@IViewDescriptorService viewDescriptorService: IViewDescriptorService,
		@IInstantiationService instantiationService: IInstantiationService,
		@IOpenerService openerService: IOpenerService,
		@IThemeService themeService: IThemeService,
		@ITelemetryService telemetryService: ITelemetryService,
	) {
		super(options, keybindingService, contextMenuService, configurationService, contextKeyService, viewDescriptorService, instantiationService, openerService, themeService, telemetryService);
		this.filterWidget = this._register(instantiationService.createChild(new ServiceCollection([IContextKeyService, this.scopedContextKeyService])).createInstance(FilterWidget, options.filterOptions));
	}

	override getFilterWidget(): FilterWidget {
		return this.filterWidget;
	}

	protected override renderBody(container: HTMLElement): void {
		super.renderBody(container);
		this.filterContainer = append(container, $('.viewpane-filter-container'));
	}

	protected override layoutBody(height: number, width: number): void {
		super.layoutBody(height, width);

		this.dimension = new Dimension(width, height);
		const wasFilterShownInHeader = !this.filterContainer?.hasChildNodes();
		const shouldShowFilterInHeader = this.shouldShowFilterInHeader();
		if (wasFilterShownInHeader !== shouldShowFilterInHeader) {
			if (shouldShowFilterInHeader) {
				reset(this.filterContainer!);
			}
			this.updateActions();
			if (!shouldShowFilterInHeader) {
				append(this.filterContainer!, this.filterWidget.element);
				height = height - 44;
			}
		}
		this.filterWidget.layout(width);
		this.layoutBodyContent(height, width);
	}

	override shouldShowFilterInHeader(): boolean {
		return !(this.dimension && this.dimension.width < 600 && this.dimension.height > 100);
	}

	protected abstract layoutBodyContent(height: number, width: number): void;

}

export abstract class ViewAction<T extends IView> extends Action2 {
	override readonly desc: Readonly<IAction2Options> & { viewId: string };
	constructor(desc: Readonly<IAction2Options> & { viewId: string }) {
		super(desc);
		this.desc = desc;
	}

	run(accessor: ServicesAccessor, ...args: any[]) {
		const view = accessor.get(IViewsService).getActiveViewWithId(this.desc.viewId);
		if (view) {
			return this.runInView(accessor, <T>view, ...args);
		}
	}

	abstract runInView(accessor: ServicesAccessor, view: T, ...args: any[]): any;
}<|MERGE_RESOLUTION|>--- conflicted
+++ resolved
@@ -97,11 +97,7 @@
 
 		return Promise.all(visibleItems.map(async (v) => {
 			return {
-<<<<<<< HEAD
-				content: workspaceFolder ? await this.configurationResolverService.resolveWithInteractionReplace(workspaceFolder, v.descriptor.content) : v.descriptor.content,
-=======
 				content: await this.configurationResolverService.resolveWithInteractionReplace(workspaceFolder, v.descriptor.content),
->>>>>>> b5ce100f
 				when: v.descriptor.when,
 				group: v.descriptor.group,
 				order: v.descriptor.order,
