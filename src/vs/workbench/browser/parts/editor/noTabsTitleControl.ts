/*---------------------------------------------------------------------------------------------
 *  Copyright (c) Microsoft Corporation. All rights reserved.
 *  Licensed under the MIT License. See License.txt in the project root for license information.
 *--------------------------------------------------------------------------------------------*/

import 'vs/css!./media/notabstitlecontrol';
import { EditorResourceAccessor, Verbosity, IEditorInput, IEditorPartOptions, SideBySideEditor } from 'vs/workbench/common/editor';
import { TitleControl, IToolbarActions, ITitleControlDimensions } from 'vs/workbench/browser/parts/editor/titleControl';
import { ResourceLabel, IResourceLabel } from 'vs/workbench/browser/labels';
import { TAB_ACTIVE_FOREGROUND, TAB_UNFOCUSED_ACTIVE_FOREGROUND } from 'vs/workbench/common/theme';
import { EventType as TouchEventType, GestureEvent, Gesture } from 'vs/base/browser/touch';
import { addDisposableListener, EventType, EventHelper, Dimension, isAncestor } from 'vs/base/browser/dom';
import { IAction } from 'vs/base/common/actions';
import { CLOSE_EDITOR_COMMAND_ID } from 'vs/workbench/browser/parts/editor/editorCommands';
import { Color } from 'vs/base/common/color';
import { withNullAsUndefined, assertIsDefined, assertAllDefined } from 'vs/base/common/types';
import { IEditorGroupTitleDimensions } from 'vs/workbench/browser/parts/editor/editor';

interface IRenderedEditorLabel {
	editor?: IEditorInput;
	pinned: boolean;
}

export class NoTabsTitleControl extends TitleControl {

	private static readonly HEIGHT = 35;

	private titleContainer: HTMLElement | undefined;
	private editorLabel: IResourceLabel | undefined;
	private activeLabel: IRenderedEditorLabel = Object.create(null);

	protected create(parent: HTMLElement): void {
		const titleContainer = this.titleContainer = parent;
		titleContainer.draggable = true;

		//Container listeners
		this.registerContainerListeners(titleContainer);

		// Gesture Support
		this._register(Gesture.addTarget(titleContainer));

		const labelContainer = document.createElement('div');
		labelContainer.classList.add('label-container');
		titleContainer.appendChild(labelContainer);

		// Editor Label
		this.editorLabel = this._register(this.instantiationService.createInstance(ResourceLabel, labelContainer, undefined)).element;
		this._register(addDisposableListener(this.editorLabel.element, EventType.CLICK, e => this.onTitleLabelClick(e)));

		// Breadcrumbs
		this.createBreadcrumbsControl(labelContainer, { showFileIcons: false, showSymbolIcons: true, showDecorationColors: false, breadcrumbsBackground: () => Color.transparent });
		titleContainer.classList.toggle('breadcrumbs', Boolean(this.breadcrumbsControl));
		this._register({ dispose: () => titleContainer.classList.remove('breadcrumbs') }); // import to remove because the container is a shared dom node

		// Right Actions Container
		const actionsContainer = document.createElement('div');
		actionsContainer.classList.add('title-actions');
		titleContainer.appendChild(actionsContainer);

		// Editor actions toolbar
		this.createEditorActionsToolBar(actionsContainer);
	}

	private registerContainerListeners(titleContainer: HTMLElement): void {

		// Group dragging
		this.enableGroupDragging(titleContainer);

		// Pin on double click
		this._register(addDisposableListener(titleContainer, EventType.DBLCLICK, (e: MouseEvent) => this.onTitleDoubleClick(e)));

		// Detect mouse click
		this._register(addDisposableListener(titleContainer, EventType.AUXCLICK, (e: MouseEvent) => this.onTitleAuxClick(e)));

		// Detect touch
		this._register(addDisposableListener(titleContainer, TouchEventType.Tap, (e: GestureEvent) => this.onTitleTap(e)));

		// Context Menu
		this._register(addDisposableListener(titleContainer, EventType.CONTEXT_MENU, (e: Event) => {
			if (this.group.activeEditor) {
				this.onContextMenu(this.group.activeEditor, e, titleContainer);
			}
		}));
		this._register(addDisposableListener(titleContainer, TouchEventType.Contextmenu, (e: Event) => {
			if (this.group.activeEditor) {
				this.onContextMenu(this.group.activeEditor, e, titleContainer);
			}
		}));
	}

	private onTitleLabelClick(e: MouseEvent): void {
		EventHelper.stop(e, false);

		// delayed to let the onTitleClick() come first which can cause a focus change which can close quick access
		setTimeout(() => this.quickInputService.quickAccess.show());
	}

	private onTitleDoubleClick(e: MouseEvent): void {
		EventHelper.stop(e);

		this.group.pinEditor();
	}

	private onTitleAuxClick(e: MouseEvent): void {
		if (e.button === 1 /* Middle Button */ && this.group.activeEditor) {
			EventHelper.stop(e, true /* for https://github.com/microsoft/vscode/issues/56715 */);

			this.group.closeEditor(this.group.activeEditor);
		}
	}

	private onTitleTap(e: GestureEvent): void {

		// We only want to open the quick access picker when
		// the tap occured over the editor label, so we need
		// to check on the target
		// (https://github.com/microsoft/vscode/issues/107543)
		const target = e.initialTarget;
		if (!(target instanceof HTMLElement) || !this.editorLabel || !isAncestor(target, this.editorLabel.element)) {
			return;
		}

		// TODO@rebornix gesture tap should open the quick access
		// editorGroupView will focus on the editor again when there are mouse/pointer/touch down events
		// we need to wait a bit as `GesureEvent.Tap` is generated from `touchstart` and then `touchend` evnets, which are not an atom event.
		setTimeout(() => this.quickInputService.quickAccess.show(), 50);
	}

	openEditor(editor: IEditorInput): void {
		const activeEditorChanged = this.ifActiveEditorChanged(() => this.redraw());
		if (!activeEditorChanged) {
			this.ifActiveEditorPropertiesChanged(() => this.redraw());
		}
	}

	closeEditor(editor: IEditorInput): void {
		this.ifActiveEditorChanged(() => this.redraw());
	}

	closeEditors(editors: IEditorInput[]): void {
		this.ifActiveEditorChanged(() => this.redraw());
	}

	moveEditor(editor: IEditorInput, fromIndex: number, targetIndex: number): void {
		this.ifActiveEditorChanged(() => this.redraw());
	}

	pinEditor(editor: IEditorInput): void {
		this.ifEditorIsActive(editor, () => this.redraw());
	}

	stickEditor(editor: IEditorInput): void {
		// Sticky editors are not presented any different with tabs disabled
	}

	unstickEditor(editor: IEditorInput): void {
		// Sticky editors are not presented any different with tabs disabled
	}

	setActive(isActive: boolean): void {
		this.redraw();
	}

	updateEditorLabel(editor: IEditorInput): void {
		this.ifEditorIsActive(editor, () => this.redraw());
	}

	updateEditorLabels(): void {
		if (this.group.activeEditor) {
			this.updateEditorLabel(this.group.activeEditor); // we only have the active one to update
		}
	}

	updateEditorDirty(editor: IEditorInput): void {
		this.ifEditorIsActive(editor, () => {
			const titleContainer = assertIsDefined(this.titleContainer);

			// Signal dirty (unless saving)
			if (editor.isDirty() && !editor.isSaving()) {
				titleContainer.classList.add('dirty');
			}

			// Otherwise, clear dirty
			else {
				titleContainer.classList.remove('dirty');
			}
		});
	}

	updateOptions(oldOptions: IEditorPartOptions, newOptions: IEditorPartOptions): void {
		if (oldOptions.labelFormat !== newOptions.labelFormat) {
			this.redraw();
		}
	}

	updateStyles(): void {
		this.redraw();
	}

	protected handleBreadcrumbsEnablementChange(): void {
		const titleContainer = assertIsDefined(this.titleContainer);

		titleContainer.classList.toggle('breadcrumbs', Boolean(this.breadcrumbsControl));
		this.redraw();
	}

	private ifActiveEditorChanged(fn: () => void): boolean {
		if (
			!this.activeLabel.editor && this.group.activeEditor || 	// active editor changed from null => editor
			this.activeLabel.editor && !this.group.activeEditor || 	// active editor changed from editor => null
			(!this.activeLabel.editor || !this.group.isActive(this.activeLabel.editor))			// active editor changed from editorA => editorB
		) {
			fn();

			return true;
		}

		return false;
	}

	private ifActiveEditorPropertiesChanged(fn: () => void): void {
		if (!this.activeLabel.editor || !this.group.activeEditor) {
			return; // need an active editor to check for properties changed
		}

		if (this.activeLabel.pinned !== this.group.isPinned(this.group.activeEditor)) {
			fn(); // only run if pinned state has changed
		}
	}

	private ifEditorIsActive(editor: IEditorInput, fn: () => void): void {
		if (this.group.isActive(editor)) {
			fn();  // only run if editor is current active
		}
	}

	private redraw(): void {
		const editor = withNullAsUndefined(this.group.activeEditor);

		const isEditorPinned = editor ? this.group.isPinned(editor) : false;
		const isGroupActive = this.accessor.activeGroup === this.group;

		this.activeLabel = { editor, pinned: isEditorPinned };

		// Update Breadcrumbs
		if (this.breadcrumbsControl) {
			if (isGroupActive) {
				this.breadcrumbsControl.update();
				this.breadcrumbsControl.domNode.classList.toggle('preview', !isEditorPinned);
			} else {
				this.breadcrumbsControl.hide();
			}
		}

		// Clear if there is no editor
		const [titleContainer, editorLabel] = assertAllDefined(this.titleContainer, this.editorLabel);
		if (!editor) {
			titleContainer.classList.remove('dirty');
			editorLabel.clear();
			this.clearEditorActionsToolbar();
		}

		// Otherwise render it
		else {

			// Dirty state
			this.updateEditorDirty(editor);

			// Editor Label
			const { labelFormat } = this.accessor.partOptions;
			let description: string;
			if (this.breadcrumbsControl && !this.breadcrumbsControl.isHidden()) {
				description = ''; // hide description when showing breadcrumbs
			} else if (labelFormat === 'default' && !isGroupActive) {
				description = ''; // hide description when group is not active and style is 'default'
			} else {
				description = editor.getDescription(this.getVerbosity(labelFormat)) || '';
			}

			let title = editor.getTitle(Verbosity.LONG);
			if (description === title) {
				title = ''; // dont repeat what is already shown
			}

			editorLabel.setResource(
				{
					resource: EditorResourceAccessor.getOriginalUri(editor, { supportSideBySide: SideBySideEditor.BOTH }),
					name: editor.getName(),
					description
				},
				{
					title,
					italic: !isEditorPinned,
					extraClasses: ['no-tabs', 'title-label']
				}
			);

			if (isGroupActive) {
				editorLabel.element.style.color = this.getColor(TAB_ACTIVE_FOREGROUND) || '';
			} else {
				editorLabel.element.style.color = this.getColor(TAB_UNFOCUSED_ACTIVE_FOREGROUND) || '';
			}

			// Update Editor Actions Toolbar
			this.updateEditorActionsToolbar();
		}
	}

	private getVerbosity(style: string | undefined): Verbosity {
		switch (style) {
			case 'short': return Verbosity.SHORT;
			case 'long': return Verbosity.LONG;
			default: return Verbosity.MEDIUM;
		}
	}

	protected prepareEditorActions(editorActions: IToolbarActions): { primaryEditorActions: IAction[], secondaryEditorActions: IAction[] } {
		const isGroupActive = this.accessor.activeGroup === this.group;

		// Group active: show all actions
		if (isGroupActive) {
			return super.prepareEditorActions(editorActions);
		}

		// Group inactive: only show close action
		return { primaryEditorActions: editorActions.primary.filter(action => action.id === CLOSE_EDITOR_COMMAND_ID), secondaryEditorActions: [] };
	}

	getDimensions(): IEditorGroupTitleDimensions {
		return {
			height: NoTabsTitleControl.HEIGHT,
			offset: 0
		};
	}

	layout(dimensions: ITitleControlDimensions): Dimension {
		if (this.breadcrumbsControl) {
			this.breadcrumbsControl.layout(undefined);
		}

<<<<<<< HEAD
		return new Dimension(dimensions.container.width, NoTabsTitleControl.HEIGHT);
=======
		return new Dimension(dimensions.container.width, this.getDimensions().height);
>>>>>>> affd21e6
	}
}<|MERGE_RESOLUTION|>--- conflicted
+++ resolved
@@ -338,10 +338,6 @@
 			this.breadcrumbsControl.layout(undefined);
 		}
 
-<<<<<<< HEAD
-		return new Dimension(dimensions.container.width, NoTabsTitleControl.HEIGHT);
-=======
 		return new Dimension(dimensions.container.width, this.getDimensions().height);
->>>>>>> affd21e6
 	}
 }