--- conflicted
+++ resolved
@@ -13,12 +13,9 @@
 import { ByteSize } from 'vs/platform/files/common/files';
 import { IEditorOptions } from 'vs/platform/editor/common/editor';
 import { IInstantiationService } from 'vs/platform/instantiation/common/instantiation';
-<<<<<<< HEAD
 import { Link } from 'vs/platform/opener/browser/link';
 import { IConfigurationService } from 'vs/platform/configuration/common/configuration';
-=======
 import { EditorPlaceholderPane, IEditorPlaceholderContents } from 'vs/workbench/browser/parts/editor/editorPlaceholder';
->>>>>>> 108baab0
 
 export interface IOpenCallbacks {
 	openInternal: (input: EditorInput, options: IEditorOptions | undefined) => Promise<void>;
@@ -52,25 +49,7 @@
 		return this.input ? this.input.getName() : localize('binaryEditor', "Binary Viewer");
 	}
 
-<<<<<<< HEAD
-	protected createEditor(parent: HTMLElement): void {
-
-		// Container for Binary
-		this.binaryContainer = document.createElement('div');
-		this.binaryContainer.className = 'monaco-binary-resource-editor';
-		this.binaryContainer.style.outline = 'none';
-		this.binaryContainer.tabIndex = 0; // enable focus support from the editor part (do not remove)
-
-		// Custom Scrollbars
-		this.scrollbar = this._register(new DomScrollableElement(this.binaryContainer, { horizontal: ScrollbarVisibility.Auto, vertical: ScrollbarVisibility.Auto }));
-		parent.appendChild(this.scrollbar.getDomNode());
-	}
-
-	override async setInput(input: EditorInput, options: IEditorOptions | undefined, context: IEditorOpenContext, token: CancellationToken): Promise<void> {
-		await super.setInput(input, options, context, token, IConfigurationService);
-=======
 	protected async getContents(input: EditorInput, options: IEditorOptions): Promise<IEditorPlaceholderContents> {
->>>>>>> 108baab0
 		const model = await input.resolve();
 
 		// Assert Model instance
