--- conflicted
+++ resolved
@@ -970,15 +970,8 @@
 						enabled: menuItem.enabled,
 					};
 
-<<<<<<< HEAD
-
-					this.setCheckedStatus(menubarMenuItem);
+					keybindings[menuItem.id] = this.getMenubarKeybinding(menuItem.id);
 					menubarMenuItem.label = this.calculateActionLabel(menubarMenuItem);
-
-					keybindings[menuItem.id] = this.getMenubarKeybinding(menuItem.id);
-=======
-					menubarMenuItem.label = this.calculateActionLabel(menubarMenuItem);
->>>>>>> 6a940ef1
 					menuToPopulate.items.push(menubarMenuItem);
 				}
 			});
