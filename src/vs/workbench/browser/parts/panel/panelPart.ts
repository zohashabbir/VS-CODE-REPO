/*---------------------------------------------------------------------------------------------
 *  Copyright (c) Microsoft Corporation. All rights reserved.
 *  Licensed under the MIT License. See License.txt in the project root for license information.
 *--------------------------------------------------------------------------------------------*/

import 'vs/css!./media/panelpart';
import { localize } from 'vs/nls';
import { IAction, Separator, SubmenuAction, toAction } from 'vs/base/common/actions';
import { ActionsOrientation } from 'vs/base/browser/ui/actionbar/actionbar';
import { ActivePanelContext, PanelFocusContext } from 'vs/workbench/common/contextkeys';
import { IWorkbenchLayoutService, Parts, Position } from 'vs/workbench/services/layout/browser/layoutService';
import { IStorageService } from 'vs/platform/storage/common/storage';
import { IContextMenuService } from 'vs/platform/contextview/browser/contextView';
import { IKeybindingService } from 'vs/platform/keybinding/common/keybinding';
import { IInstantiationService } from 'vs/platform/instantiation/common/instantiation';
import { TogglePanelAction } from 'vs/workbench/browser/parts/panel/panelActions';
import { IThemeService } from 'vs/platform/theme/common/themeService';
import { PANEL_BACKGROUND, PANEL_BORDER, PANEL_ACTIVE_TITLE_FOREGROUND, PANEL_INACTIVE_TITLE_FOREGROUND, PANEL_ACTIVE_TITLE_BORDER, PANEL_DRAG_AND_DROP_BORDER } from 'vs/workbench/common/theme';
import { contrastBorder, badgeBackground, badgeForeground } from 'vs/platform/theme/common/colorRegistry';
import { INotificationService } from 'vs/platform/notification/common/notification';
import { Dimension } from 'vs/base/browser/dom';
import { IContextKeyService } from 'vs/platform/contextkey/common/contextkey';
import { assertIsDefined } from 'vs/base/common/types';
import { IExtensionService } from 'vs/workbench/services/extensions/common/extensions';
import { IViewDescriptorService } from 'vs/workbench/common/views';
import { HoverPosition } from 'vs/base/browser/ui/hover/hoverWidget';
import { IMenuService, MenuId } from 'vs/platform/actions/common/actions';
import { AbstractPaneCompositePart } from 'vs/workbench/browser/parts/paneCompositePart';
import { ICommandService } from 'vs/platform/commands/common/commands';
import { createAndFillInContextMenuActions } from 'vs/platform/actions/browser/menuEntryActionViewItem';
import { IPaneCompositeBarOptions } from 'vs/workbench/browser/parts/paneCompositeBar';

export class PanelPart extends AbstractPaneCompositePart {

	//#region IView

	readonly minimumWidth: number = 300;
	readonly maximumWidth: number = Number.POSITIVE_INFINITY;
	readonly minimumHeight: number = 77;
	readonly maximumHeight: number = Number.POSITIVE_INFINITY;

	get preferredHeight(): number | undefined {
		// Don't worry about titlebar or statusbar visibility
		// The difference is minimal and keeps this function clean
		return this.layoutService.mainContainerDimension.height * 0.4;
	}

	get preferredWidth(): number | undefined {
		const activeComposite = this.getActivePaneComposite();

		if (!activeComposite) {
			return;
		}

		const width = activeComposite.getOptimalWidth();
		if (typeof width !== 'number') {
			return;
		}

		return Math.max(width, 300);
	}

	//#endregion

	static readonly activePanelSettingsKey = 'workbench.panelpart.activepanelid';

	constructor(
		@INotificationService notificationService: INotificationService,
		@IStorageService storageService: IStorageService,
		@IContextMenuService contextMenuService: IContextMenuService,
		@IWorkbenchLayoutService layoutService: IWorkbenchLayoutService,
		@IKeybindingService keybindingService: IKeybindingService,
		@IInstantiationService instantiationService: IInstantiationService,
		@IThemeService themeService: IThemeService,
		@IViewDescriptorService viewDescriptorService: IViewDescriptorService,
		@IContextKeyService contextKeyService: IContextKeyService,
		@IExtensionService extensionService: IExtensionService,
		@ICommandService private commandService: ICommandService,
		@IMenuService menuService: IMenuService,
	) {
		super(
			Parts.PANEL_PART,
			{ hasTitle: true },
			PanelPart.activePanelSettingsKey,
			ActivePanelContext.bindTo(contextKeyService),
			PanelFocusContext.bindTo(contextKeyService),
			'panel',
			'panel',
			undefined,
			notificationService,
			storageService,
			contextMenuService,
			layoutService,
			keybindingService,
			instantiationService,
			themeService,
			viewDescriptorService,
			contextKeyService,
			extensionService,
<<<<<<< HEAD
=======
			menuService,
>>>>>>> 0e98f35f
		);
	}

	override updateStyles(): void {
		super.updateStyles();

		const container = assertIsDefined(this.getContainer());
		container.style.backgroundColor = this.getColor(PANEL_BACKGROUND) || '';
		const borderColor = this.getColor(PANEL_BORDER) || this.getColor(contrastBorder) || '';
		container.style.borderLeftColor = borderColor;
		container.style.borderRightColor = borderColor;

		const title = this.getTitleArea();
		if (title) {
			title.style.borderTopColor = this.getColor(PANEL_BORDER) || this.getColor(contrastBorder) || '';
		}
	}

<<<<<<< HEAD
	protected getCompoisteBarOptions(): IPaneCompositeBarOptions {
=======
	protected getCompositeBarOptions(): IPaneCompositeBarOptions {
>>>>>>> 0e98f35f
		return {
			partContainerClass: 'panel',
			pinnedViewContainersKey: 'workbench.panel.pinnedPanels',
			placeholderViewContainersKey: 'workbench.panel.placeholderPanels',
<<<<<<< HEAD
=======
			viewContainersWorkspaceStateKey: 'workbench.panel.viewContainersWorkspaceState',
>>>>>>> 0e98f35f
			icon: false,
			orientation: ActionsOrientation.HORIZONTAL,
			recomputeSizes: true,
			activityHoverOptions: {
				position: () => this.layoutService.getPanelPosition() === Position.BOTTOM && !this.layoutService.isPanelMaximized() ? HoverPosition.ABOVE : HoverPosition.BELOW,
			},
			fillExtraContextMenuActions: actions => this.fillExtraContextMenuActions(actions),
			compositeSize: 0,
			iconSize: 16,
			overflowActionSize: 44,
			colors: theme => ({
				activeBackgroundColor: theme.getColor(PANEL_BACKGROUND), // Background color for overflow action
				inactiveBackgroundColor: theme.getColor(PANEL_BACKGROUND), // Background color for overflow action
				activeBorderBottomColor: theme.getColor(PANEL_ACTIVE_TITLE_BORDER),
				activeForegroundColor: theme.getColor(PANEL_ACTIVE_TITLE_FOREGROUND),
				inactiveForegroundColor: theme.getColor(PANEL_INACTIVE_TITLE_FOREGROUND),
				badgeBackground: theme.getColor(badgeBackground),
				badgeForeground: theme.getColor(badgeForeground),
				dragAndDropBorder: theme.getColor(PANEL_DRAG_AND_DROP_BORDER)
			})
		};
	}

	private fillExtraContextMenuActions(actions: IAction[]): void {
		const panelPositionMenu = this.menuService.createMenu(MenuId.PanelPositionMenu, this.contextKeyService);
		const panelAlignMenu = this.menuService.createMenu(MenuId.PanelAlignmentMenu, this.contextKeyService);
		const positionActions: IAction[] = [];
		const alignActions: IAction[] = [];
		createAndFillInContextMenuActions(panelPositionMenu, { shouldForwardArgs: true }, { primary: [], secondary: positionActions });
		createAndFillInContextMenuActions(panelAlignMenu, { shouldForwardArgs: true }, { primary: [], secondary: alignActions });
		panelAlignMenu.dispose();
		panelPositionMenu.dispose();

		actions.push(...[
			new Separator(),
			new SubmenuAction('workbench.action.panel.position', localize('panel position', "Panel Position"), positionActions),
			new SubmenuAction('workbench.action.panel.align', localize('align panel', "Align Panel"), alignActions),
			toAction({ id: TogglePanelAction.ID, label: localize('hidePanel', "Hide Panel"), run: () => this.commandService.executeCommand(TogglePanelAction.ID) })
		]);
	}

	override layout(width: number, height: number, top: number, left: number): void {
		let dimensions: Dimension;
		if (this.layoutService.getPanelPosition() === Position.RIGHT) {
			dimensions = new Dimension(width - 1, height); // Take into account the 1px border when layouting
		} else {
			dimensions = new Dimension(width, height);
		}

		// Layout contents
		super.layout(dimensions.width, dimensions.height, top, left);
	}

	protected shouldShowCompositeBar(): boolean {
		return true;
	}

	toJSON(): object {
		return {
			type: Parts.PANEL_PART
		};
	}
}<|MERGE_RESOLUTION|>--- conflicted
+++ resolved
@@ -97,10 +97,7 @@
 			viewDescriptorService,
 			contextKeyService,
 			extensionService,
-<<<<<<< HEAD
-=======
 			menuService,
->>>>>>> 0e98f35f
 		);
 	}
 
@@ -119,19 +116,12 @@
 		}
 	}
 
-<<<<<<< HEAD
-	protected getCompoisteBarOptions(): IPaneCompositeBarOptions {
-=======
 	protected getCompositeBarOptions(): IPaneCompositeBarOptions {
->>>>>>> 0e98f35f
 		return {
 			partContainerClass: 'panel',
 			pinnedViewContainersKey: 'workbench.panel.pinnedPanels',
 			placeholderViewContainersKey: 'workbench.panel.placeholderPanels',
-<<<<<<< HEAD
-=======
 			viewContainersWorkspaceStateKey: 'workbench.panel.viewContainersWorkspaceState',
->>>>>>> 0e98f35f
 			icon: false,
 			orientation: ActionsOrientation.HORIZONTAL,
 			recomputeSizes: true,
