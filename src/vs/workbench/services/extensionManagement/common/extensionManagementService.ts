--- conflicted
+++ resolved
@@ -361,8 +361,7 @@
 	}
 
 	protected async checkForWorkspaceTrust(manifest: IExtensionManifest): Promise<void> {
-<<<<<<< HEAD
-		if (manifest.workspaceTrust?.required === 'onStart') {
+		if (getExtensionWorkspaceTrustRequirement(manifest) === 'onStart') {
 			try {
 				await this.workspaceTrustService.requireWorkspaceTrust({
 					modal: true,
@@ -378,11 +377,6 @@
 			catch (error) {
 				return Promise.reject(error);
 			}
-=======
-		if (getExtensionWorkspaceTrustRequirement(manifest) === 'onStart') {
-			const trustState = await this.workspaceTrustService.requireWorkspaceTrust();
-			return trustState === WorkspaceTrustState.Trusted ? Promise.resolve() : Promise.reject(canceled());
->>>>>>> 0b8a7ca2
 		}
 		return Promise.resolve();
 	}
