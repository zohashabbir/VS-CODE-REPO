/*---------------------------------------------------------------------------------------------
 *  Copyright (c) Microsoft Corporation. All rights reserved.
 *  Licensed under the MIT License. See License.txt in the project root for license information.
 *--------------------------------------------------------------------------------------------*/
'use strict';

import nls = require('vs/nls');
import Event, { Emitter } from 'vs/base/common/event';
import { TPromise } from 'vs/base/common/winjs.base';
import { onUnexpectedError } from 'vs/base/common/errors';
import { guessMimeTypes } from 'vs/base/common/mime';
import { toErrorMessage } from 'vs/base/common/errorMessage';
import URI from 'vs/base/common/uri';
import * as assert from 'vs/base/common/assert';
import { IDisposable, dispose } from 'vs/base/common/lifecycle';
import paths = require('vs/base/common/paths');
import diagnostics = require('vs/base/common/diagnostics');
import types = require('vs/base/common/types');
import { IModelContentChangedEvent, IRawText } from 'vs/editor/common/editorCommon';
import { IMode } from 'vs/editor/common/modes';
import { ILifecycleService } from 'vs/platform/lifecycle/common/lifecycle';
import { ITextFileService, IAutoSaveConfiguration, ModelState, ITextFileEditorModel, IModelSaveOptions, ISaveErrorHandler, ISaveParticipant, StateChange, SaveReason } from 'vs/workbench/services/textfile/common/textfiles';
import { EncodingMode, EditorModel } from 'vs/workbench/common/editor';
import { BaseTextEditorModel } from 'vs/workbench/common/editor/textEditorModel';
import { IBackupFileService, BACKUP_FILE_RESOLVE_OPTIONS } from 'vs/workbench/services/backup/common/backup';
import { IFileService, IFileStat, IFileOperationResult, FileOperationResult } from 'vs/platform/files/common/files';
import { IInstantiationService } from 'vs/platform/instantiation/common/instantiation';
import { IMessageService, Severity } from 'vs/platform/message/common/message';
import { IModeService } from 'vs/editor/common/services/modeService';
import { IModelService } from 'vs/editor/common/services/modelService';
import { ITelemetryService, anonymize } from 'vs/platform/telemetry/common/telemetry';
import { RunOnceScheduler } from 'vs/base/common/async';

/**
 * The text file editor model listens to changes to its underlying code editor model and saves these changes through the file service back to the disk.
 */
export class TextFileEditorModel extends BaseTextEditorModel implements ITextFileEditorModel {

	public static ID = 'workbench.editors.files.textFileEditorModel';

	public static DEFAULT_CONTENT_CHANGE_BUFFER_DELAY = 1000;

	private static saveErrorHandler: ISaveErrorHandler;
	private static saveParticipant: ISaveParticipant;

	private resource: URI;
	private contentEncoding: string; 			// encoding as reported from disk
	private preferredEncoding: string;			// encoding as chosen by the user
	private dirty: boolean;
	private versionId: number;
	private bufferSavedVersionId: number;
	private versionOnDiskStat: IFileStat;
	private toDispose: IDisposable[];
	private blockModelContentChange: boolean;
	private autoSaveAfterMillies: number;
	private autoSaveAfterMilliesEnabled: boolean;
	private autoSavePromises: TPromise<void>[];
	private contentChangeEventScheduler: RunOnceScheduler;
	private mapPendingSaveToVersionId: { [versionId: string]: TPromise<void> };
	private disposed: boolean;
	private inConflictResolutionMode: boolean;
	private inErrorMode: boolean;
	private lastSaveAttemptTime: number;
	private createTextEditorModelPromise: TPromise<TextFileEditorModel>;
	private _onDidContentChange: Emitter<StateChange>;
	private _onDidStateChange: Emitter<StateChange>;

	constructor(
		resource: URI,
		preferredEncoding: string,
		@IMessageService private messageService: IMessageService,
		@IModeService modeService: IModeService,
		@IModelService modelService: IModelService,
		@IFileService private fileService: IFileService,
		@ILifecycleService private lifecycleService: ILifecycleService,
		@IInstantiationService private instantiationService: IInstantiationService,
		@ITelemetryService private telemetryService: ITelemetryService,
		@ITextFileService private textFileService: ITextFileService,
		@IBackupFileService private backupFileService: IBackupFileService
	) {
		super(modelService, modeService);

		assert.ok(resource.scheme === 'file', 'TextFileEditorModel can only handle file:// resources.');

		this.resource = resource;
		this.toDispose = [];
		this._onDidContentChange = new Emitter<StateChange>();
		this._onDidStateChange = new Emitter<StateChange>();
		this.toDispose.push(this._onDidContentChange);
		this.toDispose.push(this._onDidStateChange);
		this.preferredEncoding = preferredEncoding;
		this.dirty = false;
		this.autoSavePromises = [];
		this.versionId = 0;
		this.lastSaveAttemptTime = 0;
		this.mapPendingSaveToVersionId = {};

		this.contentChangeEventScheduler = new RunOnceScheduler(() => this._onDidContentChange.fire(StateChange.CONTENT_CHANGE), TextFileEditorModel.DEFAULT_CONTENT_CHANGE_BUFFER_DELAY);
		this.toDispose.push(this.contentChangeEventScheduler);

		this.updateAutoSaveConfiguration(textFileService.getAutoSaveConfiguration());

		this.registerListeners();
	}

	private registerListeners(): void {
		this.toDispose.push(this.textFileService.onAutoSaveConfigurationChange(config => this.updateAutoSaveConfiguration(config)));
		this.toDispose.push(this.textFileService.onFilesAssociationChange(e => this.onFilesAssociationChange()));
		this.toDispose.push(this.onDidStateChange(e => {
			if (e === StateChange.REVERTED) {
				// Cancel any content change event promises as they are no longer valid.
				this.contentChangeEventScheduler.cancel();

				// Refire state change reverted events as content change events
				this._onDidContentChange.fire(StateChange.REVERTED);
			}
		}));
	}

	private updateAutoSaveConfiguration(config: IAutoSaveConfiguration): void {
		if (typeof config.autoSaveDelay === 'number' && config.autoSaveDelay > 0) {
			this.autoSaveAfterMillies = config.autoSaveDelay;
			this.autoSaveAfterMilliesEnabled = true;
		} else {
			this.autoSaveAfterMillies = void 0;
			this.autoSaveAfterMilliesEnabled = false;
		}
	}

	private onFilesAssociationChange(): void {
		this.updateTextEditorModelMode();
	}

	public get onDidContentChange(): Event<StateChange> {
		return this._onDidContentChange.event;
	}

	public get onDidStateChange(): Event<StateChange> {
		return this._onDidStateChange.event;
	}

	/**
	 * The current version id of the model.
	 */
	public getVersionId(): number {
		return this.versionId;
	}

	/**
	 * Set a save error handler to install code that executes when save errors occur.
	 */
	public static setSaveErrorHandler(handler: ISaveErrorHandler): void {
		TextFileEditorModel.saveErrorHandler = handler;
	}

	/**
	 * Set a save participant handler to react on models getting saved.
	 */
	public static setSaveParticipant(handler: ISaveParticipant): void {
		TextFileEditorModel.saveParticipant = handler;
	}

	/**
	 * When set, will disable any saving (including auto save) until the model is loaded again. This allows to resolve save conflicts
	 * without running into subsequent save errors when editing the model.
	 */
	public setConflictResolutionMode(): void {
		diag('setConflictResolutionMode() - enabled conflict resolution mode', this.resource, new Date());

		this.inConflictResolutionMode = true;
	}

	/**
	 * Answers if this model is currently in conflic resolution mode or not.
	 */
	public isInConflictResolutionMode(): boolean {
		return this.inConflictResolutionMode;
	}

	/**
	 * Discards any local changes and replaces the model with the contents of the version on disk.
	 */
	public revert(): TPromise<void> {
		if (!this.isResolved()) {
			return TPromise.as<void>(null);
		}

		// Cancel any running auto-saves
		this.cancelAutoSavePromises();

		// Unset flags
		const undo = this.setDirty(false);

		// Reload
		return this.load(true /* force */).then(() => {

			// Emit file change event
			this._onDidStateChange.fire(StateChange.REVERTED);
		}, (error) => {

			// FileNotFound means the file got deleted meanwhile, so emit revert event because thats ok
			if ((<IFileOperationResult>error).fileOperationResult === FileOperationResult.FILE_NOT_FOUND) {
				this._onDidStateChange.fire(StateChange.REVERTED);
			}

			// Set flags back to previous values, we are still dirty if revert failed and we where
			else {
				undo();
			}

			return TPromise.wrapError(error);
		});
	}

	public load(force?: boolean /* bypass any caches and really go to disk */): TPromise<EditorModel> {
		diag('load() - enter', this.resource, new Date());

		// It is very important to not reload the model when the model is dirty. We only want to reload the model from the disk
		// if no save is pending to avoid data loss. This might cause a save conflict in case the file has been modified on the disk
		// meanwhile, but this is a very low risk.
		if (this.dirty) {
			diag('load() - exit - without loading because model is dirty', this.resource, new Date());

			return TPromise.as(this);
		}

		// Decide on etag
		let etag: string;
		if (force) {
			etag = undefined; // bypass cache if force loading is true
		} else if (this.versionOnDiskStat) {
			etag = this.versionOnDiskStat.etag; // otherwise respect etag to support caching
		}

		// Resolve Content
		return this.textFileService.resolveTextContent(this.resource, { acceptTextOnly: true, etag: etag, encoding: this.preferredEncoding }).then((content) => {
			diag('load() - resolved content', this.resource, new Date());

			// Telemetry
			this.telemetryService.publicLog('fileGet', { mimeType: guessMimeTypes(this.resource.fsPath).join(', '), ext: paths.extname(this.resource.fsPath), path: anonymize(this.resource.fsPath) });

			// Update our resolved disk stat model
			const resolvedStat: IFileStat = {
				resource: this.resource,
				name: content.name,
				mtime: content.mtime,
				etag: content.etag,
				isDirectory: false,
				hasChildren: false,
				children: void 0,
			};
			this.updateVersionOnDiskStat(resolvedStat);

			// Keep the original encoding to not loose it when saving
			const oldEncoding = this.contentEncoding;
			this.contentEncoding = content.encoding;

			// Handle events if encoding changed
			if (this.preferredEncoding) {
				this.updatePreferredEncoding(this.contentEncoding); // make sure to reflect the real encoding of the file (never out of sync)
			} else if (oldEncoding !== this.contentEncoding) {
				this._onDidStateChange.fire(StateChange.ENCODING);
			}

			// Update Existing Model
			if (this.textEditorModel) {
				diag('load() - updated text editor model', this.resource, new Date());

				this.setDirty(false); // Ensure we are not tracking a stale state

				this.blockModelContentChange = true;
				try {
					this.updateTextEditorModel(content.value);
				} finally {
					this.blockModelContentChange = false;
				}

				return TPromise.as<EditorModel>(this);
			}

			// Join an existing request to create the editor model to avoid race conditions
			else if (this.createTextEditorModelPromise) {
				diag('load() - join existing text editor model promise', this.resource, new Date());

				return this.createTextEditorModelPromise;
			}

			// Create New Model
			else {
				diag('load() - created text editor model', this.resource, new Date());

<<<<<<< HEAD
				return this.backupFileService.hasBackup(this.resource).then(backupExists => {
					let resolveBackupPromise: TPromise<string | IRawText>;

					// Try get restore content, if there is an issue fallback silently to the original file's content
					if (backupExists) {
						const restoreResource = this.backupFileService.getBackupResource(this.resource);
						resolveBackupPromise = this.textFileService.resolveTextContent(restoreResource, BACKUP_FILE_RESOLVE_OPTIONS).then(backup => {
							// The first line of a backup text file is the file name
							return backup.value.lines.slice(1).join('\n');
						}, error => content.value);
=======
				return this.backupFileService.loadBackupResource(this.resource).then(backupResource => {
					let resolveBackupPromise: TPromise<IRawText>;

					// Try get restore content, if there is an issue fallback silently to the original file's content
					if (backupResource) {
						resolveBackupPromise = this.textFileService.resolveTextContent(backupResource, BACKUP_FILE_RESOLVE_OPTIONS).then(backup => backup.value, error => content.value);
>>>>>>> 7320059e
					} else {
						resolveBackupPromise = TPromise.as(content.value);
					}

					this.createTextEditorModelPromise = resolveBackupPromise.then(fileContent => {
						return this.createTextEditorModel(fileContent, content.resource).then(() => {
							this.createTextEditorModelPromise = null;

							if (backupResource) {
								this.makeDirty();
							} else {
								this.setDirty(false); // Ensure we are not tracking a stale state
							}

							this.toDispose.push(this.textEditorModel.onDidChangeRawContent((e: IModelContentChangedEvent) => this.onModelContentChanged(e)));

							return this;
						}, (error) => {
							this.createTextEditorModelPromise = null;

							return TPromise.wrapError(error);
						});
					});

					return this.createTextEditorModelPromise;
				});
			}
		}, (error) => {

			// NotModified status code is expected and can be handled gracefully
			if ((<IFileOperationResult>error).fileOperationResult === FileOperationResult.FILE_NOT_MODIFIED_SINCE) {
				this.setDirty(false); // Ensure we are not tracking a stale state

				return TPromise.as<EditorModel>(this);
			}

			// Otherwise bubble up the error
			return TPromise.wrapError(error);
		});
	}

	protected getOrCreateMode(modeService: IModeService, preferredModeIds: string, firstLineText?: string): TPromise<IMode> {
		return modeService.getOrCreateModeByFilenameOrFirstLine(this.resource.fsPath, firstLineText);
	}

	private onModelContentChanged(e: IModelContentChangedEvent): void {
		diag(`onModelContentChanged(${e.changeType}) - enter`, this.resource, new Date());

		// In any case increment the version id because it tracks the textual content state of the model at all times
		this.versionId++;
		diag(`onModelContentChanged() - new versionId ${this.versionId}`, this.resource, new Date());

		// Ignore if blocking model changes
		if (this.blockModelContentChange) {
			return;
		}

		// The contents changed as a matter of Undo and the version reached matches the saved one
		// In this case we clear the dirty flag and emit a SAVED event to indicate this state.
		// Note: we currently only do this check when auto-save is turned off because there you see
		// a dirty indicator that you want to get rid of when undoing to the saved version.
		if (!this.autoSaveAfterMilliesEnabled && this.textEditorModel.getAlternativeVersionId() === this.bufferSavedVersionId) {
			diag('onModelContentChanged() - model content changed back to last saved version', this.resource, new Date());

			// Clear flags
			const wasDirty = this.dirty;
			this.setDirty(false);

			// Emit event
			if (wasDirty) {
				this._onDidStateChange.fire(StateChange.REVERTED);
			}

			return;
		}

		diag('onModelContentChanged() - model content changed and marked as dirty', this.resource, new Date());

		// Mark as dirty
		this.makeDirty();

		// Start auto save process unless we are in conflict resolution mode and unless it is disabled
		if (this.autoSaveAfterMilliesEnabled) {
			if (!this.inConflictResolutionMode) {
				this.doAutoSave(this.versionId);
			} else {
				diag('makeDirty() - prevented save because we are in conflict resolution mode', this.resource, new Date());
			}
		}

		// Handle content change events
		this.contentChangeEventScheduler.schedule();
	}

	private makeDirty(): void {

		// Track dirty state and version id
		const wasDirty = this.dirty;
		this.setDirty(true);

		// Emit as Event if we turned dirty
		if (!wasDirty) {
			this._onDidStateChange.fire(StateChange.DIRTY);
		}
	}

	private doAutoSave(versionId: number): TPromise<void> {
		diag(`doAutoSave() - enter for versionId ${versionId}`, this.resource, new Date());

		// Cancel any currently running auto saves to make this the one that succeeds
		this.cancelAutoSavePromises();

		// Create new save promise and keep it
		const promise = TPromise.timeout(this.autoSaveAfterMillies).then(() => {

			// Only trigger save if the version id has not changed meanwhile
			if (versionId === this.versionId) {
				this.doSave(versionId, SaveReason.AUTO); // Very important here to not return the promise because if the timeout promise is canceled it will bubble up the error otherwise - do not change
			}
		});

		this.autoSavePromises.push(promise);

		return promise;
	}

	private cancelAutoSavePromises(): void {
		while (this.autoSavePromises.length) {
			this.autoSavePromises.pop().cancel();
		}
	}

	/**
	 * Saves the current versionId of this editor model if it is dirty.
	 */
	public save(options: IModelSaveOptions = Object.create(null)): TPromise<void> {
		if (!this.isResolved()) {
			return TPromise.as<void>(null);
		}

		diag('save() - enter', this.resource, new Date());

		// Cancel any currently running auto saves to make this the one that succeeds
		this.cancelAutoSavePromises();

		return this.doSave(this.versionId, types.isUndefinedOrNull(options.reason) ? SaveReason.EXPLICIT : options.reason, options.overwriteReadonly, options.overwriteEncoding);
	}

	private doSave(versionId: number, reason: SaveReason, overwriteReadonly?: boolean, overwriteEncoding?: boolean): TPromise<void> {
		diag(`doSave(${versionId}) - enter with versionId ' + versionId`, this.resource, new Date());

		// Lookup any running pending save for this versionId and return it if found
		//
		// Scenario: user invoked the save action multiple times quickly for the same contents
		//           while the save was not yet finished to disk
		//
		const pendingSave = this.mapPendingSaveToVersionId[versionId];
		if (pendingSave) {
			diag(`doSave(${versionId}) - exit - found a pending save for versionId ${versionId}`, this.resource, new Date());

			return pendingSave;
		}

		// Return early if not dirty or version changed meanwhile
		//
		// Scenario A: user invoked save action even though the model is not dirty
		// Scenario B: auto save was triggered for a certain change by the user but meanwhile the user changed
		//             the contents and the version for which auto save was started is no longer the latest.
		//             Thus we avoid spawning multiple auto saves and only take the latest.
		//
		if (!this.dirty || versionId !== this.versionId) {
			diag(`doSave(${versionId}) - exit - because not dirty and/or versionId is different (this.isDirty: ${this.dirty}, this.versionId: ${this.versionId})`, this.resource, new Date());

			return TPromise.as<void>(null);
		}

		// Return if currently saving by scheduling another auto save. Never ever must 2 saves execute at the same time because
		// this can lead to dirty writes and race conditions
		//
		// Scenario: auto save was triggered and is currently busy saving to disk. this takes long enough that another auto save
		//           kicks in. since we never want to trigger 2 saves at the same time, we push out this auto save for the
		//           configured auto save delay assuming that it can proceed next time it triggers.
		//
		if (this.isBusySaving()) {
			diag(`doSave(${versionId}) - exit - because busy saving`, this.resource, new Date());

			// Avoid endless loop here and guard if auto save is disabled
			if (this.autoSaveAfterMilliesEnabled) {
				return this.doAutoSave(versionId);
			}
		}

		// Push all edit operations to the undo stack so that the user has a chance to
		// Ctrl+Z back to the saved version. We only do this when auto-save is turned off
		if (!this.autoSaveAfterMilliesEnabled) {
			this.textEditorModel.pushStackElement();
		}

		// A save participant can still change the model now and since we are so close to saving
		// we do not want to trigger another auto save or similar, so we block this
		// In addition we update our version right after in case it changed because of a model change
		// We DO NOT run any save participant if we are in the shutdown phase and files are being
		// saved as a result of that.
		let saveParticipantPromise = TPromise.as(versionId);
		if (TextFileEditorModel.saveParticipant && !this.lifecycleService.willShutdown) {
			const onCompleteOrError = () => {
				this.blockModelContentChange = false;

				return this.versionId;
			};

			saveParticipantPromise = TPromise.as(undefined).then(() => {
				this.blockModelContentChange = true;

				return TextFileEditorModel.saveParticipant.participate(this, { reason });
			}).then(onCompleteOrError, onCompleteOrError);
		}

		this.mapPendingSaveToVersionId[versionId] = saveParticipantPromise.then(newVersionId => {

			// remove save participant promise from pending saves and update versionId with
			// its new value (if pre-save changes happened)
			delete this.mapPendingSaveToVersionId[versionId];
			versionId = newVersionId;

			// Clear error flag since we are trying to save again
			this.inErrorMode = false;

			// Remember when this model was saved last
			this.lastSaveAttemptTime = Date.now();

			// Save to Disk
			diag(`doSave(${versionId}) - before updateContent()`, this.resource, new Date());
			this.mapPendingSaveToVersionId[versionId] = this.fileService.updateContent(this.versionOnDiskStat.resource, this.getValue(), {
				overwriteReadonly,
				overwriteEncoding,
				mtime: this.versionOnDiskStat.mtime,
				encoding: this.getEncoding(),
				etag: this.versionOnDiskStat.etag
			}).then((stat: IFileStat) => {
				diag(`doSave(${versionId}) - after updateContent()`, this.resource, new Date());

				// Remove from pending saves
				delete this.mapPendingSaveToVersionId[versionId];

				// Telemetry
				this.telemetryService.publicLog('filePUT', { mimeType: guessMimeTypes(this.resource.fsPath).join(', '), ext: paths.extname(this.versionOnDiskStat.resource.fsPath) });

				// Update dirty state unless model has changed meanwhile
				if (versionId === this.versionId) {
					diag(`doSave(${versionId}) - setting dirty to false because versionId did not change`, this.resource, new Date());
					this.setDirty(false);
				} else {
					diag(`doSave(${versionId}) - not setting dirty to false because versionId did change meanwhile`, this.resource, new Date());
				}

				// Updated resolved stat with updated stat, and keep old for event
				this.updateVersionOnDiskStat(stat);

				// Cancel any content change event promises as they are no longer valid
				this.contentChangeEventScheduler.cancel();

				// Emit File Saved Event
				this._onDidStateChange.fire(StateChange.SAVED);
			}, (error) => {
				diag(`doSave(${versionId}) - exit - resulted in a save error: ${error.toString()}`, this.resource, new Date());

				// Remove from pending saves
				delete this.mapPendingSaveToVersionId[versionId];

				// Flag as error state
				this.inErrorMode = true;

				// Show to user
				this.onSaveError(error);

				// Emit as event
				this._onDidStateChange.fire(StateChange.SAVE_ERROR);
			});

			return this.mapPendingSaveToVersionId[versionId];
		});

		return this.mapPendingSaveToVersionId[versionId];
	}

	private setDirty(dirty: boolean): () => void {
		const wasDirty = this.dirty;
		const wasInConflictResolutionMode = this.inConflictResolutionMode;
		const wasInErrorMode = this.inErrorMode;
		const oldBufferSavedVersionId = this.bufferSavedVersionId;

		if (!dirty) {
			this.dirty = false;
			this.inConflictResolutionMode = false;
			this.inErrorMode = false;

			// we remember the models alternate version id to remember when the version
			// of the model matches with the saved version on disk. we need to keep this
			// in order to find out if the model changed back to a saved version (e.g.
			// when undoing long enough to reach to a version that is saved and then to
			// clear the dirty flag)
			if (this.textEditorModel) {
				this.bufferSavedVersionId = this.textEditorModel.getAlternativeVersionId();
			}
		} else {
			this.dirty = true;
		}

		// Return function to revert this call
		return () => {
			this.dirty = wasDirty;
			this.inConflictResolutionMode = wasInConflictResolutionMode;
			this.inErrorMode = wasInErrorMode;
			this.bufferSavedVersionId = oldBufferSavedVersionId;
		};
	}

	private updateVersionOnDiskStat(newVersionOnDiskStat: IFileStat): void {

		// First resolve - just take
		if (!this.versionOnDiskStat) {
			this.versionOnDiskStat = newVersionOnDiskStat;
		}

		// Subsequent resolve - make sure that we only assign it if the mtime is equal or has advanced.
		// This is essential a If-Modified-Since check on the client ot prevent race conditions from loading
		// and saving. If a save comes in late after a revert was called, the mtime could be out of sync.
		else if (this.versionOnDiskStat.mtime <= newVersionOnDiskStat.mtime) {
			this.versionOnDiskStat = newVersionOnDiskStat;
		}
	}

	private onSaveError(error: any): void {

		// Prepare handler
		if (!TextFileEditorModel.saveErrorHandler) {
			TextFileEditorModel.setSaveErrorHandler(this.instantiationService.createInstance(DefaultSaveErrorHandler));
		}

		// Handle
		TextFileEditorModel.saveErrorHandler.onSaveError(error, this);
	}

	/**
	 * Returns true if the content of this model has changes that are not yet saved back to the disk.
	 */
	public isDirty(): boolean {
		return this.dirty;
	}

	/**
	 * Returns the time in millies when this working copy was attempted to be saved.
	 */
	public getLastSaveAttemptTime(): number {
		return this.lastSaveAttemptTime;
	}

	/**
	 * Returns the time in millies when this working copy was last modified by the user or some other program.
	 */
	public getLastModifiedTime(): number {
		return this.versionOnDiskStat ? this.versionOnDiskStat.mtime : -1;
	}

	/**
	 * Returns the state this text text file editor model is in with regards to changes and saving.
	 */
	public getState(): ModelState {
		if (this.inConflictResolutionMode) {
			return ModelState.CONFLICT;
		}

		if (this.inErrorMode) {
			return ModelState.ERROR;
		}

		if (!this.dirty) {
			return ModelState.SAVED;
		}

		if (this.isBusySaving()) {
			return ModelState.PENDING_SAVE;
		}

		if (this.dirty) {
			return ModelState.DIRTY;
		}
	}

	private isBusySaving(): boolean {
		return !types.isEmptyObject(this.mapPendingSaveToVersionId);
	}

	public getEncoding(): string {
		return this.preferredEncoding || this.contentEncoding;
	}

	public setEncoding(encoding: string, mode: EncodingMode): void {
		if (!this.isNewEncoding(encoding)) {
			return; // return early if the encoding is already the same
		}

		// Encode: Save with encoding
		if (mode === EncodingMode.Encode) {
			this.updatePreferredEncoding(encoding);

			// Save
			if (!this.isDirty()) {
				this.versionId++; // needs to increment because we change the model potentially
				this.makeDirty();
			}

			if (!this.inConflictResolutionMode) {
				this.save({ overwriteEncoding: true }).done(null, onUnexpectedError);
			}
		}

		// Decode: Load with encoding
		else {
			if (this.isDirty()) {
				this.messageService.show(Severity.Info, nls.localize('saveFileFirst', "The file is dirty. Please save it first before reopening it with another encoding."));

				return;
			}

			this.updatePreferredEncoding(encoding);

			// Load
			this.load(true /* force because encoding has changed */).done(null, onUnexpectedError);
		}
	}

	public updatePreferredEncoding(encoding: string): void {
		if (!this.isNewEncoding(encoding)) {
			return;
		}

		this.preferredEncoding = encoding;

		// Emit
		this._onDidStateChange.fire(StateChange.ENCODING);
	}

	private isNewEncoding(encoding: string): boolean {
		if (this.preferredEncoding === encoding) {
			return false; // return early if the encoding is already the same
		}

		if (!this.preferredEncoding && this.contentEncoding === encoding) {
			return false; // also return if we don't have a preferred encoding but the content encoding is already the same
		}

		return true;
	}

	public isResolved(): boolean {
		return !types.isUndefinedOrNull(this.versionOnDiskStat);
	}

	/**
	 * Returns true if the dispose() method of this model has been called.
	 */
	public isDisposed(): boolean {
		return this.disposed;
	}

	/**
	 * Returns the full resource URI of the file this text file editor model is about.
	 */
	public getResource(): URI {
		return this.resource;
	}

	public dispose(): void {
		this.disposed = true;
		this.inConflictResolutionMode = false;
		this.inErrorMode = false;

		this.toDispose = dispose(this.toDispose);
		this.createTextEditorModelPromise = null;

		this.cancelAutoSavePromises();
		this.contentChangeEventScheduler.cancel();

		super.dispose();
	}
}

class DefaultSaveErrorHandler implements ISaveErrorHandler {

	constructor( @IMessageService private messageService: IMessageService) { }

	public onSaveError(error: any, model: TextFileEditorModel): void {
		this.messageService.show(Severity.Error, nls.localize('genericSaveError', "Failed to save '{0}': {1}", paths.basename(model.getResource().fsPath), toErrorMessage(error, false)));
	}
}

// Diagnostics support
let diag: (...args: any[]) => void;
if (!diag) {
	diag = diagnostics.register('TextFileEditorModelDiagnostics', function (...args: any[]) {
		console.log(args[1] + ' - ' + args[0] + ' (time: ' + args[2].getTime() + ' [' + args[2].toUTCString() + '])');
	});
}<|MERGE_RESOLUTION|>--- conflicted
+++ resolved
@@ -289,25 +289,15 @@
 			else {
 				diag('load() - created text editor model', this.resource, new Date());
 
-<<<<<<< HEAD
-				return this.backupFileService.hasBackup(this.resource).then(backupExists => {
+				return this.backupFileService.loadBackupResource(this.resource).then(backupResource => {
 					let resolveBackupPromise: TPromise<string | IRawText>;
 
 					// Try get restore content, if there is an issue fallback silently to the original file's content
-					if (backupExists) {
-						const restoreResource = this.backupFileService.getBackupResource(this.resource);
-						resolveBackupPromise = this.textFileService.resolveTextContent(restoreResource, BACKUP_FILE_RESOLVE_OPTIONS).then(backup => {
+					if (backupResource) {
+						resolveBackupPromise = this.textFileService.resolveTextContent(backupResource, BACKUP_FILE_RESOLVE_OPTIONS).then(backup => {
 							// The first line of a backup text file is the file name
 							return backup.value.lines.slice(1).join('\n');
 						}, error => content.value);
-=======
-				return this.backupFileService.loadBackupResource(this.resource).then(backupResource => {
-					let resolveBackupPromise: TPromise<IRawText>;
-
-					// Try get restore content, if there is an issue fallback silently to the original file's content
-					if (backupResource) {
-						resolveBackupPromise = this.textFileService.resolveTextContent(backupResource, BACKUP_FILE_RESOLVE_OPTIONS).then(backup => backup.value, error => content.value);
->>>>>>> 7320059e
 					} else {
 						resolveBackupPromise = TPromise.as(content.value);
 					}
