/*---------------------------------------------------------------------------------------------
 *  Copyright (c) Microsoft Corporation. All rights reserved.
 *  Licensed under the MIT License. See License.txt in the project root for license information.
 *--------------------------------------------------------------------------------------------*/

import nls = require('vs/nls');
import strings = require('vs/base/common/strings');
import lifecycle = require('vs/base/common/lifecycle');
import mime = require('vs/base/common/mime');
import Event, { Emitter } from 'vs/base/common/event';
import uri from 'vs/base/common/uri';
import { RunOnceScheduler } from 'vs/base/common/async';
import { Action } from 'vs/base/common/actions';
import arrays = require('vs/base/common/arrays');
import types = require('vs/base/common/types');
import errors = require('vs/base/common/errors');
import severity from 'vs/base/common/severity';
import { TPromise } from 'vs/base/common/winjs.base';
import aria = require('vs/base/browser/ui/aria/aria');
import editorbrowser = require('vs/editor/browser/editorBrowser');
import { IKeybindingService, IKeybindingContextKey } from 'vs/platform/keybinding/common/keybindingService';
import {IMarkerService} from 'vs/platform/markers/common/markers';
import { ILifecycleService } from 'vs/platform/lifecycle/common/lifecycle';
import { IExtensionService } from 'vs/platform/extensions/common/extensions';
import { IInstantiationService } from 'vs/platform/instantiation/common/instantiation';
import { IFileService, FileChangesEvent, FileChangeType, EventType } from 'vs/platform/files/common/files';
import { IEventService } from 'vs/platform/event/common/event';
import { IMessageService, CloseAction } from 'vs/platform/message/common/message';
import { ITelemetryService } from 'vs/platform/telemetry/common/telemetry';
import { TelemetryService } from 'vs/platform/telemetry/common/telemetryService';
import { TelemetryAppenderClient } from 'vs/platform/telemetry/common/telemetryIpc';
import { IStorageService, StorageScope } from 'vs/platform/storage/common/storage';
import { IEditorGroupService } from 'vs/workbench/services/group/common/groupService';
import wbeditorcommon = require('vs/workbench/common/editor');
import debug = require('vs/workbench/parts/debug/common/debug');
import session = require('vs/workbench/parts/debug/node/rawDebugSession');
import model = require('vs/workbench/parts/debug/common/debugModel');
import { DebugStringEditorInput } from 'vs/workbench/parts/debug/browser/debugEditorInputs';
import viewmodel = require('vs/workbench/parts/debug/common/debugViewModel');
import debugactions = require('vs/workbench/parts/debug/electron-browser/debugActions');
import { ConfigurationManager } from 'vs/workbench/parts/debug/node/debugConfigurationManager';
import { Source } from 'vs/workbench/parts/debug/common/debugSource';
import { ITaskService, TaskEvent, TaskType, TaskServiceEvents, ITaskSummary} from 'vs/workbench/parts/tasks/common/taskService';
import { TaskError, TaskErrors } from 'vs/workbench/parts/tasks/common/taskSystem';
import { IViewletService } from 'vs/workbench/services/viewlet/common/viewletService';
import { IPanelService } from 'vs/workbench/services/panel/common/panelService';
import { IPartService } from 'vs/workbench/services/part/common/partService';
import { ITextFileService } from 'vs/workbench/parts/files/common/files';
import { IConfigurationService } from 'vs/platform/configuration/common/configuration';
import { IWorkspaceContextService } from 'vs/workbench/services/workspace/common/contextService';
import { IWorkbenchEditorService } from 'vs/workbench/services/editor/common/editorService';
import { IWindowService, IBroadcast } from 'vs/workbench/services/window/electron-browser/windowService';
import { ILogEntry, EXTENSION_LOG_BROADCAST_CHANNEL, EXTENSION_ATTACH_BROADCAST_CHANNEL, EXTENSION_TERMINATE_BROADCAST_CHANNEL } from 'vs/workbench/services/thread/electron-browser/threadService';
import { ipcRenderer as ipc } from 'electron';
import { Client } from 'vs/base/parts/ipc/node/ipc.cp';
import URI from 'vs/base/common/uri';

const DEBUG_BREAKPOINTS_KEY = 'debug.breakpoint';
const DEBUG_BREAKPOINTS_ACTIVATED_KEY = 'debug.breakpointactivated';
const DEBUG_FUNCTION_BREAKPOINTS_KEY = 'debug.functionbreakpoint';
const DEBUG_EXCEPTION_BREAKPOINTS_KEY = 'debug.exceptionbreakpoint';
const DEBUG_WATCH_EXPRESSIONS_KEY = 'debug.watchexpressions';
const DEBUG_SELECTED_CONFIG_NAME_KEY = 'debug.selectedconfigname';

export class DebugService implements debug.IDebugService {
	public serviceId = debug.IDebugService;

	private _state: debug.State;
	private _onDidChangeState: Emitter<debug.State>;
	private session: session.RawDebugSession;
	private model: model.Model;
	private viewModel: viewmodel.ViewModel;
	private configurationManager: ConfigurationManager;
	private customTelemetryService: ITelemetryService;
	private lastTaskEvent: TaskEvent;
	private toDispose: lifecycle.IDisposable[];
	private toDisposeOnSessionEnd: lifecycle.IDisposable[];
	private inDebugMode: IKeybindingContextKey<boolean>;

	constructor(
		@IStorageService private storageService: IStorageService,
		@IWorkbenchEditorService private editorService: IWorkbenchEditorService,
		@ITextFileService private textFileService: ITextFileService,
		@IViewletService private viewletService: IViewletService,
		@IPanelService private panelService: IPanelService,
		@IFileService private fileService: IFileService,
		@IMessageService private messageService: IMessageService,
		@IPartService private partService: IPartService,
		@IWindowService private windowService: IWindowService,
		@ITelemetryService private telemetryService: ITelemetryService,
		@IWorkspaceContextService private contextService: IWorkspaceContextService,
		@IKeybindingService keybindingService: IKeybindingService,
		@IEditorGroupService private editorGroupService: IEditorGroupService,
		@IEventService eventService: IEventService,
		@ILifecycleService private lifecycleService: ILifecycleService,
		@IInstantiationService private instantiationService: IInstantiationService,
		@IExtensionService private extensionService: IExtensionService,
		@IMarkerService private markerService: IMarkerService,
		@ITaskService private taskService: ITaskService,
		@IConfigurationService private configurationService: IConfigurationService
	) {
		this.toDispose = [];
		this.toDisposeOnSessionEnd = [];
		this.session = null;
		this._state = debug.State.Inactive;
		this._onDidChangeState = new Emitter<debug.State>();

		if (!this.contextService.getWorkspace()) {
			this._state = debug.State.Disabled;
		}
		this.configurationManager = this.instantiationService.createInstance(ConfigurationManager, this.storageService.get(DEBUG_SELECTED_CONFIG_NAME_KEY, StorageScope.WORKSPACE, 'null'));
		this.inDebugMode = keybindingService.createKey(debug.CONTEXT_IN_DEBUG_MODE, false);

		this.model = new model.Model(this.loadBreakpoints(), this.storageService.getBoolean(DEBUG_BREAKPOINTS_ACTIVATED_KEY, StorageScope.WORKSPACE, true), this.loadFunctionBreakpoints(),
			this.loadExceptionBreakpoints(), this.loadWatchExpressions());
		this.toDispose.push(this.model);
		this.viewModel = new viewmodel.ViewModel();

		this.registerListeners(eventService, lifecycleService);
	}

	private registerListeners(eventService: IEventService, lifecycleService: ILifecycleService): void {
		this.toDispose.push(eventService.addListener2(EventType.FILE_CHANGES, (e: FileChangesEvent) => this.onFileChanges(e)));

		if (this.taskService) {
			this.toDispose.push(this.taskService.addListener2(TaskServiceEvents.Active, (e: TaskEvent) => {
				this.lastTaskEvent = e;
			}));
			this.toDispose.push(this.taskService.addListener2(TaskServiceEvents.Inactive, (e: TaskEvent) => {
				if (e.type === TaskType.SingleRun) {
					this.lastTaskEvent = null;
				}
			}));
			this.toDispose.push(this.taskService.addListener2(TaskServiceEvents.Terminated, (e: TaskEvent) => {
				this.lastTaskEvent = null;
			}));
		}

		lifecycleService.onShutdown(this.store, this);
		lifecycleService.onShutdown(this.dispose, this);

		this.toDispose.push(this.windowService.onBroadcast(this.onBroadcast, this));
	}

	private onBroadcast(broadcast: IBroadcast): void {

		// attach: PH is ready to be attached to
		if (broadcast.channel === EXTENSION_ATTACH_BROADCAST_CHANNEL) {
			this.rawAttach(broadcast.payload.port);
			return;
		}

		if (broadcast.channel === EXTENSION_TERMINATE_BROADCAST_CHANNEL) {
			this.onSessionEnd();
			return;
		}

		// from this point on we require an active session
		let session = this.getActiveSession();
		if (!session || session.configuration.type !== 'extensionHost') {
			return; // we are only intersted if we have an active debug session for extensionHost
		}

		// a plugin logged output, show it inside the REPL
		if (broadcast.channel === EXTENSION_LOG_BROADCAST_CHANNEL) {
			let extensionOutput: ILogEntry = broadcast.payload;
			let sev = extensionOutput.severity === 'warn' ? severity.Warning : extensionOutput.severity === 'error' ? severity.Error : severity.Info;

			let args: any[] = [];
			try {
				let parsed = JSON.parse(extensionOutput.arguments);
				args.push(...Object.getOwnPropertyNames(parsed).map(o => parsed[o]));
			} catch (error) {
				args.push(extensionOutput.arguments);
			}

			// add output for each argument logged
			let simpleVals: any[] = [];
			for (let i = 0; i < args.length; i++) {
				let a = args[i];

				// undefined gets printed as 'undefined'
				if (typeof a === 'undefined') {
					simpleVals.push('undefined');
				}

				// null gets printed as 'null'
				else if (a === null) {
					simpleVals.push('null');
				}

				// objects & arrays are special because we want to inspect them in the REPL
				else if (types.isObject(a) || Array.isArray(a)) {

					// flush any existing simple values logged
					if (simpleVals.length) {
						this.logToRepl(simpleVals.join(' '), sev);
						simpleVals = [];
					}

					// show object
					this.logToRepl(a, sev);
				}

				// string: watch out for % replacement directive
				// string substitution and formatting @ https://developer.chrome.com/devtools/docs/console
				else if (typeof a === 'string') {
					let buf = '';

					for (let j = 0, len = a.length; j < len; j++) {
						if (a[j] === '%' && (a[j + 1] === 's' || a[j + 1] === 'i' || a[j + 1] === 'd')) {
							i++; // read over substitution
							buf += !types.isUndefinedOrNull(args[i]) ? args[i] : ''; // replace
							j++; // read over directive
						} else {
							buf += a[j];
						}
					}

					simpleVals.push(buf);
				}

				// number or boolean is joined together
				else {
					simpleVals.push(a);
				}
			}

			// flush simple values
			if (simpleVals.length) {
				this.logToRepl(simpleVals.join(' '), sev);
			}
		}
	}

	private registerSessionListeners(): void {
		this.toDisposeOnSessionEnd.push(this.session);
		this.toDisposeOnSessionEnd.push(this.session.onDidInitialize(event => {
			aria.status(nls.localize('debuggingStarted', "Debugging started."));
			this.sendAllBreakpoints().then(() => {
				if (this.session.configuration.capabilities.supportsConfigurationDoneRequest) {
					this.session.configurationDone().done(null, errors.onUnexpectedError);
				}
			});
		}));

		this.toDisposeOnSessionEnd.push(this.session.onDidStop(event => {
			this.setStateAndEmit(debug.State.Stopped);
			const threadId = event.body.threadId;

			this.getThreadData().done(() => {
				this.model.rawUpdate({
					threadId,
					stoppedDetails: event.body,
					allThreadsStopped: event.body.allThreadsStopped
				});

				const thread = this.model.getThreads()[threadId];
				thread.getCallStack(this).then(callStack => {
					if (callStack.length > 0) {
						// focus first stack frame from top that has source location
						const stackFrameToFocus = arrays.first(callStack, sf => sf.source && sf.source.available, callStack[0]);
						this.setFocusedStackFrameAndEvaluate(stackFrameToFocus, thread).done(null, errors.onUnexpectedError);
						this.windowService.getWindow().focus();
						aria.alert(nls.localize('debuggingPaused', "Debugging paused, reason {0}, {1} {2}", event.body.reason, stackFrameToFocus.source ? stackFrameToFocus.source.name : '', stackFrameToFocus.lineNumber));

						return this.openOrRevealSource(stackFrameToFocus.source, stackFrameToFocus.lineNumber, false, false);
					} else {
						this.setFocusedStackFrameAndEvaluate(null, thread).done(null, errors.onUnexpectedError);
					}
				});
			}, errors.onUnexpectedError);
		}));

		this.toDisposeOnSessionEnd.push(this.session.onDidThread(event => {
			if (event.body.reason === 'started') {
				this.getThreadData().done(null, errors.onUnexpectedError);
			} else if (event.body.reason === 'exited') {
				this.model.clearThreads(true, event.body.threadId);
			}
		}));

		this.toDisposeOnSessionEnd.push(this.session.onDidTerminateDebugee(event => {
			aria.status(nls.localize('debuggingStopped', "Debugging stopped."));
			if (this.session && this.session.getId() === event.body.sessionId) {
				if (event.body && typeof event.body.restart === 'boolean' && event.body.restart) {
					this.restartSession().done(null, err => this.messageService.show(severity.Error, err.message));
				} else {
					this.session.disconnect().done(null, errors.onUnexpectedError);
				}
			}
		}));

		this.toDisposeOnSessionEnd.push(this.session.onDidOutput(event => {
			if (event.body && event.body.category === 'telemetry') {
				// only log telemetry events from debug adapter if the adapter provided the telemetry key
				// and the user opted in telemetry
				if (this.customTelemetryService && this.telemetryService.isOptedIn) {
					this.customTelemetryService.publicLog(event.body.output, event.body.data);
				}
			} else if (event.body && typeof event.body.output === 'string' && event.body.output.length > 0) {
				this.onOutput(event);
			}
		}));

		this.toDisposeOnSessionEnd.push(this.session.onDidBreakpoint(event => {
			const id = event.body && event.body.breakpoint ? event.body.breakpoint.id : undefined;
			const breakpoint = this.model.getBreakpoints().filter(bp => bp.idFromAdapter === id).pop();
			if (breakpoint) {
				this.model.updateBreakpoints({ [breakpoint.getId()]: event.body.breakpoint });
			} else {
				const functionBreakpoint = this.model.getFunctionBreakpoints().filter(bp => bp.idFromAdapter === id).pop();
				if (functionBreakpoint) {
					this.model.updateFunctionBreakpoints({ [functionBreakpoint.getId()]: event.body.breakpoint });
				}
			}
		}));

		this.toDisposeOnSessionEnd.push(this.session.onDidExitAdapter(event => {
			// 'Run without debugging' mode VSCode must terminate the extension host. More details: #3905
			if (this.session.configuration.type === 'extensionHost' && this._state === debug.State.RunningNoDebug) {
				ipc.send('vscode:closeExtensionHostWindow', this.contextService.getWorkspace().resource.fsPath);
			}
			if (this.session && this.session.getId() === event.body.sessionId) {
				this.onSessionEnd();
			}
		}));
	}

	private onOutput(event: DebugProtocol.OutputEvent): void {
		const outputSeverity = event.body.category === 'stderr' ? severity.Error : event.body.category === 'console' ? severity.Warning : severity.Info;
		this.appendReplOutput(event.body.output, outputSeverity);
	}

	private getThreadData(): TPromise<void> {
		return this.session.threads().then(response => {
			response.body.threads.forEach(thread => this.model.rawUpdate({ threadId: thread.id, thread }));
		});
	}

	private loadBreakpoints(): debug.IBreakpoint[] {
		try {
			return JSON.parse(this.storageService.get(DEBUG_BREAKPOINTS_KEY, StorageScope.WORKSPACE, '[]')).map((breakpoint: any) => {
				return new model.Breakpoint(new Source(breakpoint.source.raw ? breakpoint.source.raw : { path: uri.parse(breakpoint.source.uri).fsPath, name: breakpoint.source.name }),
					breakpoint.desiredLineNumber || breakpoint.lineNumber, breakpoint.enabled, breakpoint.condition);
			});
		} catch (e) {
			return [];
		}
	}

	private loadFunctionBreakpoints(): debug.IFunctionBreakpoint[] {
		try {
			return JSON.parse(this.storageService.get(DEBUG_FUNCTION_BREAKPOINTS_KEY, StorageScope.WORKSPACE, '[]')).map((fb: any) => {
				return new model.FunctionBreakpoint(fb.name, fb.enabled);
			});
		} catch (e) {
			return [];
		}
	}

	private loadExceptionBreakpoints(): debug.IExceptionBreakpoint[] {
		let result: debug.IExceptionBreakpoint[] = null;
		try {
			result = JSON.parse(this.storageService.get(DEBUG_EXCEPTION_BREAKPOINTS_KEY, StorageScope.WORKSPACE, '[]')).map((exBreakpoint: any) => {
				return new model.ExceptionBreakpoint(exBreakpoint.filter || exBreakpoint.name, exBreakpoint.label, exBreakpoint.enabled);
			});
		} catch (e) {
			result = [];
		}

		return result;
	}

	private loadWatchExpressions(): model.Expression[] {
		try {
			return JSON.parse(this.storageService.get(DEBUG_WATCH_EXPRESSIONS_KEY, StorageScope.WORKSPACE, '[]')).map((watch: any) => {
				return new model.Expression(watch.name, false, watch.id);
			});
		} catch (e) {
			return [];
		}
	}

	public get state(): debug.State {
		return this._state;
	}

	public get onDidChangeState(): Event<debug.State> {
		return this._onDidChangeState.event;
	}

	private setStateAndEmit(newState: debug.State): void {
		this._state = newState;
		this._onDidChangeState.fire(newState);
	}

	public get enabled(): boolean {
		return !!this.contextService.getWorkspace();
	}

	public setFocusedStackFrameAndEvaluate(focusedStackFrame: debug.IStackFrame, thread?: debug.IThread): TPromise<void> {
		if (!thread && focusedStackFrame) {
			thread = this.model.getThreads()[focusedStackFrame.threadId];
		}

		this.viewModel.setFocusedStackFrame(focusedStackFrame, thread);
		if (focusedStackFrame) {
			return this.model.evaluateWatchExpressions(this.session, focusedStackFrame);
		} else {
			this.model.clearWatchExpressionValues();
			return TPromise.as(null);
		}
	}

	public enableOrDisableBreakpoints(enable: boolean, breakpoint?: debug.IEnablement): TPromise<void> {
		if (breakpoint) {
			this.model.setEnablement(breakpoint, enable);
			if (breakpoint instanceof model.Breakpoint) {
				return this.sendBreakpoints((<model.Breakpoint>breakpoint).source.uri);
			} else if (breakpoint instanceof model.FunctionBreakpoint) {
				return this.sendFunctionBreakpoints();
			}

			return this.sendExceptionBreakpoints();
		}

		this.model.enableOrDisableAllBreakpoints(enable);
		return this.sendAllBreakpoints();
	}

	public addBreakpoints(rawBreakpoints: debug.IRawBreakpoint[]): TPromise<void[]> {
		this.model.addBreakpoints(rawBreakpoints);
		const uris = arrays.distinct(rawBreakpoints, raw => raw.uri.toString()).map(raw => raw.uri);
		rawBreakpoints.forEach(rbp => aria.status(nls.localize('breakpointAdded', "Added breakpoint, line {0}, file {1}", rbp.lineNumber, rbp.uri.fsPath)));

		return TPromise.join(uris.map(uri => this.sendBreakpoints(uri)));
	}

	public removeBreakpoints(id?: string): TPromise<any> {
		const toRemove = this.model.getBreakpoints().filter(bp => !id || bp.getId() === id);
		toRemove.forEach(bp => aria.status(nls.localize('breakpointRemoved', "Removed breakpoint, line {0}, file {1}", bp.lineNumber, bp.source.uri.fsPath)));
		const urisToClear = arrays.distinct(toRemove, bp => bp.source.uri.toString()).map(bp => bp.source.uri);

		this.model.removeBreakpoints(toRemove);
		return TPromise.join(urisToClear.map(uri => this.sendBreakpoints(uri)));
	}

	public setBreakpointsActivated(activated: boolean): TPromise<void> {
		this.model.setBreakpointsActivated(activated);
		return this.sendAllBreakpoints();
	}

	public addFunctionBreakpoint(): void {
		this.model.addFunctionBreakpoint('');
	}

	public renameFunctionBreakpoint(id: string, newFunctionName: string): TPromise<void> {
		this.model.updateFunctionBreakpoints({ [id]: { name: newFunctionName } });
		return this.sendFunctionBreakpoints();
	}

	public removeFunctionBreakpoints(id?: string): TPromise<void> {
		this.model.removeFunctionBreakpoints(id);
		return this.sendFunctionBreakpoints();
	}

	public addReplExpression(name: string): TPromise<void> {
		this.telemetryService.publicLog('debugService/addReplExpression');
		const focussedStackFrame = this.viewModel.getFocusedStackFrame();
		return this.model.addReplExpression(this.session, focussedStackFrame, name)
			// Evaluate all watch expressions again since repl evaluation might have changed some.
			.then(() => this.setFocusedStackFrameAndEvaluate(focussedStackFrame));
	}

	public logToRepl(value: string | { [key: string]: any }, severity?: severity): void {
		this.model.logToRepl(value, severity);
	}

	public appendReplOutput(value: string, severity?: severity): void {
		this.model.appendReplOutput(value, severity);
	}

	public removeReplExpressions(): void {
		this.model.removeReplExpressions();
	}

	public addWatchExpression(name: string): TPromise<void> {
		return this.model.addWatchExpression(this.session, this.viewModel.getFocusedStackFrame(), name);
	}

	public renameWatchExpression(id: string, newName: string): TPromise<void> {
		return this.model.renameWatchExpression(this.session, this.viewModel.getFocusedStackFrame(), id, newName);
	}

	public removeWatchExpressions(id?: string): void {
		this.model.removeWatchExpressions(id);
	}

	public createSession(noDebug: boolean, configuration?: debug.IConfig): TPromise<any> {
		this.removeReplExpressions();

		return this.textFileService.saveAll()							// make sure all dirty files are saved
			.then(() => this.configurationService.loadConfiguration()	// make sure configuration is up to date
			.then(() => this.extensionService.onReady()
			.then(() => this.configurationManager.setConfiguration(configuration || this.configurationManager.configurationName)
			.then(() => this.configurationManager.resolveInteractiveVariables())
			.then(resolvedConfiguration => {
				configuration = resolvedConfiguration;
				if (!configuration) {
					return this.configurationManager.openConfigFile(false).then(openend => {
						if (openend) {
							this.messageService.show(severity.Info, nls.localize('NewLaunchConfig', "Please set up the launch configuration file for your application."));
						}
					});
				}
				if (configuration.silentlyAbort) {
					return;
				}

				configuration.noDebug = noDebug;
				if (!this.configurationManager.adapter) {
					return configuration.type ? TPromise.wrapError(new Error(nls.localize('debugTypeNotSupported', "Configured debug type '{0}' is not supported.", configuration.type)))
						: TPromise.wrapError(errors.create(nls.localize('debugTypeMissing', "Missing property 'type' for the chosen launch configuration."),
							{ actions: [CloseAction, this.instantiationService.createInstance(debugactions.ConfigureAction, debugactions.ConfigureAction.ID, debugactions.ConfigureAction.LABEL)] }));
				}

				return this.runPreLaunchTask(configuration.preLaunchTask).then((taskSummary: ITaskSummary) => {
					const errorCount = configuration.preLaunchTask ? this.markerService.getStatistics().errors : 0;
					const successExitCode = taskSummary && taskSummary.exitCode === 0;
					const failureExitCode = taskSummary && taskSummary.exitCode !== undefined && taskSummary.exitCode !== 0;
					if (successExitCode || (errorCount === 0 && !failureExitCode)) {
						return this.doCreateSession(configuration);
					}

					this.messageService.show(severity.Error, {
						message: errorCount > 1 ? nls.localize('preLaunchTaskErrors', "Build errors have been detected during preLaunchTask '{0}'.", configuration.preLaunchTask) :
							errorCount === 1 ? nls.localize('preLaunchTaskError', "Build error has been detected during preLaunchTask '{0}'.", configuration.preLaunchTask) :
								nls.localize('preLaunchTaskExitCode', "The preLaunchTask '{0}' terminated with exit code {1}.", configuration.preLaunchTask, taskSummary.exitCode),
						actions: [CloseAction, new Action('debug.continue', nls.localize('debugAnyway', "Debug Anyway"), null, true, () => {
							this.messageService.hideAll();
							return this.doCreateSession(configuration);
						})]
					});
				}, (err: TaskError) => {
					if (err.code !== TaskErrors.NotConfigured) {
						throw err;
					}

					this.messageService.show(err.severity, {
						message: err.message,
						actions: [CloseAction, this.taskService.configureAction()]
					});
				});
			}))));
	}

	private doCreateSession(configuration: debug.IConfig): TPromise<any> {
		this.setStateAndEmit(debug.State.Initializing);

		return this.telemetryService.getTelemetryInfo().then(info => {
			const telemetryInfo: { [key: string]: string } = Object.create(null);
			telemetryInfo['common.vscodemachineid'] = info.machineId;
			telemetryInfo['common.vscodesessionid'] = info.sessionId;
			return telemetryInfo;
		}).then(data => {
			const { aiKey, type } = this.configurationManager.adapter;
<<<<<<< HEAD
			const client = new Client(
				URI.parse(require.toUrl('bootstrap')).fsPath,
				{
					serverName: 'Debug Telemetry',
					timeout: 1000 * 60 * 5,
					args: [type, JSON.stringify(data), aiKey],
					env: {
						ATOM_SHELL_INTERNAL_RUN_AS_NODE: 1,
						PIPE_LOGGING: 'true',
						AMD_ENTRYPOINT: 'vs/workbench/parts/debug/node/telemetryApp'
					}
				}
			);

			const channel = client.getChannel('telemetryAppender');
			const appender = new TelemetryAppenderClient(channel);

			this.toDisposeOnSessionEnd.push(client);
			this.customTelemetryService = new TelemetryService({ appender }, this.configurationService);
		});

		this.session = this.instantiationService.createInstance(session.RawDebugSession, configuration.debugServer, this.configurationManager.adapter, this.customTelemetryService);
		this.registerSessionListeners();

		return this.session.initialize({
			adapterID: configuration.type,
			pathFormat: 'path',
			linesStartAt1: true,
			columnsStartAt1: true
		}).then((result: DebugProtocol.InitializeResponse) => {
			if (!this.session) {
				return TPromise.wrapError(new Error(nls.localize('debugAdapterCrash', "Debug adapter process has terminated unexpectedly")));
			}
=======
			this.telemetryAdapter = aiKey ? createAIAdapter(aiKey, type, data) : null;

			this.session = this.instantiationService.createInstance(session.RawDebugSession, configuration.debugServer, this.configurationManager.adapter, this.telemetryAdapter);
			this.registerSessionListeners();

			return this.session.initialize({
				adapterID: configuration.type,
				pathFormat: 'path',
				linesStartAt1: true,
				columnsStartAt1: true
			}).then((result: DebugProtocol.InitializeResponse) => {
				if (!this.session) {
					return TPromise.wrapError(new Error(nls.localize('debugAdapterCrash', "Debug adapter process has terminated unexpectedly")));
				}
>>>>>>> 086102dd

				this.model.setExceptionBreakpoints(this.session.configuration.capabilities.exceptionBreakpointFilters);
				return configuration.request === 'attach' ? this.session.attach(configuration) : this.session.launch(configuration);
			}).then((result: DebugProtocol.Response) => {
				if (configuration.internalConsoleOptions === 'openOnSessionStart' || (!this.viewModel.changedWorkbenchViewState && configuration.internalConsoleOptions !== 'neverOpen')) {
					this.panelService.openPanel(debug.REPL_ID, false).done(undefined, errors.onUnexpectedError);
				}

				if (!this.viewModel.changedWorkbenchViewState && !this.partService.isSideBarHidden()) {
					// We only want to change the workbench view state on the first debug session #5738 and if the side bar is not hidden
					this.viewModel.changedWorkbenchViewState = true;
					this.viewletService.openViewlet(debug.VIEWLET_ID);
				}

				// Do not change status bar to orange if we are just running without debug.
				if (!configuration.noDebug) {
					this.partService.addClass('debugging');
				}
				this.extensionService.activateByEvent(`onDebug:${configuration.type}`).done(null, errors.onUnexpectedError);
				this.contextService.updateOptions('editor', {
					glyphMargin: true
				});
				this.inDebugMode.set(true);
				this.lazyTransitionToRunningState();

				this.telemetryService.publicLog('debugSessionStart', {
					type: configuration.type,
					breakpointCount: this.model.getBreakpoints().length,
					exceptionBreakpoints: this.model.getExceptionBreakpoints(),
					watchExpressionsCount: this.model.getWatchExpressions().length,
					extensionName: `${ this.configurationManager.adapter.extensionDescription.publisher }.${ this.configurationManager.adapter.extensionDescription.name }`,
					isBuiltin: this.configurationManager.adapter.extensionDescription.isBuiltin
				});
			}).then(undefined, (error: any) => {
				this.telemetryService.publicLog('debugMisconfiguration', { type: configuration ? configuration.type : undefined });
				this.setStateAndEmit(debug.State.Inactive);
				if (this.session) {
					this.session.disconnect();
				}
				// Show the repl if some error got logged there #5870
				if (this.model.getReplElements().length > 0) {
					this.panelService.openPanel(debug.REPL_ID, false).done(undefined, errors.onUnexpectedError);
				}

				const configureAction = this.instantiationService.createInstance(debugactions.ConfigureAction, debugactions.ConfigureAction.ID, debugactions.ConfigureAction.LABEL);
				const actions = (error.actions && error.actions.length) ? error.actions.concat([configureAction]) : [CloseAction, configureAction];
				return TPromise.wrapError(errors.create(error.message, { actions }));
			});
		});
	}

	private runPreLaunchTask(taskName: string): TPromise<ITaskSummary> {
		if (!taskName) {
			return TPromise.as(null);
		}

		// run a task before starting a debug session
		return this.taskService.tasks().then(descriptions => {
			const filteredTasks = descriptions.filter(task => task.name === taskName);
			if (filteredTasks.length !== 1) {
				return TPromise.wrapError(errors.create(nls.localize('DebugTaskNotFound', "Could not find the preLaunchTask \'{0}\'.", taskName), {
					actions: [
						CloseAction,
						this.taskService.configureAction(),
						this.instantiationService.createInstance(debugactions.ConfigureAction, debugactions.ConfigureAction.ID, debugactions.ConfigureAction.LABEL)
					]
				}));
			}

			// task is already running - nothing to do.
			if (this.lastTaskEvent && this.lastTaskEvent.taskName === taskName) {
				return TPromise.as(null);
			}

			if (this.lastTaskEvent) {
				// there is a different task running currently.
				return TPromise.wrapError(errors.create(nls.localize('differentTaskRunning', "There is a task {0} running. Can not run pre launch task {1}.", this.lastTaskEvent.taskName, taskName)));
			}

			// no task running, execute the preLaunchTask.
			const taskPromise = this.taskService.run(filteredTasks[0].id).then(result => {
				this.lastTaskEvent = null;
				return result;
			}, err => {
				this.lastTaskEvent = null;
			});

			if (filteredTasks[0].isWatching) {
				return new TPromise((c, e) => this.taskService.addOneTimeDisposableListener(TaskServiceEvents.Inactive, () => c(null)));
			}

			return taskPromise;
		});
	}

	private rawAttach(port: number): TPromise<any> {
		if (this.session) {
			if (!this.session.configuration.isAttach) {
				return this.session.attach({ port });
			}

			this.session.disconnect().done(null, errors.onUnexpectedError);
		}

		this.setStateAndEmit(debug.State.Initializing);
		const configuration = this.configurationManager.configuration;
		return this.doCreateSession({
			type: configuration.type,
			request: 'attach',
			port,
			sourceMaps: configuration.sourceMaps,
			outDir: configuration.outDir,
			debugServer: configuration.debugServer
		});
	}

	public restartSession(): TPromise<any> {
		return this.session ? this.session.disconnect(true).then(() =>
			new TPromise<void>((c, e) => {
				setTimeout(() => {
					this.createSession(false, null).then(() => c(null), err => e(err));
				}, 300);
			})
		) : this.createSession(false, null);
	}

	public getActiveSession(): debug.IRawDebugSession {
		return this.session;
	}

	private onSessionEnd(): void {
		if (this.session) {
			const bpsExist = this.model.getBreakpoints().length > 0;
			this.telemetryService.publicLog('debugSessionStop', {
				type: this.session.configuration.type,
				success: this.session.emittedStopped || !bpsExist,
				sessionLengthInSeconds: this.session.getLengthInSeconds(),
				breakpointCount: this.model.getBreakpoints().length,
				watchExpressionsCount: this.model.getWatchExpressions().length
			});
		}

		this.session = null;
		try {
			this.toDisposeOnSessionEnd = lifecycle.dispose(this.toDisposeOnSessionEnd);
		} catch (e) {
			// an internal module might be open so the dispose can throw -> ignore and continue with stop session.
		}

		this.partService.removeClass('debugging');

		this.model.clearThreads(true);
		this.setFocusedStackFrameAndEvaluate(null).done(null, errors.onUnexpectedError);
		this.setStateAndEmit(debug.State.Inactive);

		// set breakpoints back to unverified since the session ended.
		// source reference changes across sessions, so we do not use it to persist the source.
		const data: { [id: string]: { line: number, verified: boolean } } = {};
		this.model.getBreakpoints().forEach(bp => {
			delete bp.source.raw.sourceReference;
			data[bp.getId()] = { line: bp.lineNumber, verified: false };
		});
		this.model.updateBreakpoints(data);

		this.inDebugMode.reset();
	}

	public getModel(): debug.IModel {
		return this.model;
	}

	public getViewModel(): debug.IViewModel {
		return this.viewModel;
	}

	public openOrRevealSource(source: Source, lineNumber: number, preserveFocus: boolean, sideBySide: boolean): TPromise<any> {
		const visibleEditors = this.editorService.getVisibleEditors();
		for (let i = 0; i < visibleEditors.length; i++) {
			const fileInput = wbeditorcommon.asFileEditorInput(visibleEditors[i].input);
			if ((fileInput && fileInput.getResource().toString() === source.uri.toString()) ||
				(visibleEditors[i].input instanceof DebugStringEditorInput && (<DebugStringEditorInput>visibleEditors[i].input).getResource().toString() === source.uri.toString())) {

				const control = <editorbrowser.ICodeEditor>visibleEditors[i].getControl();
				if (control) {
					control.revealLineInCenterIfOutsideViewport(lineNumber);
					control.setSelection({ startLineNumber: lineNumber, startColumn: 1, endLineNumber: lineNumber, endColumn: 1 });
					this.editorGroupService.activateGroup(i);
					if (!preserveFocus) {
						this.editorGroupService.focusGroup(i);
					}
				}

				return TPromise.as(null);
			}
		}

		if (source.inMemory) {
			// internal module
			if (source.reference !== 0 && this.session) {
				return this.session.source({ sourceReference: source.reference }).then(response => {
					const editorInput = this.getDebugStringEditorInput(source, response.body.content, mime.guessMimeTypes(source.name)[0]);
					return this.editorService.openEditor(editorInput, wbeditorcommon.TextEditorOptions.create({
						selection: {
							startLineNumber: lineNumber,
							startColumn: 1,
							endLineNumber: lineNumber,
							endColumn: 1
						},
						preserveFocus: preserveFocus
					}), sideBySide);
				});
			}

			return this.sourceIsUnavailable(source, sideBySide);
		}

		return this.fileService.resolveFile(source.uri).then(() =>
			this.editorService.openEditor({
				resource: source.uri,
				options: {
					selection: {
						startLineNumber: lineNumber,
						startColumn: 1,
						endLineNumber: lineNumber,
						endColumn: 1
					},
					preserveFocus: preserveFocus
				}
			}, sideBySide), err => this.sourceIsUnavailable(source, sideBySide)
		);
	}

	private sourceIsUnavailable(source: Source, sideBySide: boolean): TPromise<any> {
		this.model.sourceIsUnavailable(source);
		const editorInput = this.getDebugStringEditorInput(source, nls.localize('debugSourceNotAvailable', "Source {0} is not available.", source.uri.fsPath), 'text/plain');

		return this.editorService.openEditor(editorInput, wbeditorcommon.TextEditorOptions.create({ preserveFocus: true }), sideBySide);
	}

	public getConfigurationManager(): debug.IConfigurationManager {
		return this.configurationManager;
	}

	public next(threadId: number): TPromise<void> {
		if (!this.session) {
			return TPromise.as(null);
		}

		return this.session.next({ threadId }).then(() => {
			this.lazyTransitionToRunningState(threadId);
		});
	}

	public stepIn(threadId: number): TPromise<void> {
		if (!this.session) {
			return TPromise.as(null);
		}

		return this.session.stepIn({ threadId }).then(() => {
			this.lazyTransitionToRunningState(threadId);
		});
	}

	public stepOut(threadId: number): TPromise<void> {
		if (!this.session) {
			return TPromise.as(null);
		}

		return this.session.stepOut({ threadId }).then(() => {
			this.lazyTransitionToRunningState(threadId);
		});
	}

	public continue(threadId: number): TPromise<void> {
		if (!this.session) {
			return TPromise.as(null);
		}

		return this.session.continue({ threadId }).then(response => {
			let allThreadsContinued = response.body ? response.body.allThreadsContinued !== false : true;

			// TODO@Isidor temporary workaround for #1703
			if (this.session && strings.equalsIgnoreCase(this.session.configuration.type, 'php')) {
				allThreadsContinued = false;
			}

			this.lazyTransitionToRunningState(allThreadsContinued ? undefined : threadId);
		});
	}

	public pause(threadId: number): TPromise<any> {
		if (!this.session) {
			return TPromise.as(null);
		}

		return this.session.pause({ threadId });
	}

	private lazyTransitionToRunningState(threadId?: number): void {
		let setNewFocusedStackFrameScheduler: RunOnceScheduler;
		const toDispose = this.session.onDidStop(e => {
			if (e.body.threadId === threadId || e.body.allThreadsStopped || !threadId) {
				setNewFocusedStackFrameScheduler.cancel();
			}
		});

		this.model.clearThreads(false, threadId);

		// Get a top stack frame of a stopped thread if there is any.
		const threads = this.model.getThreads();
		const stoppedReference = Object.keys(threads).filter(ref => threads[ref].stopped).pop();
		const stoppedThread = stoppedReference ? threads[parseInt(stoppedReference)] : null;
		const callStack = stoppedThread ? stoppedThread.getCachedCallStack() : null;
		const stackFrameToFocus = callStack && callStack.length > 0 ? callStack[0] : null;

		if (!stoppedThread) {
			this.setStateAndEmit(this.configurationManager.configuration.noDebug ? debug.State.RunningNoDebug : debug.State.Running);
		}

		// Do not immediatly set a new focused stack frame since that might cause unnecessery flickering
		// of the tree in the debug viewlet. Only set focused stack frame if no stopped event has arrived in 500ms.
		setNewFocusedStackFrameScheduler = new RunOnceScheduler(() => {
			toDispose.dispose();
			aria.status(nls.localize('debuggingContinued', "Debugging continued."));

			this.setFocusedStackFrameAndEvaluate(stackFrameToFocus).done(null, errors.onUnexpectedError);
		}, 500);
		setNewFocusedStackFrameScheduler.schedule();
	}

	private getDebugStringEditorInput(source: Source, value: string, mtype: string): DebugStringEditorInput {
		const result = this.instantiationService.createInstance(DebugStringEditorInput, source.name, source.uri, source.origin, value, mtype, void 0);
		this.toDisposeOnSessionEnd.push(result);
		return result;
	}

	private sendAllBreakpoints(): TPromise<any> {
		return TPromise.join(arrays.distinct(this.model.getBreakpoints(), bp => bp.source.uri.toString()).map(bp => this.sendBreakpoints(bp.source.uri)))
			.then(() => this.sendFunctionBreakpoints())
			// send exception breakpoints at the end since some debug adapters rely on the order
			.then(() => this.sendExceptionBreakpoints());
	}

	private sendBreakpoints(modelUri: uri): TPromise<void> {
		if (!this.session || !this.session.readyForBreakpoints) {
			return TPromise.as(null);
		}

		const breakpointsToSend = arrays.distinct(
			this.model.getBreakpoints().filter(bp => this.model.areBreakpointsActivated() && bp.enabled && bp.source.uri.toString() === modelUri.toString()),
			bp => `${bp.desiredLineNumber}`
		);
		const rawSource = breakpointsToSend.length > 0 ? breakpointsToSend[0].source.raw : Source.toRawSource(modelUri, this.model);

		return this.session.setBreakpoints({
			source: rawSource,
			lines: breakpointsToSend.map(bp => bp.desiredLineNumber),
			breakpoints: breakpointsToSend.map(bp => ({ line: bp.desiredLineNumber,
			condition: bp.condition
		}))}).then(response => {
			const data: { [id: string]: { line?: number, verified: boolean } } = {};
			for (let i = 0; i < breakpointsToSend.length; i++) {
				data[breakpointsToSend[i].getId()] = response.body.breakpoints[i];
			}

			this.model.updateBreakpoints(data);
		});
	}

	private sendFunctionBreakpoints(): TPromise<void> {
		if (!this.session || !this.session.readyForBreakpoints || !this.session.configuration.capabilities.supportsFunctionBreakpoints) {
			return TPromise.as(null);
		}

		const breakpointsToSend = this.model.getFunctionBreakpoints().filter(fbp => fbp.enabled && this.model.areBreakpointsActivated());
		return this.session.setFunctionBreakpoints({ breakpoints: breakpointsToSend }).then(response => {
			const data: { [id: string]: { name?: string, verified?: boolean } } = {};
			for (let i = 0; i < breakpointsToSend.length; i++) {
				data[breakpointsToSend[i].getId()] = response.body.breakpoints[i];
			}

			this.model.updateFunctionBreakpoints(data);
		});
	}

	private sendExceptionBreakpoints(): TPromise<any> {
		if (!this.session || !this.session.readyForBreakpoints || this.model.getExceptionBreakpoints().length === 0) {
			return TPromise.as(null);
		}

		const enabledExceptionBps = this.model.getExceptionBreakpoints().filter(exb => exb.enabled);
		return this.session.setExceptionBreakpoints({ filters: enabledExceptionBps.map(exb => exb.filter) });
	}

	private onFileChanges(fileChangesEvent: FileChangesEvent): void {
		this.model.removeBreakpoints(this.model.getBreakpoints().filter(bp =>
			fileChangesEvent.contains(bp.source.uri, FileChangeType.DELETED)));
	}

	private store(): void {
		this.storageService.store(DEBUG_BREAKPOINTS_KEY, JSON.stringify(this.model.getBreakpoints()), StorageScope.WORKSPACE);
		this.storageService.store(DEBUG_BREAKPOINTS_ACTIVATED_KEY, this.model.areBreakpointsActivated() ? 'true' : 'false', StorageScope.WORKSPACE);
		this.storageService.store(DEBUG_FUNCTION_BREAKPOINTS_KEY, JSON.stringify(this.model.getFunctionBreakpoints()), StorageScope.WORKSPACE);
		this.storageService.store(DEBUG_EXCEPTION_BREAKPOINTS_KEY, JSON.stringify(this.model.getExceptionBreakpoints()), StorageScope.WORKSPACE);
		this.storageService.store(DEBUG_SELECTED_CONFIG_NAME_KEY, this.configurationManager.configurationName, StorageScope.WORKSPACE);
		this.storageService.store(DEBUG_WATCH_EXPRESSIONS_KEY, JSON.stringify(this.model.getWatchExpressions()), StorageScope.WORKSPACE);
	}

	public dispose(): void {
		this.toDisposeOnSessionEnd = lifecycle.dispose(this.toDisposeOnSessionEnd);
		this.toDispose = lifecycle.dispose(this.toDispose);
	}
}<|MERGE_RESOLUTION|>--- conflicted
+++ resolved
@@ -53,7 +53,6 @@
 import { ILogEntry, EXTENSION_LOG_BROADCAST_CHANNEL, EXTENSION_ATTACH_BROADCAST_CHANNEL, EXTENSION_TERMINATE_BROADCAST_CHANNEL } from 'vs/workbench/services/thread/electron-browser/threadService';
 import { ipcRenderer as ipc } from 'electron';
 import { Client } from 'vs/base/parts/ipc/node/ipc.cp';
-import URI from 'vs/base/common/uri';
 
 const DEBUG_BREAKPOINTS_KEY = 'debug.breakpoint';
 const DEBUG_BREAKPOINTS_ACTIVATED_KEY = 'debug.breakpointactivated';
@@ -565,44 +564,31 @@
 			return telemetryInfo;
 		}).then(data => {
 			const { aiKey, type } = this.configurationManager.adapter;
-<<<<<<< HEAD
-			const client = new Client(
-				URI.parse(require.toUrl('bootstrap')).fsPath,
-				{
-					serverName: 'Debug Telemetry',
-					timeout: 1000 * 60 * 5,
-					args: [type, JSON.stringify(data), aiKey],
-					env: {
-						ATOM_SHELL_INTERNAL_RUN_AS_NODE: 1,
-						PIPE_LOGGING: 'true',
-						AMD_ENTRYPOINT: 'vs/workbench/parts/debug/node/telemetryApp'
+			this.customTelemetryService = null;
+
+			if (aiKey) {
+				const client = new Client(
+					uri.parse(require.toUrl('bootstrap')).fsPath,
+					{
+						serverName: 'Debug Telemetry',
+						timeout: 1000 * 60 * 5,
+						args: [type, JSON.stringify(data), aiKey],
+						env: {
+							ATOM_SHELL_INTERNAL_RUN_AS_NODE: 1,
+							PIPE_LOGGING: 'true',
+							AMD_ENTRYPOINT: 'vs/workbench/parts/debug/node/telemetryApp'
+						}
 					}
-				}
-			);
-
-			const channel = client.getChannel('telemetryAppender');
-			const appender = new TelemetryAppenderClient(channel);
-
-			this.toDisposeOnSessionEnd.push(client);
-			this.customTelemetryService = new TelemetryService({ appender }, this.configurationService);
-		});
-
-		this.session = this.instantiationService.createInstance(session.RawDebugSession, configuration.debugServer, this.configurationManager.adapter, this.customTelemetryService);
-		this.registerSessionListeners();
-
-		return this.session.initialize({
-			adapterID: configuration.type,
-			pathFormat: 'path',
-			linesStartAt1: true,
-			columnsStartAt1: true
-		}).then((result: DebugProtocol.InitializeResponse) => {
-			if (!this.session) {
-				return TPromise.wrapError(new Error(nls.localize('debugAdapterCrash', "Debug adapter process has terminated unexpectedly")));
-			}
-=======
-			this.telemetryAdapter = aiKey ? createAIAdapter(aiKey, type, data) : null;
-
-			this.session = this.instantiationService.createInstance(session.RawDebugSession, configuration.debugServer, this.configurationManager.adapter, this.telemetryAdapter);
+				);
+
+				const channel = client.getChannel('telemetryAppender');
+				const appender = new TelemetryAppenderClient(channel);
+
+				this.toDisposeOnSessionEnd.push(client);
+				this.customTelemetryService = new TelemetryService({ appender }, this.configurationService);
+			}
+
+			this.session = this.instantiationService.createInstance(session.RawDebugSession, configuration.debugServer, this.configurationManager.adapter, this.customTelemetryService);
 			this.registerSessionListeners();
 
 			return this.session.initialize({
@@ -614,7 +600,6 @@
 				if (!this.session) {
 					return TPromise.wrapError(new Error(nls.localize('debugAdapterCrash', "Debug adapter process has terminated unexpectedly")));
 				}
->>>>>>> 086102dd
 
 				this.model.setExceptionBreakpoints(this.session.configuration.capabilities.exceptionBreakpointFilters);
 				return configuration.request === 'attach' ? this.session.attach(configuration) : this.session.launch(configuration);
