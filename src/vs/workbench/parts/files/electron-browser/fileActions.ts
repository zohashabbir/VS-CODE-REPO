/*---------------------------------------------------------------------------------------------
 *  Copyright (c) Microsoft Corporation. All rights reserved.
 *  Licensed under the MIT License. See License.txt in the project root for license information.
 *--------------------------------------------------------------------------------------------*/

'use strict';

import 'vs/css!./media/fileactions';
import { TPromise } from 'vs/base/common/winjs.base';
import nls = require('vs/nls');
import { isWindows, isLinux } from 'vs/base/common/platform';
import { sequence, ITask, always } from 'vs/base/common/async';
import paths = require('vs/base/common/paths');
import resources = require('vs/base/common/resources');
import URI from 'vs/base/common/uri';
import errors = require('vs/base/common/errors');
import { toErrorMessage } from 'vs/base/common/errorMessage';
import strings = require('vs/base/common/strings');
import diagnostics = require('vs/base/common/diagnostics');
import { Action, IAction } from 'vs/base/common/actions';
import { MessageType, IInputValidator } from 'vs/base/browser/ui/inputbox/inputBox';
import { ITree, IHighlightEvent } from 'vs/base/parts/tree/browser/tree';
import { dispose, IDisposable } from 'vs/base/common/lifecycle';
import { VIEWLET_ID } from 'vs/workbench/parts/files/common/files';
import { ITextFileService } from 'vs/workbench/services/textfile/common/textfiles';
import { IFileService, IFileStat } from 'vs/platform/files/common/files';
import { toResource } from 'vs/workbench/common/editor';
import { FileStat, Model, NewStatPlaceholder } from 'vs/workbench/parts/files/common/explorerModel';
import { ExplorerView } from 'vs/workbench/parts/files/electron-browser/views/explorerView';
import { ExplorerViewlet } from 'vs/workbench/parts/files/electron-browser/explorerViewlet';
import { IUntitledEditorService } from 'vs/workbench/services/untitled/common/untitledEditorService';
import { IWorkbenchEditorService } from 'vs/workbench/services/editor/common/editorService';
import { CollapseAction } from 'vs/workbench/browser/viewlet';
import { IEditorGroupService } from 'vs/workbench/services/group/common/groupService';
import { IQuickOpenService } from 'vs/platform/quickOpen/common/quickOpen';
import { IViewletService } from 'vs/workbench/services/viewlet/browser/viewlet';
import { IUntitledResourceInput } from 'vs/platform/editor/common/editor';
import { IInstantiationService, ServicesAccessor, IConstructorSignature2 } from 'vs/platform/instantiation/common/instantiation';
import { ITextModel } from 'vs/editor/common/model';
import { IBackupFileService } from 'vs/workbench/services/backup/common/backup';
import { IWindowsService } from 'vs/platform/windows/common/windows';
import { COPY_PATH_COMMAND_ID, COPY_REL_PATH_COMMAND_ID, REVEAL_IN_EXPLORER_COMMAND_ID, SAVE_ALL_COMMAND_ID, SAVE_ALL_LABEL, SAVE_ALL_IN_GROUP_COMMAND_ID } from 'vs/workbench/parts/files/electron-browser/fileCommands';
import { ITextModelService, ITextModelContentProvider } from 'vs/editor/common/services/resolverService';
import { IConfigurationService, ConfigurationTarget } from 'vs/platform/configuration/common/configuration';
import { once } from 'vs/base/common/event';
import { IClipboardService } from 'vs/platform/clipboard/common/clipboardService';
import { IModeService } from 'vs/editor/common/services/modeService';
import { IModelService } from 'vs/editor/common/services/modelService';
import { ICommandService, CommandsRegistry } from 'vs/platform/commands/common/commands';
import { IListService, ListWidget } from 'vs/platform/list/browser/listService';
import { RawContextKey, IContextKeyService } from 'vs/platform/contextkey/common/contextkey';
import { distinctParents, basenameOrAuthority } from 'vs/base/common/resources';
import { Schemas } from 'vs/base/common/network';
import { IConfirmationService, IConfirmationResult, IConfirmation } from 'vs/platform/dialogs/common/dialogs';
import { getConfirmMessage } from 'vs/workbench/services/dialogs/electron-browser/dialogs';
import { INotificationService, Severity } from 'vs/platform/notification/common/notification';

export interface IEditableData {
	action: IAction;
	validator: IInputValidator;
}

export interface IFileViewletState {
	getEditableData(stat: IFileStat): IEditableData;
	setEditable(stat: IFileStat, editableData: IEditableData): void;
	clearEditable(stat: IFileStat): void;
}

export const NEW_FILE_COMMAND_ID = 'explorer.newFile';
export const NEW_FILE_LABEL = nls.localize('newFile', "New File");

export const NEW_FOLDER_COMMAND_ID = 'explorer.newFolder';
export const NEW_FOLDER_LABEL = nls.localize('newFolder', "New Folder");

export const TRIGGER_RENAME_LABEL = nls.localize('rename', "Rename");

export const MOVE_FILE_TO_TRASH_LABEL = nls.localize('delete', "Delete");

export const COPY_FILE_LABEL = nls.localize('copyFile', "Copy");

export const PASTE_FILE_LABEL = nls.localize('pasteFile', "Paste");

export const FileCopiedContext = new RawContextKey<boolean>('fileCopied', false);

export class BaseErrorReportingAction extends Action {

	constructor(
		id: string,
		label: string,
		private _notificationService: INotificationService
	) {
		super(id, label);
	}

	public get notificationService() {
		return this._notificationService;
	}

	protected onError(error: any): void {
		if (error.message === 'string') {
			error = error.message;
		}

		this._notificationService.error(toErrorMessage(error, false));
	}

	protected onErrorWithRetry(error: any, retry: () => TPromise<any>, extraAction?: Action): void {
		const actions = [
			new Action(this.id, nls.localize('retry', "Retry"), null, true, () => retry()),
		];

		if (extraAction) {
			actions.unshift(extraAction);
		}

		this._notificationService.notify({
			severity: Severity.Error,
			message: toErrorMessage(error, false),
			actions: { primary: actions }
		});
	}
}

export class BaseFileAction extends BaseErrorReportingAction {
	public element: FileStat;

	constructor(
		id: string,
		label: string,
		@IFileService protected fileService: IFileService,
		@INotificationService notificationService: INotificationService,
		@ITextFileService protected textFileService: ITextFileService
	) {
		super(id, label, notificationService);

		this.enabled = false;
	}

	_isEnabled(): boolean {
		return true;
	}

	_updateEnablement(): void {
		this.enabled = !!(this.fileService && this._isEnabled());
	}
}

class TriggerRenameFileAction extends BaseFileAction {

	public static readonly ID = 'renameFile';

	private tree: ITree;
	private renameAction: BaseRenameAction;

	constructor(
		tree: ITree,
		element: FileStat,
		@IFileService fileService: IFileService,
		@INotificationService notificationService: INotificationService,
		@ITextFileService textFileService: ITextFileService,
		@IInstantiationService instantiationService: IInstantiationService
	) {
		super(TriggerRenameFileAction.ID, TRIGGER_RENAME_LABEL, fileService, notificationService, textFileService);

		this.tree = tree;
		this.element = element;
		this.renameAction = instantiationService.createInstance(RenameFileAction, element);
		this._updateEnablement();
	}

	public validateFileName(parent: IFileStat, name: string): string {
		return this.renameAction.validateFileName(this.element.parent, name);
	}

	public run(context?: any): TPromise<any> {
		if (!context) {
			return TPromise.wrapError(new Error('No context provided to BaseEnableFileRenameAction.'));
		}

		const viewletState = <IFileViewletState>context.viewletState;
		if (!viewletState) {
			return TPromise.wrapError(new Error('Invalid viewlet state provided to BaseEnableFileRenameAction.'));
		}

		const stat = <IFileStat>context.stat;
		if (!stat) {
			return TPromise.wrapError(new Error('Invalid stat provided to BaseEnableFileRenameAction.'));
		}

		viewletState.setEditable(stat, {
			action: this.renameAction,
			validator: (value) => {
				const message = this.validateFileName(this.element.parent, value);

				if (!message) {
					return null;
				}

				return {
					content: message,
					formatContent: true,
					type: MessageType.ERROR
				};
			}
		});

		this.tree.refresh(stat, false).then(() => {
			this.tree.setHighlight(stat);

			const unbind = this.tree.onDidChangeHighlight((e: IHighlightEvent) => {
				if (!e.highlight) {
					viewletState.clearEditable(stat);
					this.tree.refresh(stat).done(null, errors.onUnexpectedError);
					unbind.dispose();
				}
			});
		}).done(null, errors.onUnexpectedError);

		return void 0;
	}
}

export abstract class BaseRenameAction extends BaseFileAction {

	constructor(
		id: string,
		label: string,
		element: FileStat,
		@IFileService fileService: IFileService,
		@INotificationService notificationService: INotificationService,
		@ITextFileService textFileService: ITextFileService
	) {
		super(id, label, fileService, notificationService, textFileService);

		this.element = element;
	}

	public run(context?: any): TPromise<any> {
		if (!context) {
			return TPromise.wrapError(new Error('No context provided to BaseRenameFileAction.'));
		}

		let name = <string>context.value;
		if (!name) {
			return TPromise.wrapError(new Error('No new name provided to BaseRenameFileAction.'));
		}

		// Automatically trim whitespaces and trailing dots to produce nice file names
		name = getWellFormedFileName(name);
		const existingName = getWellFormedFileName(this.element.name);

		// Return early if name is invalid or didn't change
		if (name === existingName || this.validateFileName(this.element.parent, name)) {
			return TPromise.as(null);
		}

		// Call function and Emit Event through viewer
		const promise = this.runAction(name).then(null, (error: any) => {
			this.onError(error);
		});

		return promise;
	}

	public validateFileName(parent: IFileStat, name: string): string {
		let source = this.element.name;
		let target = name;

		if (!isLinux) { // allow rename of same file also when case differs (e.g. Game.js => game.js)
			source = source.toLowerCase();
			target = target.toLowerCase();
		}

		if (getWellFormedFileName(source) === getWellFormedFileName(target)) {
			return null;
		}

		return validateFileName(parent, name, false);
	}

	public abstract runAction(newName: string): TPromise<any>;
}

class RenameFileAction extends BaseRenameAction {

	public static readonly ID = 'workbench.files.action.renameFile';

	constructor(
		element: FileStat,
		@IFileService fileService: IFileService,
		@INotificationService notificationService: INotificationService,
		@ITextFileService textFileService: ITextFileService,
		@IBackupFileService private backupFileService: IBackupFileService
	) {
		super(RenameFileAction.ID, nls.localize('rename', "Rename"), element, fileService, notificationService, textFileService);

		this._updateEnablement();
	}

	public runAction(newName: string): TPromise<any> {
		const dirty = this.textFileService.getDirty().filter(d => resources.isEqualOrParent(d, this.element.resource, !isLinux /* ignorecase */));
		const dirtyRenamed: URI[] = [];
		return TPromise.join(dirty.map(d => {
			let renamed: URI;

			// If the dirty file itself got moved, just reparent it to the target folder
			const targetPath = paths.join(this.element.parent.resource.path, newName);
			if (this.element.resource.toString() === d.toString()) {
				renamed = this.element.parent.resource.with({ path: targetPath });
			}

			// Otherwise, a parent of the dirty resource got moved, so we have to reparent more complicated. Example:
			else {
				renamed = this.element.parent.resource.with({ path: paths.join(targetPath, d.path.substr(this.element.resource.path.length + 1)) });
			}

			dirtyRenamed.push(renamed);

			const model = this.textFileService.models.get(d);

			return this.backupFileService.backupResource(renamed, model.createSnapshot(), model.getVersionId());
		}))

			// 2. soft revert all dirty since we have backed up their contents
			.then(() => this.textFileService.revertAll(dirty, { soft: true /* do not attempt to load content from disk */ }))

			// 3.) run the rename operation
			.then(() => this.fileService.rename(this.element.resource, newName).then(null, (error: Error) => {
				return TPromise.join(dirtyRenamed.map(d => this.backupFileService.discardResourceBackup(d))).then(() => {
					this.onErrorWithRetry(error, () => this.runAction(newName));
				});
			}))

			// 4.) resolve those that were dirty to load their previous dirty contents from disk
			.then(() => {
				return TPromise.join(dirtyRenamed.map(t => this.textFileService.models.loadOrCreate(t)));
			});
	}
}

/* Base New File/Folder Action */
export class BaseNewAction extends BaseFileAction {
	private presetFolder: FileStat;
	private tree: ITree;
	private isFile: boolean;
	private renameAction: BaseRenameAction;

	constructor(
		id: string,
		label: string,
		tree: ITree,
		isFile: boolean,
		editableAction: BaseRenameAction,
		element: FileStat,
		@IFileService fileService: IFileService,
		@INotificationService notificationService: INotificationService,
		@ITextFileService textFileService: ITextFileService
	) {
		super(id, label, fileService, notificationService, textFileService);

		if (element) {
			this.presetFolder = element.isDirectory ? element : element.parent;
		}

		this.tree = tree;
		this.isFile = isFile;
		this.renameAction = editableAction;
	}

	public run(context?: any): TPromise<any> {
		if (!context) {
			return TPromise.wrapError(new Error('No context provided to BaseNewAction.'));
		}

		const viewletState = <IFileViewletState>context.viewletState;
		if (!viewletState) {
			return TPromise.wrapError(new Error('Invalid viewlet state provided to BaseNewAction.'));
		}

		let folder = this.presetFolder;
		if (!folder) {
			const focus = <FileStat>this.tree.getFocus();
			if (focus) {
				folder = focus.isDirectory ? focus : focus.parent;
			} else {
				const input: FileStat | Model = this.tree.getInput();
				folder = input instanceof Model ? input.roots[0] : input;
			}
		}

		if (!folder) {
			return TPromise.wrapError(new Error('Invalid parent folder to create.'));
		}

		return this.tree.reveal(folder, 0.5).then(() => {
			return this.tree.expand(folder).then(() => {
				const stat = NewStatPlaceholder.addNewStatPlaceholder(folder, !this.isFile);

				this.renameAction.element = stat;

				viewletState.setEditable(stat, {
					action: this.renameAction,
					validator: (value) => {
						const message = this.renameAction.validateFileName(folder, value);

						if (!message) {
							return null;
						}

						return {
							content: message,
							formatContent: true,
							type: MessageType.ERROR
						};
					}
				});

				return this.tree.refresh(folder).then(() => {
					return this.tree.expand(folder).then(() => {
						return this.tree.reveal(stat, 0.5).then(() => {
							this.tree.setHighlight(stat);

							const unbind = this.tree.onDidChangeHighlight((e: IHighlightEvent) => {
								if (!e.highlight) {
									stat.destroy();
									this.tree.refresh(folder).done(null, errors.onUnexpectedError);
									unbind.dispose();
								}
							});
						});
					});
				});
			});
		});
	}
}

/* New File */
export class NewFileAction extends BaseNewAction {

	constructor(
		tree: ITree,
		element: FileStat,
		@IFileService fileService: IFileService,
		@INotificationService notificationService: INotificationService,
		@ITextFileService textFileService: ITextFileService,
		@IInstantiationService instantiationService: IInstantiationService
	) {
		super('explorer.newFile', NEW_FILE_LABEL, tree, true, instantiationService.createInstance(CreateFileAction, element), null, fileService, notificationService, textFileService);

		this.class = 'explorer-action new-file';
		this._updateEnablement();
	}
}

/* New Folder */
export class NewFolderAction extends BaseNewAction {

	constructor(
		tree: ITree,
		element: FileStat,
		@IFileService fileService: IFileService,
		@INotificationService notificationService: INotificationService,
		@ITextFileService textFileService: ITextFileService,
		@IInstantiationService instantiationService: IInstantiationService
	) {
		super('explorer.newFolder', NEW_FOLDER_LABEL, tree, false, instantiationService.createInstance(CreateFolderAction, element), null, fileService, notificationService, textFileService);

		this.class = 'explorer-action new-folder';
		this._updateEnablement();
	}
}

/* Create new file from anywhere: Open untitled */
export class GlobalNewUntitledFileAction extends Action {
	public static readonly ID = 'workbench.action.files.newUntitledFile';
	public static readonly LABEL = nls.localize('newUntitledFile', "New Untitled File");

	constructor(
		id: string,
		label: string,
		@IWorkbenchEditorService private editorService: IWorkbenchEditorService
	) {
		super(id, label);
	}

	public run(): TPromise<any> {
		return this.editorService.openEditor({ options: { pinned: true } } as IUntitledResourceInput); // untitled are always pinned
	}
}

/* Create New File/Folder (only used internally by explorerViewer) */
export abstract class BaseCreateAction extends BaseRenameAction {

	public validateFileName(parent: IFileStat, name: string): string {
		if (this.element instanceof NewStatPlaceholder) {
			return validateFileName(parent, name, false);
		}

		return super.validateFileName(parent, name);
	}
}

/* Create New File (only used internally by explorerViewer) */
class CreateFileAction extends BaseCreateAction {

	public static readonly ID = 'workbench.files.action.createFileFromExplorer';
	public static readonly LABEL = nls.localize('createNewFile', "New File");

	constructor(
		element: FileStat,
		@IFileService fileService: IFileService,
		@IWorkbenchEditorService private editorService: IWorkbenchEditorService,
		@INotificationService notificationService: INotificationService,
		@ITextFileService textFileService: ITextFileService
	) {
		super(CreateFileAction.ID, CreateFileAction.LABEL, element, fileService, notificationService, textFileService);

		this._updateEnablement();
	}

	public runAction(fileName: string): TPromise<any> {
		const resource = this.element.parent.resource;
		return this.fileService.createFile(resource.with({ path: paths.join(resource.path, fileName) })).then(stat => {
			return this.editorService.openEditor({ resource: stat.resource, options: { pinned: true } });
		}, (error) => {
			this.onErrorWithRetry(error, () => this.runAction(fileName));
		});
	}
}

/* Create New Folder (only used internally by explorerViewer) */
class CreateFolderAction extends BaseCreateAction {

	public static readonly ID = 'workbench.files.action.createFolderFromExplorer';
	public static readonly LABEL = nls.localize('createNewFolder', "New Folder");

	constructor(
		element: FileStat,
		@IFileService fileService: IFileService,
		@INotificationService notificationService: INotificationService,
		@ITextFileService textFileService: ITextFileService
	) {
		super(CreateFolderAction.ID, CreateFolderAction.LABEL, null, fileService, notificationService, textFileService);

		this._updateEnablement();
	}

	public runAction(fileName: string): TPromise<any> {
		const resource = this.element.parent.resource;
		return this.fileService.createFolder(resource.with({ path: paths.join(resource.path, fileName) })).then(null, (error) => {
			this.onErrorWithRetry(error, () => this.runAction(fileName));
		});
	}
}

class BaseDeleteFileAction extends BaseFileAction {

	private static readonly CONFIRM_DELETE_SETTING_KEY = 'explorer.confirmDelete';

	private skipConfirm: boolean;

	constructor(
		private tree: ITree,
		private elements: FileStat[],
		private useTrash: boolean,
		@IFileService fileService: IFileService,
		@INotificationService notificationService: INotificationService,
		@IConfirmationService private confirmationService: IConfirmationService,
		@ITextFileService textFileService: ITextFileService,
		@IConfigurationService private configurationService: IConfigurationService
	) {
		super('moveFileToTrash', MOVE_FILE_TO_TRASH_LABEL, fileService, notificationService, textFileService);

		this.tree = tree;
		this.useTrash = useTrash && elements.every(e => !paths.isUNC(e.resource.fsPath)); // on UNC shares there is no trash

		this._updateEnablement();
	}

	public run(): TPromise<any> {

		// Remove highlight
		if (this.tree) {
			this.tree.clearHighlight();
		}

		let primaryButton: string;
		if (this.useTrash) {
			primaryButton = isWindows ? nls.localize('deleteButtonLabelRecycleBin', "&&Move to Recycle Bin") : nls.localize({ key: 'deleteButtonLabelTrash', comment: ['&& denotes a mnemonic'] }, "&&Move to Trash");
		} else {
			primaryButton = nls.localize({ key: 'deleteButtonLabel', comment: ['&& denotes a mnemonic'] }, "&&Delete");
		}

		const distinctElements = distinctParents(this.elements, e => e.resource);

		// Handle dirty
		let confirmDirtyPromise: TPromise<boolean> = TPromise.as(true);
		const dirty = this.textFileService.getDirty().filter(d => distinctElements.some(e => resources.isEqualOrParent(d, e.resource, !isLinux /* ignorecase */)));
		if (dirty.length) {
			let message: string;
			if (distinctElements.length > 1) {
				message = nls.localize('dirtyMessageFilesDelete', "You are deleting files with unsaved changes. Do you want to continue?");
			} else if (distinctElements[0].isDirectory) {
				if (dirty.length === 1) {
					message = nls.localize('dirtyMessageFolderOneDelete', "You are deleting a folder with unsaved changes in 1 file. Do you want to continue?");
				} else {
					message = nls.localize('dirtyMessageFolderDelete', "You are deleting a folder with unsaved changes in {0} files. Do you want to continue?", dirty.length);
				}
			} else {
				message = nls.localize('dirtyMessageFileDelete', "You are deleting a file with unsaved changes. Do you want to continue?");
			}

			confirmDirtyPromise = this.confirmationService.confirm({
				message,
				type: 'warning',
				detail: nls.localize('dirtyWarning', "Your changes will be lost if you don't save them."),
				primaryButton
			}).then(confirmed => {
				if (!confirmed) {
					return false;
				}

				this.skipConfirm = true; // since we already asked for confirmation
				return this.textFileService.revertAll(dirty).then(() => true);
			});
		}

		// Check if file is dirty in editor and save it to avoid data loss
		return confirmDirtyPromise.then(confirmed => {
			if (!confirmed) {
				return null;
			}

			let confirmDeletePromise: TPromise<IConfirmationResult>;

			// Check if we need to ask for confirmation at all
			if (this.skipConfirm || (this.useTrash && this.configurationService.getValue<boolean>(BaseDeleteFileAction.CONFIRM_DELETE_SETTING_KEY) === false)) {
				confirmDeletePromise = TPromise.as({ confirmed: true } as IConfirmationResult);
			}

			// Confirm for moving to trash
			else if (this.useTrash) {
				const message = distinctElements.length > 1 ? getConfirmMessage(nls.localize('confirmMoveTrashMessageMultiple', "Are you sure you want to delete the following {0} files?", distinctElements.length), distinctElements.map(e => e.resource))
					: distinctElements[0].isDirectory ? nls.localize('confirmMoveTrashMessageFolder', "Are you sure you want to delete '{0}' and its contents?", distinctElements[0].name)
						: nls.localize('confirmMoveTrashMessageFile', "Are you sure you want to delete '{0}'?", distinctElements[0].name);
				confirmDeletePromise = this.confirmationService.confirmWithCheckbox({
					message,
					detail: isWindows ? nls.localize('undoBin', "You can restore from the recycle bin.") : nls.localize('undoTrash', "You can restore from the trash."),
					primaryButton,
					checkbox: {
						label: nls.localize('doNotAskAgain', "Do not ask me again")
					},
					type: 'question'
				});
			}

			// Confirm for deleting permanently
			else {
				const message = distinctElements.length > 1 ? getConfirmMessage(nls.localize('confirmDeleteMessageMultiple', "Are you sure you want to permanently delete the following {0} files?", distinctElements.length), distinctElements.map(e => e.resource))
					: distinctElements[0].isDirectory ? nls.localize('confirmDeleteMessageFolder', "Are you sure you want to permanently delete '{0}' and its contents?", distinctElements[0].name)
						: nls.localize('confirmDeleteMessageFile', "Are you sure you want to permanently delete '{0}'?", distinctElements[0].name);
				confirmDeletePromise = this.confirmationService.confirmWithCheckbox({
					message,
					detail: nls.localize('irreversible', "This action is irreversible!"),
					primaryButton,
					type: 'warning'
				});
			}

			return confirmDeletePromise.then(confirmation => {

				// Check for confirmation checkbox
				let updateConfirmSettingsPromise: TPromise<void> = TPromise.as(void 0);
				if (confirmation.confirmed && confirmation.checkboxChecked === true) {
					updateConfirmSettingsPromise = this.configurationService.updateValue(BaseDeleteFileAction.CONFIRM_DELETE_SETTING_KEY, false, ConfigurationTarget.USER);
				}

				return updateConfirmSettingsPromise.then(() => {

					// Check for confirmation
					if (!confirmation.confirmed) {
						return TPromise.as(null);
					}

					// Call function
					const servicePromise = TPromise.join(distinctElements.map(e => this.fileService.del(e.resource, this.useTrash))).then(() => {
						if (distinctElements[0].parent) {
							this.tree.setFocus(distinctElements[0].parent); // move focus to parent
						}
					}, (error: any) => {

						// Allow to retry
						let extraAction: Action;
						if (this.useTrash) {
							extraAction = new Action('permanentDelete', nls.localize('permDelete', "Delete Permanently"), null, true, () => { this.useTrash = false; this.skipConfirm = true; return this.run(); });
						}

						this.onErrorWithRetry(error, () => this.run(), extraAction);

						// Focus back to tree
						this.tree.DOMFocus();
					});

					return servicePromise;
				});
			});
		});
	}
}

/* Import File */
export class ImportFileAction extends BaseFileAction {

	private tree: ITree;

	constructor(
		tree: ITree,
		element: FileStat,
		clazz: string,
		@IFileService fileService: IFileService,
		@IWorkbenchEditorService private editorService: IWorkbenchEditorService,
		@IConfirmationService private confirmationService: IConfirmationService,
		@INotificationService notificationService: INotificationService,
		@ITextFileService textFileService: ITextFileService
	) {
		super('workbench.files.action.importFile', nls.localize('importFiles', "Import Files"), fileService, notificationService, textFileService);

		this.tree = tree;
		this.element = element;

		if (clazz) {
			this.class = clazz;
		}

		this._updateEnablement();
	}

	public run(resources: URI[]): TPromise<any> {
		const importPromise = TPromise.as(null).then(() => {
			if (resources && resources.length > 0) {

				// Find parent for import
				let targetElement: FileStat;
				if (this.element) {
					targetElement = this.element;
				} else {
					const input: FileStat | Model = this.tree.getInput();
					targetElement = this.tree.getFocus() || (input instanceof Model ? input.roots[0] : input);
				}

				if (!targetElement.isDirectory) {
					targetElement = targetElement.parent;
				}

				// Resolve target to check for name collisions and ask user
				return this.fileService.resolveFile(targetElement.resource).then((targetStat: IFileStat) => {

					// Check for name collisions
					const targetNames: { [name: string]: IFileStat } = {};
					targetStat.children.forEach((child) => {
						targetNames[isLinux ? child.name : child.name.toLowerCase()] = child;
					});

					let overwritePromise = TPromise.as(true);
					if (resources.some(resource => {
						return !!targetNames[isLinux ? paths.basename(resource.fsPath) : paths.basename(resource.fsPath).toLowerCase()];
					})) {
						const confirm: IConfirmation = {
							message: nls.localize('confirmOverwrite', "A file or folder with the same name already exists in the destination folder. Do you want to replace it?"),
							detail: nls.localize('irreversible', "This action is irreversible!"),
							primaryButton: nls.localize({ key: 'replaceButtonLabel', comment: ['&& denotes a mnemonic'] }, "&&Replace"),
							type: 'warning'
						};

						overwritePromise = this.confirmationService.confirm(confirm);
					}

					return overwritePromise.then(overwrite => {
						if (!overwrite) {
							return void 0;
						}

						// Run import in sequence
						const importPromisesFactory: ITask<TPromise<void>>[] = [];
						resources.forEach(resource => {
							importPromisesFactory.push(() => {
								const sourceFile = resource;
								const targetFile = targetElement.resource.with({ path: paths.join(targetElement.resource.path, paths.basename(sourceFile.path)) });

								// if the target exists and is dirty, make sure to revert it. otherwise the dirty contents
								// of the target file would replace the contents of the imported file. since we already
								// confirmed the overwrite before, this is OK.
								let revertPromise = TPromise.wrap(null);
								if (this.textFileService.isDirty(targetFile)) {
									revertPromise = this.textFileService.revertAll([targetFile], { soft: true });
								}

								return revertPromise.then(() => {
									return this.fileService.importFile(sourceFile, targetElement.resource).then(res => {

										// if we only import one file, just open it directly
										if (resources.length === 1) {
											this.editorService.openEditor({ resource: res.stat.resource, options: { pinned: true } }).done(null, errors.onUnexpectedError);
										}
									}, error => this.onError(error));
								});
							});
						});

						return sequence(importPromisesFactory);
					});
				});
			}

			return void 0;
		});

		return importPromise.then(() => {
			this.tree.clearHighlight();
		}, (error: any) => {
			this.onError(error);
			this.tree.clearHighlight();
		});
	}
}

// Copy File/Folder
class CopyFileAction extends BaseFileAction {

	private tree: ITree;
	constructor(
		tree: ITree,
		private elements: FileStat[],
		@IFileService fileService: IFileService,
		@INotificationService notificationService: INotificationService,
		@ITextFileService textFileService: ITextFileService,
		@IContextKeyService contextKeyService: IContextKeyService,
		@IClipboardService private clipboardService: IClipboardService
	) {
		super('filesExplorer.copy', COPY_FILE_LABEL, fileService, notificationService, textFileService);

		this.tree = tree;
		this._updateEnablement();
	}

	public run(): TPromise<any> {

		// Write to clipboard as file/folder to copy
		this.clipboardService.writeFiles(this.elements.map(e => e.resource));

		// Remove highlight
		if (this.tree) {
			this.tree.clearHighlight();
		}

		this.tree.DOMFocus();

		return TPromise.as(null);
	}
}

// Paste File/Folder
class PasteFileAction extends BaseFileAction {

	public static readonly ID = 'filesExplorer.paste';

	private tree: ITree;

	constructor(
		tree: ITree,
		element: FileStat,
		@IFileService fileService: IFileService,
		@INotificationService notificationService: INotificationService,
		@ITextFileService textFileService: ITextFileService,
		@IWorkbenchEditorService private editorService: IWorkbenchEditorService
	) {
		super(PasteFileAction.ID, PASTE_FILE_LABEL, fileService, notificationService, textFileService);

		this.tree = tree;
		this.element = element;
		if (!this.element) {
			const input: FileStat | Model = this.tree.getInput();
			this.element = input instanceof Model ? input.roots[0] : input;
		}
		this._updateEnablement();
	}

	public run(fileToPaste: URI): TPromise<any> {

		// Check if target is ancestor of pasted folder
		if (this.element.resource.toString() !== fileToPaste.toString() && resources.isEqualOrParent(this.element.resource, fileToPaste, !isLinux /* ignorecase */)) {
			throw new Error(nls.localize('fileIsAncestor', "File to paste is an ancestor of the destination folder"));
		}

		return this.fileService.resolveFile(fileToPaste).then(fileToPasteStat => {

			// Remove highlight
			if (this.tree) {
				this.tree.clearHighlight();
			}

			// Find target
			let target: FileStat;
			if (this.element.resource.toString() === fileToPaste.toString()) {
				target = this.element.parent;
			} else {
				target = this.element.isDirectory ? this.element : this.element.parent;
			}

			const targetFile = findValidPasteFileTarget(target, { resource: fileToPaste, isDirectory: fileToPasteStat.isDirectory });

			// Copy File
			return this.fileService.copyFile(fileToPaste, targetFile).then(stat => {
				if (!stat.isDirectory) {
					return this.editorService.openEditor({ resource: stat.resource, options: { pinned: true } });
				}

				return void 0;
			}, error => this.onError(error)).then(() => {
				this.tree.DOMFocus();
			});
		}, error => {
			this.onError(new Error(nls.localize('fileDeleted', "File to paste was deleted or moved meanwhile")));
		});
	}
}

// Duplicate File/Folder
export class DuplicateFileAction extends BaseFileAction {
	private tree: ITree;
	private target: FileStat;

	constructor(
		tree: ITree,
		fileToDuplicate: FileStat,
		target: FileStat,
		@IFileService fileService: IFileService,
		@IWorkbenchEditorService private editorService: IWorkbenchEditorService,
		@INotificationService notificationService: INotificationService,
		@ITextFileService textFileService: ITextFileService
	) {
		super('workbench.files.action.duplicateFile', nls.localize('duplicateFile', "Duplicate"), fileService, notificationService, textFileService);

		this.tree = tree;
		this.element = fileToDuplicate;
		this.target = (target && target.isDirectory) ? target : fileToDuplicate.parent;
		this._updateEnablement();
	}

	public run(): TPromise<any> {

		// Remove highlight
		if (this.tree) {
			this.tree.clearHighlight();
		}

		// Copy File
		const result = this.fileService.copyFile(this.element.resource, findValidPasteFileTarget(this.target, { resource: this.element.resource, isDirectory: this.element.isDirectory })).then(stat => {
			if (!stat.isDirectory) {
				return this.editorService.openEditor({ resource: stat.resource, options: { pinned: true } });
			}

			return void 0;
		}, error => this.onError(error));

		return result;
	}
}

function findValidPasteFileTarget(targetFolder: FileStat, fileToPaste: { resource: URI, isDirectory?: boolean }): URI {
	let name = basenameOrAuthority(fileToPaste.resource);

	let candidate = targetFolder.resource.with({ path: paths.join(targetFolder.resource.path, name) });
	while (true) {
		if (!targetFolder.root.find(candidate)) {
			break;
		}

		name = incrementFileName(name, fileToPaste.isDirectory);
		candidate = targetFolder.resource.with({ path: paths.join(targetFolder.resource.path, name) });
	}

	return candidate;
}

function incrementFileName(name: string, isFolder: boolean): string {

	// file.1.txt=>file.2.txt
	if (!isFolder && name.match(/(.*\.)(\d+)(\..*)$/)) {
		return name.replace(/(.*\.)(\d+)(\..*)$/, (match, g1?, g2?, g3?) => { return g1 + (parseInt(g2) + 1) + g3; });
	}

	// file.txt=>file.1.txt
	const lastIndexOfDot = name.lastIndexOf('.');
	if (!isFolder && lastIndexOfDot >= 0) {
		return strings.format('{0}.1{1}', name.substr(0, lastIndexOfDot), name.substr(lastIndexOfDot));
	}

	// folder.1=>folder.2
	if (isFolder && name.match(/(\d+)$/)) {
		return name.replace(/(\d+)$/, (match: string, ...groups: any[]) => { return String(parseInt(groups[0]) + 1); });
	}

	// file/folder=>file.1/folder.1
	return strings.format('{0}.1', name);
}

// Global Compare with
export class GlobalCompareResourcesAction extends Action {

	public static readonly ID = 'workbench.files.action.compareFileWith';
	public static readonly LABEL = nls.localize('globalCompareFile', "Compare Active File With...");

	constructor(
		id: string,
		label: string,
		@IQuickOpenService private quickOpenService: IQuickOpenService,
		@IWorkbenchEditorService private editorService: IWorkbenchEditorService,
		@INotificationService private notificationService: INotificationService,
		@IEditorGroupService private editorGroupService: IEditorGroupService
	) {
		super(id, label);
	}

	public run(): TPromise<any> {
		const activeInput = this.editorService.getActiveEditorInput();
		const activeResource = activeInput ? activeInput.getResource() : void 0;
		if (activeResource) {

			// Compare with next editor that opens
			const unbind = once(this.editorGroupService.onEditorOpening)(e => {
				const resource = e.input.getResource();
				if (resource) {
					e.prevent(() => {
						return this.editorService.openEditor({
							leftResource: activeResource,
							rightResource: resource
						});
					});
				}
			});

			// Bring up quick open
			this.quickOpenService.show('', { autoFocus: { autoFocusSecondEntry: true } }).then(() => {
				unbind.dispose(); // make sure to unbind if quick open is closing
			});
		} else {
			this.notificationService.info(nls.localize('openFileToCompare', "Open a file first to compare it with another file."));
		}

		return TPromise.as(true);
	}
}

// Refresh Explorer Viewer
export class RefreshViewExplorerAction extends Action {

	constructor(explorerView: ExplorerView, clazz: string) {
		super('workbench.files.action.refreshFilesExplorer', nls.localize('refresh', "Refresh"), clazz, true, (context: any) => explorerView.refresh());
	}
}

export abstract class BaseSaveAllAction extends BaseErrorReportingAction {
	private toDispose: IDisposable[];
	private lastIsDirty: boolean;

	constructor(
		id: string,
		label: string,
		@ITextFileService private textFileService: ITextFileService,
		@IUntitledEditorService private untitledEditorService: IUntitledEditorService,
		@ICommandService protected commandService: ICommandService,
		@INotificationService notificationService: INotificationService,
	) {
		super(id, label, notificationService);

		this.toDispose = [];
		this.lastIsDirty = this.textFileService.isDirty();
		this.enabled = this.lastIsDirty;

		this.registerListeners();
	}

	protected abstract includeUntitled(): boolean;
	protected abstract doRun(context: any): TPromise<any>;

	private registerListeners(): void {

		// listen to files being changed locally
		this.toDispose.push(this.textFileService.models.onModelsDirty(e => this.updateEnablement(true)));
		this.toDispose.push(this.textFileService.models.onModelsSaved(e => this.updateEnablement(false)));
		this.toDispose.push(this.textFileService.models.onModelsReverted(e => this.updateEnablement(false)));
		this.toDispose.push(this.textFileService.models.onModelsSaveError(e => this.updateEnablement(true)));

		if (this.includeUntitled()) {
			this.toDispose.push(this.untitledEditorService.onDidChangeDirty(resource => this.updateEnablement(this.untitledEditorService.isDirty(resource))));
		}
	}

	private updateEnablement(isDirty: boolean): void {
		if (this.lastIsDirty !== isDirty) {
			this.enabled = this.textFileService.isDirty();
			this.lastIsDirty = this.enabled;
		}
	}

	public run(context?: any): TPromise<boolean> {
		return this.doRun(context).then(() => true, error => {
			this.onError(error);
			return null;
		});
	}

	public dispose(): void {
		this.toDispose = dispose(this.toDispose);

		super.dispose();
	}
}

export class SaveAllAction extends BaseSaveAllAction {

	public static readonly ID = 'workbench.action.files.saveAll';
	public static readonly LABEL = SAVE_ALL_LABEL;

	public get class(): string {
		return 'explorer-action save-all';
	}

	protected doRun(context: any): TPromise<any> {
		return this.commandService.executeCommand(SAVE_ALL_COMMAND_ID);
	}

	protected includeUntitled(): boolean {
		return true;
	}
}

export class SaveAllInGroupAction extends BaseSaveAllAction {

	public static readonly ID = 'workbench.files.action.saveAllInGroup';
	public static readonly LABEL = nls.localize('saveAllInGroup', "Save All in Group");

	public get class(): string {
		return 'explorer-action save-all';
	}

	protected doRun(context: any): TPromise<any> {
		return this.commandService.executeCommand(SAVE_ALL_IN_GROUP_COMMAND_ID);
	}

	protected includeUntitled(): boolean {
		return true;
	}
}

export class FocusOpenEditorsView extends Action {

	public static readonly ID = 'workbench.files.action.focusOpenEditorsView';
	public static readonly LABEL = nls.localize({ key: 'focusOpenEditors', comment: ['Open is an adjective'] }, "Focus on Open Editors View");

	constructor(
		id: string,
		label: string,
		@IViewletService private viewletService: IViewletService
	) {
		super(id, label);
	}

	public run(): TPromise<any> {
		return this.viewletService.openViewlet(VIEWLET_ID, true).then((viewlet: ExplorerViewlet) => {
			const openEditorsView = viewlet.getOpenEditorsView();
			if (openEditorsView) {
				openEditorsView.setExpanded(true);
				openEditorsView.getList().domFocus();
			}
		});
	}
}

export class FocusFilesExplorer extends Action {

	public static readonly ID = 'workbench.files.action.focusFilesExplorer';
	public static readonly LABEL = nls.localize('focusFilesExplorer', "Focus on Files Explorer");

	constructor(
		id: string,
		label: string,
		@IViewletService private viewletService: IViewletService
	) {
		super(id, label);
	}

	public run(): TPromise<any> {
		return this.viewletService.openViewlet(VIEWLET_ID, true).then((viewlet: ExplorerViewlet) => {
			const view = viewlet.getExplorerView();
			if (view) {
				view.setExpanded(true);
				view.getViewer().DOMFocus();
			}
		});
	}
}

export class ShowActiveFileInExplorer extends Action {

	public static readonly ID = 'workbench.files.action.showActiveFileInExplorer';
	public static readonly LABEL = nls.localize('showInExplorer', "Reveal Active File in Side Bar");

	constructor(
		id: string,
		label: string,
		@IWorkbenchEditorService private editorService: IWorkbenchEditorService,
		@INotificationService private notificationService: INotificationService,
		@ICommandService private commandService: ICommandService
	) {
		super(id, label);
	}

	public run(): TPromise<any> {
		const resource = toResource(this.editorService.getActiveEditorInput(), { supportSideBySide: true });
		if (resource) {
			this.commandService.executeCommand(REVEAL_IN_EXPLORER_COMMAND_ID, resource);
		} else {
			this.notificationService.info(nls.localize('openFileToShow', "Open a file first to show it in the explorer"));
		}

		return TPromise.as(true);
	}
}

export class CollapseExplorerView extends Action {

	public static readonly ID = 'workbench.files.action.collapseExplorerFolders';
	public static readonly LABEL = nls.localize('collapseExplorerFolders', "Collapse Folders in Explorer");

	constructor(
		id: string,
		label: string,
		@IViewletService private viewletService: IViewletService
	) {
		super(id, label);
	}

	public run(): TPromise<any> {
		return this.viewletService.openViewlet(VIEWLET_ID, true).then((viewlet: ExplorerViewlet) => {
			const explorerView = viewlet.getExplorerView();
			if (explorerView) {
				const viewer = explorerView.getViewer();
				if (viewer) {
					const action = new CollapseAction(viewer, true, null);
					action.run().done();
					action.dispose();
				}
			}
		});
	}
}

export class RefreshExplorerView extends Action {

	public static readonly ID = 'workbench.files.action.refreshFilesExplorer';
	public static readonly LABEL = nls.localize('refreshExplorer', "Refresh Explorer");

	constructor(
		id: string,
		label: string,
		@IViewletService private viewletService: IViewletService
	) {
		super(id, label);
	}

	public run(): TPromise<any> {
		return this.viewletService.openViewlet(VIEWLET_ID, true).then((viewlet: ExplorerViewlet) => {
			const explorerView = viewlet.getExplorerView();
			if (explorerView) {
				explorerView.refresh();
			}
		});
	}
}

export class ShowOpenedFileInNewWindow extends Action {

	public static readonly ID = 'workbench.action.files.showOpenedFileInNewWindow';
	public static readonly LABEL = nls.localize('openFileInNewWindow', "Open Active File in New Window");

	constructor(
		id: string,
		label: string,
		@IWindowsService private windowsService: IWindowsService,
		@IWorkbenchEditorService private editorService: IWorkbenchEditorService,
		@INotificationService private notificationService: INotificationService,
	) {
		super(id, label);
	}

	public run(): TPromise<any> {
		const fileResource = toResource(this.editorService.getActiveEditorInput(), { supportSideBySide: true, filter: Schemas.file /* todo@remote */ });
		if (fileResource) {
			this.windowsService.openWindow([fileResource.fsPath], { forceNewWindow: true, forceOpenWorkspaceAsFile: true });
		} else {
			this.notificationService.info(nls.localize('openFileToShowInNewWindow', "Open a file first to open in new window"));
		}

		return TPromise.as(true);
	}
}

export class CopyPathAction extends Action {

	public static readonly LABEL = nls.localize('copyPath', "Copy Path");

	constructor(
		private resource: URI,
		@ICommandService private commandService: ICommandService
	) {
		super('copyFilePath', CopyPathAction.LABEL);

		this.order = 140;
	}

	public run(): TPromise<any> {
		return this.commandService.executeCommand(COPY_PATH_COMMAND_ID, this.resource);
	}
}

<<<<<<< HEAD
export class CopyRelativePathAction extends Action {

	public static readonly LABEL = nls.localize('copyRelativePath', "Copy Relative Path");

	constructor(
		private resource: URI,
		@ICommandService private commandService: ICommandService
	) {
		super('copyFilePath', CopyPathAction.LABEL);

		this.order = 140;
	}

	public run(): TPromise<any> {
		return this.commandService.executeCommand(COPY_REL_PATH_COMMAND_ID, this.resource);
	}
}
=======
>>>>>>> 462fb54c

export function validateFileName(parent: IFileStat, name: string, allowOverwriting: boolean = false): string {

	// Produce a well formed file name
	name = getWellFormedFileName(name);

	// Name not provided
	if (!name || name.length === 0 || /^\s+$/.test(name)) {
		return nls.localize('emptyFileNameError', "A file or folder name must be provided.");
	}

	const names: string[] = name.split(/[\\/]/).filter(part => !!part);

	// Do not allow to overwrite existing file
	if (!allowOverwriting) {
		let p = parent;
		const alreadyExisting = names.every((folderName) => {
			let { exists, child } = alreadyExists(p, folderName);

			if (!exists) {
				return false;
			} else {
				p = child;
				return true;
			}
		});

		if (alreadyExisting) {
			return nls.localize('fileNameExistsError', "A file or folder **{0}** already exists at this location. Please choose a different name.", name);
		}
	}

	// Invalid File name
	if (names.some((folderName) => !paths.isValidBasename(folderName))) {
		return nls.localize('invalidFileNameError', "The name **{0}** is not valid as a file or folder name. Please choose a different name.", trimLongName(name));
	}

	// Max length restriction (on Windows)
	if (isWindows) {
		const fullPathLength = name.length + parent.resource.fsPath.length + 1 /* path segment */;
		if (fullPathLength > 255) {
			return nls.localize('filePathTooLongError', "The name **{0}** results in a path that is too long. Please choose a shorter name.", trimLongName(name));
		}
	}

	return null;
}

function alreadyExists(parent: IFileStat, name: string): { exists: boolean, child: IFileStat | undefined } {
	let duplicateChild: IFileStat;

	if (parent.children) {
		let exists: boolean = parent.children.some((c) => {
			let found: boolean;
			if (isLinux) {
				found = c.name === name;
			} else {
				found = c.name.toLowerCase() === name.toLowerCase();
			}
			if (found) {
				duplicateChild = c;
			}
			return found;
		});
		return { exists, child: duplicateChild };
	}

	return { exists: false, child: undefined };
}

function trimLongName(name: string): string {
	if (name && name.length > 255) {
		return `${name.substr(0, 255)}...`;
	}

	return name;
}

export function getWellFormedFileName(filename: string): string {
	if (!filename) {
		return filename;
	}

	// Trim whitespaces
	filename = strings.trim(strings.trim(filename, ' '), '\t');

	// Remove trailing dots
	filename = strings.rtrim(filename, '.');

	return filename;
}

export class CompareWithClipboardAction extends Action {

	public static readonly ID = 'workbench.files.action.compareWithClipboard';
	public static readonly LABEL = nls.localize('compareWithClipboard', "Compare Active File with Clipboard");

	private static readonly SCHEME = 'clipboardCompare';

	private registrationDisposal: IDisposable;

	constructor(
		id: string,
		label: string,
		@IWorkbenchEditorService private editorService: IWorkbenchEditorService,
		@IInstantiationService private instantiationService: IInstantiationService,
		@ITextModelService private textModelService: ITextModelService,
		@IFileService private fileService: IFileService
	) {
		super(id, label);

		this.enabled = true;
	}

	public run(): TPromise<any> {
		const resource: URI = toResource(this.editorService.getActiveEditorInput(), { supportSideBySide: true });
		if (resource && (this.fileService.canHandleResource(resource) || resource.scheme === Schemas.untitled)) {
			if (!this.registrationDisposal) {
				const provider = this.instantiationService.createInstance(ClipboardContentProvider);
				this.registrationDisposal = this.textModelService.registerTextModelContentProvider(CompareWithClipboardAction.SCHEME, provider);
			}

			const name = paths.basename(resource.fsPath);
			const editorLabel = nls.localize('clipboardComparisonLabel', "Clipboard ↔ {0}", name);

			const cleanUp = () => {
				this.registrationDisposal = dispose(this.registrationDisposal);
			};

			return always(this.editorService.openEditor({ leftResource: URI.from({ scheme: CompareWithClipboardAction.SCHEME, path: resource.fsPath }), rightResource: resource, label: editorLabel }), cleanUp);
		}

		return TPromise.as(true);
	}

	public dispose(): void {
		super.dispose();

		this.registrationDisposal = dispose(this.registrationDisposal);
	}
}

class ClipboardContentProvider implements ITextModelContentProvider {
	constructor(
		@IClipboardService private clipboardService: IClipboardService,
		@IModeService private modeService: IModeService,
		@IModelService private modelService: IModelService
	) { }

	provideTextContent(resource: URI): TPromise<ITextModel> {
		const model = this.modelService.createModel(this.clipboardService.readText(), this.modeService.getOrCreateMode('text/plain'), resource);

		return TPromise.as(model);
	}
}

// Diagnostics support
let diag: (...args: any[]) => void;
if (!diag) {
	diag = diagnostics.register('FileActionsDiagnostics', function (...args: any[]) {
		console.log(args[1] + ' - ' + args[0] + ' (time: ' + args[2].getTime() + ' [' + args[2].toUTCString() + '])');
	});
}

interface IExplorerContext {
	viewletState: IFileViewletState;
	stat: FileStat;
	selection: FileStat[];
}

function getContext(listWidget: ListWidget, viewletService: IViewletService): IExplorerContext {
	// These commands can only be triggered when explorer viewlet is visible so get it using the active viewlet
	const tree = <ITree>listWidget;
	const stat = tree.getFocus();
	const selection = tree.getSelection();

	// Only respect the selection if user clicked inside it (focus belongs to it)
	return { stat, selection: selection && selection.indexOf(stat) >= 0 ? selection : [], viewletState: (<ExplorerViewlet>viewletService.getActiveViewlet()).getViewletState() };
}

// TODO@isidor these commands are calling into actions due to the complex inheritance action structure.
// It should be the other way around, that actions call into commands.
function openExplorerAndRunAction(accessor: ServicesAccessor, constructor: IConstructorSignature2<ITree, IFileStat, Action>): TPromise<any> {
	const instantationService = accessor.get(IInstantiationService);
	const listService = accessor.get(IListService);
	const viewletService = accessor.get(IViewletService);
	const activeViewlet = viewletService.getActiveViewlet();
	let explorerPromise = TPromise.as(activeViewlet);
	if (!activeViewlet || activeViewlet.getId() !== VIEWLET_ID) {
		explorerPromise = viewletService.openViewlet(VIEWLET_ID, true);
	}

	return explorerPromise.then((explorer: ExplorerViewlet) => {
		const explorerView = explorer.getExplorerView();
		if (explorerView && explorerView.isVisible() && explorerView.isExpanded()) {
			explorerView.focus();
			const explorerContext = getContext(listService.lastFocusedList, viewletService);
			const action = instantationService.createInstance(constructor, listService.lastFocusedList, explorerContext.stat);

			return action.run(explorerContext);
		}

		return undefined;
	});
}

CommandsRegistry.registerCommand({
	id: NEW_FILE_COMMAND_ID,
	handler: (accessor) => {
		return openExplorerAndRunAction(accessor, NewFileAction);
	}
});

CommandsRegistry.registerCommand({
	id: NEW_FOLDER_COMMAND_ID,
	handler: (accessor) => {
		return openExplorerAndRunAction(accessor, NewFolderAction);
	}
});

export const renameHandler = (accessor: ServicesAccessor) => {
	const instantationService = accessor.get(IInstantiationService);
	const listService = accessor.get(IListService);
	const explorerContext = getContext(listService.lastFocusedList, accessor.get(IViewletService));

	const renameAction = instantationService.createInstance(TriggerRenameFileAction, listService.lastFocusedList, explorerContext.stat);
	return renameAction.run(explorerContext);
};

export const moveFileToTrashHandler = (accessor: ServicesAccessor) => {
	const instantationService = accessor.get(IInstantiationService);
	const listService = accessor.get(IListService);
	const explorerContext = getContext(listService.lastFocusedList, accessor.get(IViewletService));
	const stats = explorerContext.selection.length > 1 ? explorerContext.selection : [explorerContext.stat];

	const moveFileToTrashAction = instantationService.createInstance(BaseDeleteFileAction, listService.lastFocusedList, stats, true);
	return moveFileToTrashAction.run();
};

export const deleteFileHandler = (accessor: ServicesAccessor) => {
	const instantationService = accessor.get(IInstantiationService);
	const listService = accessor.get(IListService);
	const explorerContext = getContext(listService.lastFocusedList, accessor.get(IViewletService));
	const stats = explorerContext.selection.length > 1 ? explorerContext.selection : [explorerContext.stat];

	const deleteFileAction = instantationService.createInstance(BaseDeleteFileAction, listService.lastFocusedList, stats, false);
	return deleteFileAction.run();
};

export const copyFileHandler = (accessor: ServicesAccessor) => {
	const instantationService = accessor.get(IInstantiationService);
	const listService = accessor.get(IListService);
	const explorerContext = getContext(listService.lastFocusedList, accessor.get(IViewletService));
	const stats = explorerContext.selection.length > 1 ? explorerContext.selection : [explorerContext.stat];

	const copyFileAction = instantationService.createInstance(CopyFileAction, listService.lastFocusedList, stats);
	return copyFileAction.run();
};

export const pasteFileHandler = (accessor: ServicesAccessor) => {
	const instantationService = accessor.get(IInstantiationService);
	const listService = accessor.get(IListService);
	const clipboardService = accessor.get(IClipboardService);
	const explorerContext = getContext(listService.lastFocusedList, accessor.get(IViewletService));

	return TPromise.join(distinctParents(clipboardService.readFiles(), r => r).map(toCopy => {
		const pasteFileAction = instantationService.createInstance(PasteFileAction, listService.lastFocusedList, explorerContext.stat);
		return pasteFileAction.run(toCopy);
	}));
};<|MERGE_RESOLUTION|>--- conflicted
+++ resolved
@@ -1326,26 +1326,6 @@
 	}
 }
 
-<<<<<<< HEAD
-export class CopyRelativePathAction extends Action {
-
-	public static readonly LABEL = nls.localize('copyRelativePath', "Copy Relative Path");
-
-	constructor(
-		private resource: URI,
-		@ICommandService private commandService: ICommandService
-	) {
-		super('copyFilePath', CopyPathAction.LABEL);
-
-		this.order = 140;
-	}
-
-	public run(): TPromise<any> {
-		return this.commandService.executeCommand(COPY_REL_PATH_COMMAND_ID, this.resource);
-	}
-}
-=======
->>>>>>> 462fb54c
 
 export function validateFileName(parent: IFileStat, name: string, allowOverwriting: boolean = false): string {
 
