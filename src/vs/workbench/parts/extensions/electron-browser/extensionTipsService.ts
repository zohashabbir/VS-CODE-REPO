/*---------------------------------------------------------------------------------------------
 *  Copyright (c) Microsoft Corporation. All rights reserved.
 *  Licensed under the MIT License. See License.txt in the project root for license information.
 *--------------------------------------------------------------------------------------------*/

import { localize } from 'vs/nls';
import * as paths from 'vs/base/common/paths';
import { TPromise } from 'vs/base/common/winjs.base';
import { forEach } from 'vs/base/common/collections';
import { IDisposable, dispose, Disposable } from 'vs/base/common/lifecycle';
import { match } from 'vs/base/common/glob';
import * as json from 'vs/base/common/json';
import {
	IExtensionManagementService, IExtensionGalleryService, IExtensionTipsService, ExtensionRecommendationReason, LocalExtensionType, EXTENSION_IDENTIFIER_PATTERN,
	IExtensionsConfigContent, RecommendationChangeNotification, IExtensionRecommendation, ExtensionRecommendationSource, IExtensionManagementServerService, InstallOperation
} from 'vs/platform/extensionManagement/common/extensionManagement';
import { IModelService } from 'vs/editor/common/services/modelService';
import { ITextModel } from 'vs/editor/common/model';
import { IStorageService, StorageScope } from 'vs/platform/storage/common/storage';
import product from 'vs/platform/node/product';
import { IInstantiationService } from 'vs/platform/instantiation/common/instantiation';
import { ShowRecommendedExtensionsAction, InstallWorkspaceRecommendedExtensionsAction, InstallRecommendedExtensionAction } from 'vs/workbench/parts/extensions/electron-browser/extensionsActions';
import Severity from 'vs/base/common/severity';
import { IWorkspaceContextService, IWorkspaceFolder, IWorkspace, IWorkspaceFoldersChangeEvent, WorkbenchState } from 'vs/platform/workspace/common/workspace';
import { IFileService } from 'vs/platform/files/common/files';
import { IExtensionsConfiguration, ConfigurationKey, ShowRecommendationsOnlyOnDemandKey, IExtensionsViewlet } from 'vs/workbench/parts/extensions/common/extensions';
import { IConfigurationService, ConfigurationTarget } from 'vs/platform/configuration/common/configuration';
import { ITelemetryService } from 'vs/platform/telemetry/common/telemetry';
import * as pfs from 'vs/base/node/pfs';
import * as os from 'os';
import { flatten, distinct, shuffle, coalesce } from 'vs/base/common/arrays';
import { IEnvironmentService } from 'vs/platform/environment/common/environment';
import { guessMimeTypes, MIME_UNKNOWN } from 'vs/base/common/mime';
import { IExtensionService } from 'vs/workbench/services/extensions/common/extensions';
import { getHashedRemotesFromUri } from 'vs/workbench/parts/stats/node/workspaceStats';
import { IRequestService } from 'vs/platform/request/node/request';
import { asJson } from 'vs/base/node/request';
import { isNumber } from 'vs/base/common/types';
import { IViewletService } from 'vs/workbench/services/viewlet/browser/viewlet';
import { INotificationService } from 'vs/platform/notification/common/notification';
import { Emitter, Event } from 'vs/base/common/event';
import { assign } from 'vs/base/common/objects';
import URI from 'vs/base/common/uri';
import { areSameExtensions, getGalleryExtensionIdFromLocal } from 'vs/platform/extensionManagement/common/extensionManagementUtil';
import { IExperimentService, ExperimentActionType } from 'vs/workbench/parts/experiments/node/experimentSerivce';

const empty: { [key: string]: any; } = Object.create(null);
const milliSecondsInADay = 1000 * 60 * 60 * 24;
const choiceNever = localize('neverShowAgain', "Don't Show Again");
const searchMarketplace = localize('searchMarketplace', "Search Marketplace");
const processedFileExtensions: string[] = [];

interface IDynamicWorkspaceRecommendations {
	remoteSet: string[];
	recommendations: string[];
}

function caseInsensitiveGet<T>(obj: { [key: string]: T }, key: string): T | undefined {
	if (!obj) {
		return undefined;
	}
	for (const _key in obj) {
		if (obj.hasOwnProperty(_key) && _key.toLowerCase() === key.toLowerCase()) {
			return obj[_key];
		}
	}
	return undefined;
}

export class ExtensionTipsService extends Disposable implements IExtensionTipsService {

	_serviceBrand: any;

	private _fileBasedRecommendations: { [id: string]: { recommendedTime: number, sources: ExtensionRecommendationSource[] }; } = Object.create(null);
	private _exeBasedRecommendations: { [id: string]: string; } = Object.create(null);
	private _availableRecommendations: { [pattern: string]: string[] } = Object.create(null);
	private _allWorkspaceRecommendedExtensions: IExtensionRecommendation[] = [];
	private _dynamicWorkspaceRecommendations: string[] = [];
	private _experimentalRecommendations: { [id: string]: string } = Object.create(null);
	private _allIgnoredRecommendations: string[] = [];
	private _globallyIgnoredRecommendations: string[] = [];
	private _workspaceIgnoredRecommendations: string[] = [];
	private _extensionsRecommendationsUrl: string;
	private _disposables: IDisposable[] = [];
	public loadRecommendationsPromise: TPromise<any>;
	private proactiveRecommendationsFetched: boolean = false;

	private readonly _onRecommendationChange: Emitter<RecommendationChangeNotification> = new Emitter<RecommendationChangeNotification>();
	onRecommendationChange: Event<RecommendationChangeNotification> = this._onRecommendationChange.event;
	private _sessionIgnoredRecommendations: { [id: string]: { reasonId: ExtensionRecommendationReason } } = {};
	private _sessionRestoredRecommendations: { [id: string]: { reasonId: ExtensionRecommendationReason } } = {};

	constructor(
		@IExtensionGalleryService private readonly _galleryService: IExtensionGalleryService,
		@IModelService private readonly _modelService: IModelService,
		@IStorageService private storageService: IStorageService,
		@IExtensionManagementService private extensionsService: IExtensionManagementService,
		@IInstantiationService private instantiationService: IInstantiationService,
		@IFileService private fileService: IFileService,
		@IWorkspaceContextService private contextService: IWorkspaceContextService,
		@IConfigurationService private configurationService: IConfigurationService,
		@ITelemetryService private telemetryService: ITelemetryService,
		@IEnvironmentService private environmentService: IEnvironmentService,
		@IExtensionService private extensionService: IExtensionService,
		@IRequestService private requestService: IRequestService,
		@IViewletService private viewletService: IViewletService,
		@INotificationService private notificationService: INotificationService,
		@IExtensionManagementService private extensionManagementService: IExtensionManagementService,
		@IExtensionManagementServerService private extensionManagementServiceService: IExtensionManagementServerService,
		@IExperimentService private experimentService: IExperimentService,
	) {
		super();

		if (!this.isEnabled()) {
			return;
		}

		if (product.extensionsGallery && product.extensionsGallery.recommendationsUrl) {
			this._extensionsRecommendationsUrl = product.extensionsGallery.recommendationsUrl;
		}

		let globallyIgnored = <string[]>JSON.parse(this.storageService.get('extensionsAssistant/ignored_recommendations', StorageScope.GLOBAL, '[]'));
		this._globallyIgnoredRecommendations = globallyIgnored.map(id => id.toLowerCase());

		this.loadRecommendationsPromise = this.getWorkspaceRecommendations()
			.then(() => {
				// these must be called after workspace configs have been refreshed.
				this.getCachedDynamicWorkspaceRecommendations();
				this._suggestFileBasedRecommendations();
				this.getExperimentalRecommendations();
				return this._suggestWorkspaceRecommendations();
			}).then(() => {
				this._modelService.onModelAdded(this._suggest, this, this._disposables);
				this._modelService.getModels().forEach(model => this._suggest(model));
			});

		if (!this.configurationService.getValue<boolean>(ShowRecommendationsOnlyOnDemandKey)) {
			this.fetchProactiveRecommendations(true);
		}

		this._register(this.contextService.onDidChangeWorkspaceFolders(e => this.onWorkspaceFoldersChanged(e)));
		this._register(this.configurationService.onDidChangeConfiguration(e => {
			if (!this.proactiveRecommendationsFetched && !this.configurationService.getValue<boolean>(ShowRecommendationsOnlyOnDemandKey)) {
				this.fetchProactiveRecommendations();
			}
		}));
		this._register(this.extensionManagementService.onDidInstallExtension(e => {
			if (e.gallery && e.operation === InstallOperation.Install) {
				const extRecommendations = this.getAllRecommendationsWithReason() || {};
				const recommendationReason = extRecommendations[e.gallery.identifier.id.toLowerCase()];
				if (recommendationReason) {
					/* __GDPR__
						"extensionGallery:install:recommendations" : {
							"recommendationReason": { "classification": "SystemMetaData", "purpose": "FeatureInsight", "isMeasurement": true },
							"${include}": [
								"${GalleryExtensionTelemetryData}"
							]
						}
					*/
					this.telemetryService.publicLog('extensionGallery:install:recommendations', assign(e.gallery.telemetryData, { recommendationReason: recommendationReason.reasonId }));
				}
			}
		}));
	}

	private fetchProactiveRecommendations(calledDuringStartup?: boolean): TPromise<void> {
		let fetchPromise = TPromise.as(null);
		if (!this.proactiveRecommendationsFetched) {
			this.proactiveRecommendationsFetched = true;

			// Executable based recommendations carry out a lot of file stats, so run them after 10 secs
			// So that the startup is not affected

			fetchPromise = new TPromise((c, e) => {
				setTimeout(() => {
					TPromise.join([this._suggestBasedOnExecutables(), this.getDynamicWorkspaceRecommendations()]).then(() => c(null));
				}, calledDuringStartup ? 10000 : 0);
			});

		}
		return fetchPromise;
	}

	private isEnabled(): boolean {
		return this._galleryService.isEnabled() && !this.environmentService.extensionDevelopmentPath;
	}

	getAllRecommendationsWithReason(): { [id: string]: { reasonId: ExtensionRecommendationReason, reasonText: string }; } {
		let output: { [id: string]: { reasonId: ExtensionRecommendationReason, reasonText: string }; } = Object.create(null);

		if (!this.proactiveRecommendationsFetched) {
			return output;
		}

		forEach(this._experimentalRecommendations, entry => output[entry.key.toLowerCase()] = {
			reasonId: ExtensionRecommendationReason.Experimental,
			reasonText: entry.value
		});

		if (this.contextService.getWorkspace().folders && this.contextService.getWorkspace().folders.length === 1) {
			const currentRepo = this.contextService.getWorkspace().folders[0].name;
			this._dynamicWorkspaceRecommendations.forEach(x => output[x.toLowerCase()] = {
				reasonId: ExtensionRecommendationReason.DynamicWorkspace,
				reasonText: localize('dynamicWorkspaceRecommendation', "This extension may interest you because it's popular among users of the {0} repository.", currentRepo)
			});
		}

		forEach(this._exeBasedRecommendations, entry => output[entry.key.toLowerCase()] = {
			reasonId: ExtensionRecommendationReason.Executable,
			reasonText: localize('exeBasedRecommendation', "This extension is recommended because you have {0} installed.", entry.value)
		});

		Object.keys(this._fileBasedRecommendations).forEach(x => output[x.toLowerCase()] = {
			reasonId: ExtensionRecommendationReason.File,
			reasonText: localize('fileBasedRecommendation', "This extension is recommended based on the files you recently opened.")
		});

		this._allWorkspaceRecommendedExtensions.forEach(({ extensionId }) => output[extensionId.toLowerCase()] = {
			reasonId: ExtensionRecommendationReason.Workspace,
			reasonText: localize('workspaceRecommendation', "This extension is recommended by users of the current workspace.")
		});

		Object.keys(this._sessionRestoredRecommendations).forEach(x => output[x.toLowerCase()] = {
			reasonId: this._sessionRestoredRecommendations[x].reasonId,
			reasonText: localize('restoredRecommendation', "You will receive recommendations for this extension in your next VS Code session.")
		});

		return output;
	}

	getWorkspaceRecommendations(): TPromise<IExtensionRecommendation[]> {
		if (!this.isEnabled()) { return TPromise.as([]); }
		return this.fetchWorkspaceRecommendations().then(() => this._allWorkspaceRecommendedExtensions);
	}

	private fetchWorkspaceRecommendations(): TPromise<void> {
		this._workspaceIgnoredRecommendations = [];
		this._allWorkspaceRecommendedExtensions = [];

		if (!this.isEnabled) { return TPromise.as(null); }

		return this.fetchExtensionRecommendationContents()
			.then(result => this.validateExtensions(result.map(({ contents }) => contents))
				.then(({ invalidExtensions, message }) => {

					if (invalidExtensions.length > 0 && this.notificationService) {
						this.notificationService.warn(`The below ${invalidExtensions.length} extension(s) in workspace recommendations have issues:\n${message}`);
					}

					const seenUnWantedRecommendations: { [id: string]: boolean } = {};

					for (const contentsBySource of result) {
						if (contentsBySource.contents.unwantedRecommendations) {
							for (const r of contentsBySource.contents.unwantedRecommendations) {
								const unwantedRecommendation = r.toLowerCase();
								if (!seenUnWantedRecommendations[unwantedRecommendation] && invalidExtensions.indexOf(unwantedRecommendation) === -1) {
									this._workspaceIgnoredRecommendations.push(unwantedRecommendation);
									seenUnWantedRecommendations[unwantedRecommendation] = true;
								}
							}
						}

						if (contentsBySource.contents.recommendations) {
							for (const r of contentsBySource.contents.recommendations) {
								const extensionId = r.toLowerCase();
								if (invalidExtensions.indexOf(extensionId) === -1) {
									let recommendation = this._allWorkspaceRecommendedExtensions.filter(r => r.extensionId === extensionId)[0];
									if (!recommendation) {
										recommendation = { extensionId, sources: [] };
										this._allWorkspaceRecommendedExtensions.push(recommendation);
									}
									if (recommendation.sources.indexOf(contentsBySource.source) === -1) {
										recommendation.sources.push(contentsBySource.source);
									}
								}
							}
						}
					}

					this._allIgnoredRecommendations = distinct([...this._globallyIgnoredRecommendations, ...this._workspaceIgnoredRecommendations]);
					this.refilterAllRecommendations();
				}));
	}

	private fetchExtensionRecommendationContents(): TPromise<{ contents: IExtensionsConfigContent, source: ExtensionRecommendationSource }[]> {
		const workspace = this.contextService.getWorkspace();
		return TPromise.join<{ contents: IExtensionsConfigContent, source: ExtensionRecommendationSource }>([
			this.resolveWorkspaceExtensionConfig(workspace).then(contents => contents ? { contents, source: workspace } : null),
			...workspace.folders.map(workspaceFolder => this.resolveWorkspaceFolderExtensionConfig(workspaceFolder).then(contents => contents ? { contents, source: workspaceFolder } : null))
		]).then(contents => coalesce(contents));
	}

	private resolveWorkspaceExtensionConfig(workspace: IWorkspace): TPromise<IExtensionsConfigContent | null> {
		if (!workspace.configuration) {
			return TPromise.as(null);
		}

		return this.fileService.resolveContent(workspace.configuration)
			.then(content => <IExtensionsConfigContent>(json.parse(content.value)['extensions']), err => null);
	}

	private resolveWorkspaceFolderExtensionConfig(workspaceFolder: IWorkspaceFolder): TPromise<IExtensionsConfigContent | null> {
		const extensionsJsonUri = workspaceFolder.toResource(paths.join('.vscode', 'extensions.json'));

		return this.fileService.resolveFile(extensionsJsonUri)
			.then(() => this.fileService.resolveContent(extensionsJsonUri))
			.then(content => <IExtensionsConfigContent>json.parse(content.value), err => null);
	}

	private validateExtensions(contents: IExtensionsConfigContent[]): TPromise<{ invalidExtensions: string[], message: string }> {
		const extensionsContent: IExtensionsConfigContent = {
			recommendations: distinct(flatten(contents.map(content => content.recommendations || []))),
			unwantedRecommendations: distinct(flatten(contents.map(content => content.unwantedRecommendations || [])))
		};

		const regEx = new RegExp(EXTENSION_IDENTIFIER_PATTERN);

		const invalidExtensions = [];
		let message = '';

		const regexFilter = (ids: string[]) => {
			return ids.filter((element, position) => {
				if (ids.indexOf(element) !== position) {
					// This is a duplicate entry, it doesn't hurt anybody
					// but it shouldn't be sent in the gallery query
					return false;
				} else if (!regEx.test(element)) {
					invalidExtensions.push(element.toLowerCase());
					message += `${element} (bad format) Expected: <provider>.<name>\n`;
					return false;
				}
				return true;
			});
		};

		const filteredWanted = regexFilter(extensionsContent.recommendations || []).map(x => x.toLowerCase());

		if (!filteredWanted.length) {
			return TPromise.as({ invalidExtensions, message });
		}

		return this._galleryService.query({ names: filteredWanted }).then(pager => {
			let page = pager.firstPage;
			let validRecommendations = page.map(extension => {
				return extension.identifier.id.toLowerCase();
			});

			if (validRecommendations.length !== filteredWanted.length) {
				filteredWanted.forEach(element => {
					if (validRecommendations.indexOf(element.toLowerCase()) === -1) {
						invalidExtensions.push(element.toLowerCase());
						message += `${element} (not found in marketplace)\n`;
					}
				});
			}

			return TPromise.as({ invalidExtensions, message });
		});
	}

	private refilterAllRecommendations() {
		this._allWorkspaceRecommendedExtensions = this._allWorkspaceRecommendedExtensions.filter(({ extensionId }) => this.isExtensionAllowedToBeRecommended(extensionId));
		this._dynamicWorkspaceRecommendations = this._dynamicWorkspaceRecommendations.filter((id) => this.isExtensionAllowedToBeRecommended(id));

		this._allIgnoredRecommendations.forEach(x => {
			delete this._fileBasedRecommendations[x];
			delete this._exeBasedRecommendations[x];
		});

		if (this._availableRecommendations) {
			for (const key in this._availableRecommendations) {
				if (Object.prototype.hasOwnProperty.call(this._availableRecommendations, key)) {
					this._availableRecommendations[key] = this._availableRecommendations[key].filter(id => this.isExtensionAllowedToBeRecommended(id));
				}
			}
		}
	}

	private isExtensionAllowedToBeRecommended(id: string): boolean {
		return this._allIgnoredRecommendations.indexOf(id.toLowerCase()) === -1;
	}

	private onWorkspaceFoldersChanged(event: IWorkspaceFoldersChangeEvent): void {
		if (event.added.length) {
			const oldWorkspaceRecommended = this._allWorkspaceRecommendedExtensions;
			this.getWorkspaceRecommendations()
				.then(currentWorkspaceRecommended => {
					// Suggest only if at least one of the newly added recommendations was not suggested before
					if (currentWorkspaceRecommended.some(current => oldWorkspaceRecommended.every(old => current.extensionId !== old.extensionId))) {
						this._suggestWorkspaceRecommendations();
					}
				});
		}
		this._dynamicWorkspaceRecommendations = [];
	}

	getFileBasedRecommendations(): IExtensionRecommendation[] {
		return Object.keys(this._fileBasedRecommendations)
			.sort((a, b) => {
				if (this._fileBasedRecommendations[a].recommendedTime === this._fileBasedRecommendations[b].recommendedTime) {
					if (!product.extensionImportantTips || caseInsensitiveGet(product.extensionImportantTips, a)) {
						return -1;
					}
					if (caseInsensitiveGet(product.extensionImportantTips, b)) {
						return 1;
					}
				}
				return this._fileBasedRecommendations[a].recommendedTime > this._fileBasedRecommendations[b].recommendedTime ? -1 : 1;
			}).map(extensionId => (<IExtensionRecommendation>{ extensionId, sources: this._fileBasedRecommendations[extensionId].sources }));
	}

	getOtherRecommendations(): TPromise<IExtensionRecommendation[]> {
		return this.fetchProactiveRecommendations().then(() => {
			const others = distinct([
				...Object.keys(this._exeBasedRecommendations),
<<<<<<< HEAD
				...this._dynamicWorkspaceRecommendations,
				...Object.keys(this._experimentalRecommendations)]);
=======
				...this._dynamicWorkspaceRecommendations]);
>>>>>>> f9841892
			shuffle(others);
			return others.map(extensionId => {
				const sources: ExtensionRecommendationSource[] = [];
				if (this._exeBasedRecommendations[extensionId]) {
					sources.push('executable');
				}
				if (this._dynamicWorkspaceRecommendations[extensionId]) {
					sources.push('dynamic');
				}
				return (<IExtensionRecommendation>{ extensionId, sources });
			});
		});
	}

	getKeymapRecommendations(): IExtensionRecommendation[] {
		return (product.keymapExtensionTips || []).map(extensionId => (<IExtensionRecommendation>{ extensionId, sources: ['application'] }));
	}

	getAllRecommendations(): TPromise<IExtensionRecommendation[]> {
		return TPromise.join([
			this.getWorkspaceRecommendations(),
			TPromise.as(this.getFileBasedRecommendations()),
			this.getOtherRecommendations(),
			TPromise.as(this.getKeymapRecommendations())
		]).then(result => flatten(result));
	}

	private _suggestFileBasedRecommendations() {
		const extensionTips = product.extensionTips;
		if (!extensionTips) {
			return;
		}

		// group ids by pattern, like {**/*.md} -> [ext.foo1, ext.bar2]
		this._availableRecommendations = Object.create(null);
		forEach(extensionTips, entry => {
			let { key: id, value: pattern } = entry;
			if (this.isExtensionAllowedToBeRecommended(id)) {
				let ids = this._availableRecommendations[pattern];
				if (!ids) {
					this._availableRecommendations[pattern] = [id.toLowerCase()];
				} else {
					ids.push(id.toLowerCase());
				}
			}
		});

		forEach(product.extensionImportantTips, entry => {
			let { key: id, value } = entry;
			if (this.isExtensionAllowedToBeRecommended(id)) {
				const { pattern } = value;
				let ids = this._availableRecommendations[pattern];
				if (!ids) {
					this._availableRecommendations[pattern] = [id.toLowerCase()];
				} else {
					ids.push(id.toLowerCase());
				}
			}
		});

		const allRecommendations: string[] = flatten((Object.keys(this._availableRecommendations).map(key => this._availableRecommendations[key])));

		// retrieve ids of previous recommendations
		const storedRecommendationsJson = JSON.parse(this.storageService.get('extensionsAssistant/recommendations', StorageScope.GLOBAL, '[]'));

		if (Array.isArray<string>(storedRecommendationsJson)) {
			for (let id of <string[]>storedRecommendationsJson) {
				if (allRecommendations.indexOf(id) > -1) {
					this._fileBasedRecommendations[id.toLowerCase()] = { recommendedTime: Date.now(), sources: ['cached'] };
				}
			}
		} else {
			const now = Date.now();
			forEach(storedRecommendationsJson, entry => {
				if (typeof entry.value === 'number') {
					const diff = (now - entry.value) / milliSecondsInADay;
					if (diff <= 7 && allRecommendations.indexOf(entry.key) > -1) {
						this._fileBasedRecommendations[entry.key.toLowerCase()] = { recommendedTime: entry.value, sources: ['cached'] };
					}
				}
			});
		}
	}

	private getMimeTypes(path: string): TPromise<string[]> {
		return this.extensionService.whenInstalledExtensionsRegistered().then(() => {
			return guessMimeTypes(path);
		});
	}

	private _suggest(model: ITextModel): void {
		const uri = model.uri;
		let hasSuggestion = false;

		if (!uri) {
			return;
		}

		let fileExtension = paths.extname(uri.path);
		if (fileExtension) {
			if (processedFileExtensions.indexOf(fileExtension) > -1) {
				return;
			}
			processedFileExtensions.push(fileExtension);
		}

		// re-schedule this bit of the operation to be off
		// the critical path - in case glob-match is slow
		setImmediate(() => {

			let recommendationsToSuggest: string[] = [];
			const now = Date.now();
			forEach(this._availableRecommendations, entry => {
				let { key: pattern, value: ids } = entry;
				if (match(pattern, uri.path)) {
					for (let id of ids) {
						if (caseInsensitiveGet(product.extensionImportantTips, id)) {
							recommendationsToSuggest.push(id);
						}
						const filedBasedRecommendation = this._fileBasedRecommendations[id.toLowerCase()] || { recommendedTime: now, sources: [] };
						if (!filedBasedRecommendation.sources.some(s => s instanceof URI && s.toString() === uri.toString())) {
							filedBasedRecommendation.sources.push(uri);
						}
						this._fileBasedRecommendations[id.toLowerCase()] = filedBasedRecommendation;
					}
				}
			});

			this.storageService.store(
				'extensionsAssistant/recommendations',
				JSON.stringify(Object.keys(this._fileBasedRecommendations).reduce((result, key) => { result[key] = this._fileBasedRecommendations[key].recommendedTime; return result; }, {})),
				StorageScope.GLOBAL
			);

			const config = this.configurationService.getValue<IExtensionsConfiguration>(ConfigurationKey);
			if (config.ignoreRecommendations || config.showRecommendationsOnlyOnDemand) {
				return;
			}

			const importantRecommendationsIgnoreList = <string[]>JSON.parse(this.storageService.get('extensionsAssistant/importantRecommendationsIgnore', StorageScope.GLOBAL, '[]'));
			recommendationsToSuggest = recommendationsToSuggest.filter(id => importantRecommendationsIgnoreList.indexOf(id) === -1);

			const server = this.extensionManagementServiceService.getExtensionManagementServer(model.uri);
			const importantTipsPromise = recommendationsToSuggest.length === 0 ? TPromise.as(null) : server.extensionManagementService.getInstalled(LocalExtensionType.User).then(local => {
				const localExtensions = local.map(e => `${e.manifest.publisher.toLowerCase()}.${e.manifest.name.toLowerCase()}`);
				recommendationsToSuggest = recommendationsToSuggest.filter(id => localExtensions.every(local => local !== id.toLowerCase()));
				if (!recommendationsToSuggest.length) {
					return;
				}
				const id = recommendationsToSuggest[0];
				const name = caseInsensitiveGet(product.extensionImportantTips, id)['name'];

				// Indicates we have a suggested extension via the whitelist
				hasSuggestion = true;

				let message = localize('reallyRecommended2', "The '{0}' extension is recommended for this file type.", name);
				// Temporary fix for the only extension pack we recommend. See https://github.com/Microsoft/vscode/issues/35364
				if (id === 'vscjava.vscode-java-pack') {
					message = localize('reallyRecommendedExtensionPack', "The '{0}' extension pack is recommended for this file type.", name);
				}

				this.notificationService.prompt(Severity.Info, message,
					[{
						label: localize('install', 'Install'),
						run: () => {
							/* __GDPR__
							"extensionRecommendations:popup" : {
								"userReaction" : { "classification": "SystemMetaData", "purpose": "FeatureInsight" },
								"extensionId": { "classification": "PublicNonPersonalData", "purpose": "FeatureInsight" }
							}
							*/
							this.telemetryService.publicLog('extensionRecommendations:popup', { userReaction: 'install', extensionId: name });

							const installAction = this.instantiationService.createInstance(InstallRecommendedExtensionAction, id, server);
							installAction.run().then(() => installAction.dispose());
						}
					}, {
						label: localize('showRecommendations', "Show Recommendations"),
						run: () => {
							/* __GDPR__
								"extensionRecommendations:popup" : {
									"userReaction" : { "classification": "SystemMetaData", "purpose": "FeatureInsight" },
									"extensionId": { "classification": "PublicNonPersonalData", "purpose": "FeatureInsight" }
								}
							*/
							this.telemetryService.publicLog('extensionRecommendations:popup', { userReaction: 'show', extensionId: name });

							const recommendationsAction = this.instantiationService.createInstance(ShowRecommendedExtensionsAction, ShowRecommendedExtensionsAction.ID, localize('showRecommendations', "Show Recommendations"));
							recommendationsAction.run();
							recommendationsAction.dispose();
						}
					}, {
						label: choiceNever,
						isSecondary: true,
						run: () => {
							importantRecommendationsIgnoreList.push(id);
							this.storageService.store(
								'extensionsAssistant/importantRecommendationsIgnore',
								JSON.stringify(importantRecommendationsIgnoreList),
								StorageScope.GLOBAL
							);
							/* __GDPR__
								"extensionRecommendations:popup" : {
									"userReaction" : { "classification": "SystemMetaData", "purpose": "FeatureInsight" },
									"extensionId": { "classification": "PublicNonPersonalData", "purpose": "FeatureInsight" }
								}
							*/
							this.telemetryService.publicLog('extensionRecommendations:popup', { userReaction: 'neverShowAgain', extensionId: name });
							this.ignoreExtensionRecommendations();
						}
					}],
					() => {
						/* __GDPR__
							"extensionRecommendations:popup" : {
								"userReaction" : { "classification": "SystemMetaData", "purpose": "FeatureInsight" },
								"extensionId": { "classification": "PublicNonPersonalData", "purpose": "FeatureInsight" }
							}
						*/
						this.telemetryService.publicLog('extensionRecommendations:popup', { userReaction: 'cancelled', extensionId: name });
					}
				);
			});

			const mimeTypesPromise = this.getMimeTypes(uri.fsPath);
			TPromise.join([importantTipsPromise, mimeTypesPromise]).then(result => {

				const fileExtensionSuggestionIgnoreList = <string[]>JSON.parse(this.storageService.get
					('extensionsAssistant/fileExtensionsSuggestionIgnore', StorageScope.GLOBAL, '[]'));
				const mimeTypes = result[1];

				if (fileExtension) {
					fileExtension = fileExtension.substr(1); // Strip the dot
				}

				if (hasSuggestion ||
					!fileExtension ||
					mimeTypes.length !== 1 ||
					mimeTypes[0] !== MIME_UNKNOWN ||
					fileExtensionSuggestionIgnoreList.indexOf(fileExtension) > -1
				) {
					return;
				}

				const keywords = this.getKeywordsForExtension(fileExtension);
				this._galleryService.query({ text: `tag:"__ext_${fileExtension}" ${keywords.map(tag => `tag:"${tag}"`)}` }).then(pager => {
					if (!pager || !pager.firstPage || !pager.firstPage.length) {
						return;
					}

					this.notificationService.prompt(
						Severity.Info,
						localize('showLanguageExtensions', "The Marketplace has extensions that can help with '.{0}' files", fileExtension),
						[{
							label: searchMarketplace,
							run: () => {
								/* __GDPR__
									"fileExtensionSuggestion:popup" : {
										"userReaction" : { "classification": "SystemMetaData", "purpose": "FeatureInsight" },
										"fileExtension": { "classification": "PublicNonPersonalData", "purpose": "FeatureInsight" }
									}
								*/
								this.telemetryService.publicLog('fileExtensionSuggestion:popup', { userReaction: 'ok', fileExtension: fileExtension });
								this.viewletService.openViewlet('workbench.view.extensions', true)
									.then(viewlet => viewlet as IExtensionsViewlet)
									.then(viewlet => {
										viewlet.search(`ext:${fileExtension}`);
										viewlet.focus();
									});
							}
						}, {
							label: choiceNever,
							isSecondary: true,
							run: () => {
								fileExtensionSuggestionIgnoreList.push(fileExtension);
								this.storageService.store(
									'extensionsAssistant/fileExtensionsSuggestionIgnore',
									JSON.stringify(fileExtensionSuggestionIgnoreList),
									StorageScope.GLOBAL
								);
								/* __GDPR__
									"fileExtensionSuggestion:popup" : {
										"userReaction" : { "classification": "SystemMetaData", "purpose": "FeatureInsight" },
										"fileExtension": { "classification": "PublicNonPersonalData", "purpose": "FeatureInsight" }
									}
								*/
								this.telemetryService.publicLog('fileExtensionSuggestion:popup', { userReaction: 'neverShowAgain', fileExtension: fileExtension });
							}
						}],
						() => {
							/* __GDPR__
								"fileExtensionSuggestion:popup" : {
									"userReaction" : { "classification": "SystemMetaData", "purpose": "FeatureInsight" },
									"fileExtension": { "classification": "PublicNonPersonalData", "purpose": "FeatureInsight" }
								}
							*/
							this.telemetryService.publicLog('fileExtensionSuggestion:popup', { userReaction: 'cancelled', fileExtension: fileExtension });
						}
					);
				});
			});
		});
	}

	private _suggestWorkspaceRecommendations(): void {
		const storageKey = 'extensionsAssistant/workspaceRecommendationsIgnore';
		const config = this.configurationService.getValue<IExtensionsConfiguration>(ConfigurationKey);

		if (!this._allWorkspaceRecommendedExtensions.length || config.ignoreRecommendations || config.showRecommendationsOnlyOnDemand || this.storageService.getBoolean(storageKey, StorageScope.WORKSPACE, false)) {
			return;
		}

		return this.extensionsService.getInstalled(LocalExtensionType.User).done(local => {
			const recommendations = this._allWorkspaceRecommendedExtensions
				.filter(({ extensionId }) => local.every(local => !areSameExtensions({ id: extensionId }, { id: getGalleryExtensionIdFromLocal(local) })));

			if (!recommendations.length) {
				return TPromise.as(void 0);
			}

			return new TPromise<void>(c => {
				this.notificationService.prompt(
					Severity.Info,
					localize('workspaceRecommended', "This workspace has extension recommendations."),
					[{
						label: localize('installAll', "Install All"),
						run: () => {
							/* __GDPR__
							"extensionWorkspaceRecommendations:popup" : {
								"userReaction" : { "classification": "SystemMetaData", "purpose": "FeatureInsight" }
							}
							*/
							this.telemetryService.publicLog('extensionWorkspaceRecommendations:popup', { userReaction: 'install' });

							const installAllAction = this.instantiationService.createInstance(InstallWorkspaceRecommendedExtensionsAction, InstallWorkspaceRecommendedExtensionsAction.ID, localize('installAll', "Install All"), recommendations);
							installAllAction.run();
							installAllAction.dispose();

							c(void 0);
						}
					}, {
						label: localize('showRecommendations', "Show Recommendations"),
						run: () => {
							/* __GDPR__
								"extensionWorkspaceRecommendations:popup" : {
									"userReaction" : { "classification": "SystemMetaData", "purpose": "FeatureInsight" }
								}
							*/
							this.telemetryService.publicLog('extensionWorkspaceRecommendations:popup', { userReaction: 'show' });

							const showAction = this.instantiationService.createInstance(ShowRecommendedExtensionsAction, ShowRecommendedExtensionsAction.ID, localize('showRecommendations', "Show Recommendations"));
							showAction.run();
							showAction.dispose();

							c(void 0);
						}
					}, {
						label: choiceNever,
						isSecondary: true,
						run: () => {
							/* __GDPR__
								"extensionWorkspaceRecommendations:popup" : {
									"userReaction" : { "classification": "SystemMetaData", "purpose": "FeatureInsight" }
								}
							*/
							this.telemetryService.publicLog('extensionWorkspaceRecommendations:popup', { userReaction: 'neverShowAgain' });
							this.storageService.store(storageKey, true, StorageScope.WORKSPACE);

							c(void 0);
						}
					}],
					() => {
						/* __GDPR__
							"extensionWorkspaceRecommendations:popup" : {
								"userReaction" : { "classification": "SystemMetaData", "purpose": "FeatureInsight" }
							}
						*/
						this.telemetryService.publicLog('extensionWorkspaceRecommendations:popup', { userReaction: 'cancelled' });

						c(void 0);
					}
				);
			});
		});
	}

	private ignoreExtensionRecommendations() {
		this.notificationService.prompt(
			Severity.Info,
			localize('ignoreExtensionRecommendations', "Do you want to ignore all extension recommendations?"),
			[{
				label: localize('ignoreAll', "Yes, Ignore All"),
				run: () => this.setIgnoreRecommendationsConfig(true)
			}, {
				label: localize('no', "No"),
				run: () => this.setIgnoreRecommendationsConfig(false)
			}]
		);
	}

	private _suggestBasedOnExecutables(): TPromise<any> {
		const homeDir = os.homedir();
		let foundExecutables: Set<string> = new Set<string>();

		let findExecutable = (exeName: string, path: string) => {
			return pfs.fileExists(path).then(exists => {
				if (exists && !foundExecutables.has(exeName)) {
					foundExecutables.add(exeName);
					(product.exeBasedExtensionTips[exeName]['recommendations'] || [])
						.forEach(extensionId => {
							if (product.exeBasedExtensionTips[exeName]['friendlyName'] && this.isExtensionAllowedToBeRecommended(extensionId)) {
								this._exeBasedRecommendations[extensionId.toLowerCase()] = product.exeBasedExtensionTips[exeName]['friendlyName'];
							}
						});
				}
			});
		};

		let promises: TPromise<any>[] = [];
		// Loop through recommended extensions
		forEach(product.exeBasedExtensionTips, entry => {
			if (typeof entry.value !== 'object' || !Array.isArray(entry.value['recommendations'])) {
				return;
			}

			let exeName = entry.key;
			if (process.platform === 'win32') {
				let windowsPath = entry.value['windowsPath'];
				if (!windowsPath || typeof windowsPath !== 'string') {
					return;
				}
				windowsPath = windowsPath.replace('%USERPROFILE%', process.env['USERPROFILE'])
					.replace('%ProgramFiles(x86)%', process.env['ProgramFiles(x86)'])
					.replace('%ProgramFiles%', process.env['ProgramFiles'])
					.replace('%APPDATA%', process.env['APPDATA']);
				promises.push(findExecutable(exeName, windowsPath));
			} else {
				promises.push(findExecutable(exeName, paths.join('/usr/local/bin', exeName)));
				promises.push(findExecutable(exeName, paths.join(homeDir, exeName)));
			}
		});

		return TPromise.join(promises);
	}

	private setIgnoreRecommendationsConfig(configVal: boolean) {
		this.configurationService.updateValue('extensions.ignoreRecommendations', configVal, ConfigurationTarget.USER);
		if (configVal) {
			const ignoreWorkspaceRecommendationsStorageKey = 'extensionsAssistant/workspaceRecommendationsIgnore';
			this.storageService.store(ignoreWorkspaceRecommendationsStorageKey, true, StorageScope.WORKSPACE);
		}
	}

	private getCachedDynamicWorkspaceRecommendations() {
		if (this.contextService.getWorkbenchState() !== WorkbenchState.FOLDER) {
			return;
		}

		const storageKey = 'extensionsAssistant/dynamicWorkspaceRecommendations';
		let storedRecommendationsJson = {};
		try {
			storedRecommendationsJson = JSON.parse(this.storageService.get(storageKey, StorageScope.WORKSPACE, '{}'));
		} catch (e) {
			this.storageService.remove(storageKey, StorageScope.WORKSPACE);
		}

		if (Array.isArray(storedRecommendationsJson['recommendations'])
			&& isNumber(storedRecommendationsJson['timestamp'])
			&& storedRecommendationsJson['timestamp'] > 0
			&& (Date.now() - storedRecommendationsJson['timestamp']) / milliSecondsInADay < 14) {
			this._dynamicWorkspaceRecommendations = storedRecommendationsJson['recommendations'].filter(id => this.isExtensionAllowedToBeRecommended(id));
			/* __GDPR__
				"dynamicWorkspaceRecommendations" : {
					"count" : { "classification": "SystemMetaData", "purpose": "FeatureInsight", "isMeasurement": true },
					"cache" : { "classification": "SystemMetaData", "purpose": "FeatureInsight", "isMeasurement": true }
				}
			*/
			this.telemetryService.publicLog('dynamicWorkspaceRecommendations', { count: this._dynamicWorkspaceRecommendations.length, cache: 1 });
		}
	}

	private getDynamicWorkspaceRecommendations(): TPromise<void> {
		if (this.contextService.getWorkbenchState() !== WorkbenchState.FOLDER
			|| this._dynamicWorkspaceRecommendations.length
			|| !this._extensionsRecommendationsUrl) {
			return TPromise.as(null);
		}

		const storageKey = 'extensionsAssistant/dynamicWorkspaceRecommendations';
		const workspaceUri = this.contextService.getWorkspace().folders[0].uri;
		return TPromise.join([getHashedRemotesFromUri(workspaceUri, this.fileService, false), getHashedRemotesFromUri(workspaceUri, this.fileService, true)]).then(([hashedRemotes1, hashedRemotes2]) => {
			const hashedRemotes = (hashedRemotes1 || []).concat(hashedRemotes2 || []);
			if (!hashedRemotes.length) {
				return null;
			}

			return this.requestService.request({ type: 'GET', url: this._extensionsRecommendationsUrl }).then(context => {
				if (context.res.statusCode !== 200) {
					return TPromise.as(null);
				}
				return asJson(context).then((result) => {
					const allRecommendations: IDynamicWorkspaceRecommendations[] = Array.isArray(result['workspaceRecommendations']) ? result['workspaceRecommendations'] : [];
					if (!allRecommendations.length) {
						return;
					}

					let foundRemote = false;
					for (let i = 0; i < hashedRemotes.length && !foundRemote; i++) {
						for (let j = 0; j < allRecommendations.length && !foundRemote; j++) {
							if (Array.isArray(allRecommendations[j].remoteSet) && allRecommendations[j].remoteSet.indexOf(hashedRemotes[i]) > -1) {
								foundRemote = true;
								this._dynamicWorkspaceRecommendations = allRecommendations[j].recommendations.filter(id => this.isExtensionAllowedToBeRecommended(id)) || [];
								this.storageService.store(storageKey, JSON.stringify({
									recommendations: this._dynamicWorkspaceRecommendations,
									timestamp: Date.now()
								}), StorageScope.WORKSPACE);
								/* __GDPR__
									"dynamicWorkspaceRecommendations" : {
										"count" : { "classification": "SystemMetaData", "purpose": "FeatureInsight" },
										"cache" : { "classification": "SystemMetaData", "purpose": "FeatureInsight" }
									}
								*/
								this.telemetryService.publicLog('dynamicWorkspaceRecommendations', { count: this._dynamicWorkspaceRecommendations.length, cache: 0 });
							}
						}
					}
				});
			});
		});
	}

	private getExperimentalRecommendations() {
		this.experimentService.getEligibleExperimentsByType(ExperimentActionType.AddToRecommendations).then(experiments => {
			(experiments || []).forEach(experiment => {
				if (experiment.action.properties && Array.isArray(experiment.action.properties.recommendations) && experiment.action.properties.recommendationReason) {
					experiment.action.properties.recommendations.forEach(id => {
						if (this.isExtensionAllowedToBeRecommended(id)) {
							this._experimentalRecommendations[id] = experiment.action.properties.recommendationReason;
						}
					});
				}
			});
		});
	}

	getKeywordsForExtension(extension: string): string[] {
		const keywords = product.extensionKeywords || {};
		return keywords[extension] || [];
	}

	getRecommendationsForExtension(extension: string): string[] {
		const str = `.${extension}`;
		const result = Object.create(null);

		forEach(product.extensionTips || empty, entry => {
			let { key: id, value: pattern } = entry;

			if (match(pattern, str)) {
				result[id] = true;
			}
		});

		forEach(product.extensionImportantTips || empty, entry => {
			let { key: id, value } = entry;

			if (match(value.pattern, str)) {
				result[id] = true;
			}
		});

		return Object.keys(result);
	}

	toggleIgnoredRecommendation(extensionId: string, shouldIgnore: boolean): void {
		const lowerId = extensionId.toLowerCase();
		if (shouldIgnore) {
			const reason = this.getAllRecommendationsWithReason()[lowerId];
			if (reason && reason.reasonId) {
				/* __GDPR__
					"extensionsRecommendations:ignoreRecommendation" : {
						"recommendationReason": { "classification": "SystemMetaData", "purpose": "FeatureInsight", "isMeasurement": true },
						"extensionId": { "classification": "PublicNonPersonalData", "purpose": "FeatureInsight" }
					}
				*/
				this.telemetryService.publicLog('extensionsRecommendations:ignoreRecommendation', { id: extensionId, recommendationReason: reason.reasonId });
			}
			this._sessionIgnoredRecommendations[lowerId] = reason;
			delete this._sessionRestoredRecommendations[lowerId];
			this._globallyIgnoredRecommendations = distinct([...this._globallyIgnoredRecommendations, lowerId].map(id => id.toLowerCase()));
		} else {
			this._globallyIgnoredRecommendations = this._globallyIgnoredRecommendations.filter(id => id !== lowerId);
			if (this._sessionIgnoredRecommendations[lowerId]) {
				this._sessionRestoredRecommendations[lowerId] = this._sessionIgnoredRecommendations[lowerId];
				delete this._sessionIgnoredRecommendations[lowerId];
			}
		}
		this.storageService.store('extensionsAssistant/ignored_recommendations', JSON.stringify(this._globallyIgnoredRecommendations), StorageScope.GLOBAL);

		this._allIgnoredRecommendations = distinct([...this._globallyIgnoredRecommendations, ...this._workspaceIgnoredRecommendations]);

		this.refilterAllRecommendations();
		this._onRecommendationChange.fire({ extensionId: extensionId, isRecommended: !shouldIgnore });
	}

	dispose() {
		this._disposables = dispose(this._disposables);
	}
}<|MERGE_RESOLUTION|>--- conflicted
+++ resolved
@@ -413,12 +413,8 @@
 		return this.fetchProactiveRecommendations().then(() => {
 			const others = distinct([
 				...Object.keys(this._exeBasedRecommendations),
-<<<<<<< HEAD
 				...this._dynamicWorkspaceRecommendations,
 				...Object.keys(this._experimentalRecommendations)]);
-=======
-				...this._dynamicWorkspaceRecommendations]);
->>>>>>> f9841892
 			shuffle(others);
 			return others.map(extensionId => {
 				const sources: ExtensionRecommendationSource[] = [];
