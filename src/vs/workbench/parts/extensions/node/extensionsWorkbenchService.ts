/*---------------------------------------------------------------------------------------------
 *  Copyright (c) Microsoft Corporation. All rights reserved.
 *  Licensed under the MIT License. See License.txt in the project root for license information.
 *--------------------------------------------------------------------------------------------*/

'use strict';

import nls = require('vs/nls');
import { readFile } from 'vs/base/node/pfs';
import * as semver from 'semver';
import * as path from 'path';
import Event, { Emitter, chain } from 'vs/base/common/event';
import { index } from 'vs/base/common/arrays';
import { assign } from 'vs/base/common/objects';
import { ThrottledDelayer } from 'vs/base/common/async';
import { isPromiseCanceledError } from 'vs/base/common/errors';
import { TPromise } from 'vs/base/common/winjs.base';
import { IDisposable, dispose } from 'vs/base/common/lifecycle';
import { IPager, mapPager, singlePagePager } from 'vs/base/common/paging';
import { ITelemetryService } from 'vs/platform/telemetry/common/telemetry';
import {
	IExtensionManagementService, IExtensionGalleryService, ILocalExtension, IGalleryExtension, IQueryOptions, IExtensionManifest,
	InstallExtensionEvent, DidInstallExtensionEvent, LocalExtensionType, DidUninstallExtensionEvent, IExtensionEnablementService, IExtensionTipsService
} from 'vs/platform/extensionManagement/common/extensionManagement';
import { getGalleryExtensionIdFromLocal, getGalleryExtensionTelemetryData, getLocalExtensionTelemetryData } from 'vs/platform/extensionManagement/common/extensionManagementUtil';
import { IInstantiationService } from 'vs/platform/instantiation/common/instantiation';
import { IConfigurationService } from 'vs/platform/configuration/common/configuration';
import { IConfigurationEditingService, ConfigurationTarget } from 'vs/workbench/services/configuration/common/configurationEditing';
import { IChoiceService, IMessageService } from 'vs/platform/message/common/message';
import Severity from 'vs/base/common/severity';
import URI from 'vs/base/common/uri';
import { IExtension, IExtensionDependencies, ExtensionState, IExtensionsWorkbenchService, IExtensionsConfiguration, ConfigurationKey } from 'vs/workbench/parts/extensions/common/extensions';
import { IWorkbenchEditorService } from 'vs/workbench/services/editor/common/editorService';
import { IURLService } from 'vs/platform/url/common/url';
import { ExtensionsInput } from 'vs/workbench/parts/extensions/common/extensionsInput';
import { IWorkspaceContextService } from 'vs/platform/workspace/common/workspace';
import product from 'vs/platform/node/product';

interface IExtensionStateProvider {
	(extension: Extension): ExtensionState;
}

class Extension implements IExtension {

	public disabledGlobally = false;
	public disabledForWorkspace = false;

	constructor(
		private galleryService: IExtensionGalleryService,
		private stateProvider: IExtensionStateProvider,
		public local: ILocalExtension,
		public gallery: IGalleryExtension = null
	) { }

	get type(): LocalExtensionType {
		return this.local ? this.local.type : null;
	}

	get name(): string {
		return this.gallery ? this.gallery.name : this.local.manifest.name;
	}

	get displayName(): string {
		if (this.gallery) {
			return this.gallery.displayName || this.gallery.name;
		}

		return this.local.manifest.displayName || this.local.manifest.name;
	}

	get id(): string {
		if (this.gallery) {
			return this.gallery.id;
		}
		return getGalleryExtensionIdFromLocal(this.local);
	}

	get publisher(): string {
		return this.gallery ? this.gallery.publisher : this.local.manifest.publisher;
	}

	get publisherDisplayName(): string {
		if (this.gallery) {
			return this.gallery.publisherDisplayName || this.gallery.publisher;
		}

		if (this.local.metadata && this.local.metadata.publisherDisplayName) {
			return this.local.metadata.publisherDisplayName;
		}

		return this.local.manifest.publisher;
	}

	get version(): string {
		return this.local ? this.local.manifest.version : this.gallery.version;
	}

	get latestVersion(): string {
		return this.gallery ? this.gallery.version : this.local.manifest.version;
	}

	get description(): string {
		return this.gallery ? this.gallery.description : this.local.manifest.description;
	}

	get url(): string {
		if (!product.extensionsGallery) {
			return null;
		}

		return `${product.extensionsGallery.itemUrl}?itemName=${this.publisher}.${this.name}`;
	}

	get iconUrl(): string {
		return this.galleryIconUrl || this.localIconUrl || this.defaultIconUrl;
	}

	get iconUrlFallback(): string {
		return this.galleryIconUrlFallback || this.localIconUrl || this.defaultIconUrl;
	}

	private get localIconUrl(): string {
		return this.local && this.local.manifest.icon
			&& URI.file(path.join(this.local.path, this.local.manifest.icon)).toString();
	}

	private get galleryIconUrl(): string {
		return this.gallery && this.gallery.assets.icon.uri;
	}

	private get galleryIconUrlFallback(): string {
		return this.gallery && this.gallery.assets.icon.fallbackUri;
	}

	private get defaultIconUrl(): string {
		return require.toUrl('../browser/media/defaultIcon.png');
	}

	get licenseUrl(): string {
		return this.gallery && this.gallery.assets.license && this.gallery.assets.license.uri;
	}

	get state(): ExtensionState {
		return this.stateProvider(this);
	}

	get installCount(): number {
		return this.gallery ? this.gallery.installCount : null;
	}

	get rating(): number {
		return this.gallery ? this.gallery.rating : null;
	}

	get ratingCount(): number {
		return this.gallery ? this.gallery.ratingCount : null;
	}

	get outdated(): boolean {
		return !!this.gallery && this.type === LocalExtensionType.User && semver.gt(this.latestVersion, this.version);
	}

	get telemetryData(): any {
		const { local, gallery } = this;

		if (gallery) {
			return getGalleryExtensionTelemetryData(gallery);
		} else {
			return getLocalExtensionTelemetryData(local);
		}
	}

	getManifest(): TPromise<IExtensionManifest> {
		if (this.gallery) {
			return this.galleryService.getManifest(this.gallery);
		}

		return TPromise.as(this.local.manifest);
	}

	getReadme(): TPromise<string> {
		if (this.gallery) {
			return this.galleryService.getReadme(this.gallery);
		}

		if (this.local && this.local.readmeUrl) {
			const uri = URI.parse(this.local.readmeUrl);
			return readFile(uri.fsPath, 'utf8');
		}

		return TPromise.wrapError<string>(new Error('not available'));
	}

	getChangelog(): TPromise<string> {
		if (this.gallery && this.gallery.assets.changelog) {
			return this.galleryService.getChangelog(this.gallery);
		}

		const changelogUrl = this.local && this.local.changelogUrl;

		if (!changelogUrl) {
			return TPromise.wrapError<string>(new Error('not available'));
		}

		const uri = URI.parse(changelogUrl);

		if (uri.scheme === 'file') {
			return readFile(uri.fsPath, 'utf8');
		}

		return TPromise.wrapError<string>(new Error('not available'));
	}

	get dependencies(): string[] {
		const { local, gallery } = this;
		if (local && local.manifest.extensionDependencies) {
			return local.manifest.extensionDependencies;
		}
		if (gallery) {
			return gallery.properties.dependencies;
		}
		return [];
	}
}

class ExtensionDependencies implements IExtensionDependencies {

	private _hasDependencies: boolean = null;

	constructor(private _extension: IExtension, private _identifier: string, private _map: Map<string, IExtension>, private _dependent: IExtensionDependencies = null) { }

	get hasDependencies(): boolean {
		if (this._hasDependencies === null) {
			this._hasDependencies = this.computeHasDependencies();
		}
		return this._hasDependencies;
	}

	get extension(): IExtension {
		return this._extension;
	}

	get identifier(): string {
		return this._identifier;
	}

	get dependent(): IExtensionDependencies {
		return this._dependent;
	}

	get dependencies(): IExtensionDependencies[] {
		if (!this.hasDependencies) {
			return [];
		}
		return this._extension.dependencies.map(d => new ExtensionDependencies(this._map.get(d), d, this._map, this));
	}

	private computeHasDependencies(): boolean {
		if (this._extension && this._extension.dependencies.length > 0) {
			let dependent = this._dependent;
			while (dependent !== null) {
				if (dependent.identifier === this.identifier) {
					return false;
				}
				dependent = dependent.dependent;
			}
			return true;
		}
		return false;
	}
}

enum Operation {
	Installing,
	Updating,
	Uninstalling
}

interface IActiveExtension {
	operation: Operation;
	extension: Extension;
	start: Date;
}

function toTelemetryEventName(operation: Operation) {
	switch (operation) {
		case Operation.Installing: return 'extensionGallery:install';
		case Operation.Updating: return 'extensionGallery:update';
		case Operation.Uninstalling: return 'extensionGallery:uninstall';
	}

	return '';
}

export class ExtensionsWorkbenchService implements IExtensionsWorkbenchService {

	private static SyncPeriod = 1000 * 60 * 60 * 12; // 12 hours

	_serviceBrand: any;
	private stateProvider: IExtensionStateProvider;
	private installing: IActiveExtension[] = [];
	private uninstalling: IActiveExtension[] = [];
	private installed: Extension[] = [];
	private syncDelayer: ThrottledDelayer<void>;
	private autoUpdateDelayer: ThrottledDelayer<void>;
	private disposables: IDisposable[] = [];

	private _onChange: Emitter<void> = new Emitter<void>();
	get onChange(): Event<void> { return this._onChange.event; }

	private _isAutoUpdateEnabled: boolean;

	private _extensionAllowedBadgeProviders: string[];

	constructor(
		@IInstantiationService private instantiationService: IInstantiationService,
		@IWorkbenchEditorService private editorService: IWorkbenchEditorService,
		@IExtensionManagementService private extensionService: IExtensionManagementService,
		@IExtensionGalleryService private galleryService: IExtensionGalleryService,
		@IConfigurationService private configurationService: IConfigurationService,
		@IConfigurationEditingService private configurationEditingService: IConfigurationEditingService,
		@ITelemetryService private telemetryService: ITelemetryService,
		@IMessageService private messageService: IMessageService,
		@IChoiceService private choiceService: IChoiceService,
		@IURLService urlService: IURLService,
		@IExtensionEnablementService private extensionEnablementService: IExtensionEnablementService,
		@IExtensionTipsService private tipsService: IExtensionTipsService,
		@IWorkspaceContextService private workspaceContextService: IWorkspaceContextService,
	) {
		this.stateProvider = ext => this.getExtensionState(ext);

		extensionService.onInstallExtension(this.onInstallExtension, this, this.disposables);
		extensionService.onDidInstallExtension(this.onDidInstallExtension, this, this.disposables);
		extensionService.onUninstallExtension(this.onUninstallExtension, this, this.disposables);
		extensionService.onDidUninstallExtension(this.onDidUninstallExtension, this, this.disposables);
		extensionEnablementService.onEnablementChanged(this.onEnablementChanged, this, this.disposables);

		this.syncDelayer = new ThrottledDelayer<void>(ExtensionsWorkbenchService.SyncPeriod);
		this.autoUpdateDelayer = new ThrottledDelayer<void>(1000);

		chain(urlService.onOpenURL)
			.filter(uri => /^extension/.test(uri.path))
			.on(this.onOpenExtensionUrl, this, this.disposables);

		this._isAutoUpdateEnabled = this.configurationService.getConfiguration<IExtensionsConfiguration>(ConfigurationKey).autoUpdate;
		this.configurationService.onDidUpdateConfiguration(() => {
			const isAutoUpdateEnabled = this.configurationService.getConfiguration<IExtensionsConfiguration>(ConfigurationKey).autoUpdate;
			if (this._isAutoUpdateEnabled !== isAutoUpdateEnabled) {
				this._isAutoUpdateEnabled = isAutoUpdateEnabled;
				if (this._isAutoUpdateEnabled) {
					this.checkForUpdates();
				}
			}
		}, this, this.disposables);

		this.queryLocal().done(() => this.eventuallySyncWithGallery(true));
	}

	get local(): IExtension[] {
		const installing = this.installing
			.filter(e => !this.installed.some(installed => installed.id === e.extension.id))
			.map(e => e.extension);

		return [...this.installed, ...installing];
	}

	queryLocal(): TPromise<IExtension[]> {
		return this.extensionService.getInstalled().then(result => {
			const installedById = index(this.installed, e => e.local.id);
			const globallyDisabledExtensions = this.extensionEnablementService.getGloballyDisabledExtensions();
			const workspaceDisabledExtensions = this.extensionEnablementService.getWorkspaceDisabledExtensions();
			this.installed = result.map(local => {
				const extension = installedById[local.id] || new Extension(this.galleryService, this.stateProvider, local);
				extension.local = local;
				extension.disabledGlobally = globallyDisabledExtensions.indexOf(extension.id) !== -1;
				extension.disabledForWorkspace = workspaceDisabledExtensions.indexOf(extension.id) !== -1;
				return extension;
			});

			this._onChange.fire();
			return this.local;
		});
	}

	queryGallery(options: IQueryOptions = {}): TPromise<IPager<IExtension>> {
		return this.galleryService.query(options)
			.then(result => mapPager(result, gallery => this.fromGallery(gallery)))
			.then(null, err => {
				if (/No extension gallery service configured/.test(err.message)) {
					return TPromise.as(singlePagePager([]));
				}

				return TPromise.wrapError<IPager<IExtension>>(err);
			});
	}

	loadDependencies(extension: IExtension): TPromise<IExtensionDependencies> {
		if (!extension.dependencies.length) {
			return TPromise.wrap<IExtensionDependencies>(null);
		}

		return this.galleryService.getAllDependencies((<Extension>extension).gallery)
			.then(galleryExtensions => galleryExtensions.map(galleryExtension => this.fromGallery(galleryExtension)))
			.then(extensions => [...this.local, ...extensions])
			.then(extensions => {
				const map = new Map<string, IExtension>();
				for (const extension of extensions) {
					map.set(extension.id, extension);
				}
				return new ExtensionDependencies(extension, extension.id, map);
			});
	}

	open(extension: IExtension, sideByside: boolean = false): TPromise<any> {
		return this.editorService.openEditor(this.instantiationService.createInstance(ExtensionsInput, extension), null, sideByside);
	}

	private fromGallery(gallery: IGalleryExtension): Extension {
		const installed = this.installed.filter(installed => installed.id === gallery.id)[0];

		if (installed) {
			// Loading the compatible version only there is an engine property
			// Otherwise falling back to old way so that we will not make many roundtrips
			if (gallery.properties.engine) {
				this.galleryService.loadCompatibleVersion(gallery).then(compatible => this.syncLocalWithGalleryExtension(installed, compatible));
			} else {
				this.syncLocalWithGalleryExtension(installed, gallery);
			}
			return installed;
		}

		return new Extension(this.galleryService, this.stateProvider, null, gallery);
	}

	private syncLocalWithGalleryExtension(local: Extension, gallery: IGalleryExtension) {
		local.gallery = gallery;
		this._onChange.fire();
		this.eventuallyAutoUpdateExtensions();
	}

	checkForUpdates(): TPromise<void> {
		return this.syncDelayer.trigger(() => this.syncWithGallery(), 0);
	}

	get isAutoUpdateEnabled(): boolean {
		return this._isAutoUpdateEnabled;
	}

	setAutoUpdate(autoUpdate: boolean): TPromise<void> {
		if (this.isAutoUpdateEnabled === autoUpdate) {
			return TPromise.as(null);
		}
		return this.configurationEditingService.writeConfiguration(ConfigurationTarget.USER, { key: 'extensions.autoUpdate', value: autoUpdate });
	}

	private eventuallySyncWithGallery(immediate = false): void {
		const loop = () => this.syncWithGallery().then(() => this.eventuallySyncWithGallery());
		const delay = immediate ? 0 : ExtensionsWorkbenchService.SyncPeriod;

		this.syncDelayer.trigger(loop, delay)
			.done(null, err => null);
	}

	private syncWithGallery(): TPromise<void> {
		const names = this.installed
			.filter(e => e.type === LocalExtensionType.User)
			.map(e => e.id);

		if (names.length === 0) {
			return TPromise.as(null);
		}

		return this.queryGallery({ names, pageSize: names.length }) as TPromise<any>;
	}

	private eventuallyAutoUpdateExtensions(): void {
		this.autoUpdateDelayer.trigger(() => this.autoUpdateExtensions())
			.done(null, err => null);
	}

	private autoUpdateExtensions(): TPromise<any> {
		if (!this.isAutoUpdateEnabled) {
			return TPromise.as(null);
		}

		const toUpdate = this.local.filter(e => e.outdated && (e.state !== ExtensionState.Installing));
		return TPromise.join(toUpdate.map(e => this.install(e, false)));
	}

	canInstall(extension: IExtension): boolean {
		if (!(extension instanceof Extension)) {
			return false;
		}

		return !!(extension as Extension).gallery;
	}

	install(extension: string | IExtension, promptToInstallDependencies: boolean = true): TPromise<void> {
		if (typeof extension === 'string') {
			return this.extensionService.install(extension);
		}

		if (!(extension instanceof Extension)) {
			return undefined;
		}

		const ext = extension as Extension;
		const gallery = ext.gallery;

		if (!gallery) {
			return TPromise.wrapError<void>(new Error('Missing gallery'));
		}

		return this.extensionService.installFromGallery(gallery, promptToInstallDependencies);
	}

	setEnablement(extension: IExtension, enable: boolean, workspace: boolean = false): TPromise<void> {
		if (extension.type === LocalExtensionType.System) {
			return TPromise.wrap<void>(void 0);
		}

		return this.promptAndSetEnablement(extension, enable, workspace).then(reload => {
			this.telemetryService.publicLog(enable ? 'extension:enable' : 'extension:disable', extension.telemetryData);
		});
	}

	uninstall(extension: IExtension): TPromise<void> {
		if (!(extension instanceof Extension)) {
			return undefined;
		}

		const ext = extension as Extension;
		const local = ext.local || this.installed.filter(e => e.id === extension.id)[0].local;

		if (!local) {
			return TPromise.wrapError<void>(new Error('Missing local'));
		}

		return this.extensionService.uninstall(local);

	}

	private promptAndSetEnablement(extension: IExtension, enable: boolean, workspace: boolean): TPromise<any> {
		const allDependencies = this.getDependenciesRecursively(extension, this.local, enable, workspace, []);
		if (allDependencies.length > 0) {
			if (enable) {
				return this.promptForDependenciesAndEnable(extension, allDependencies, workspace);
			} else {
				return this.promptForDependenciesAndDisable(extension, allDependencies, workspace);
			}
		}
		return this.checkAndSetEnablement(extension, [], enable, workspace);
	}

	private promptForDependenciesAndEnable(extension: IExtension, dependencies: IExtension[], workspace: boolean): TPromise<any> {
		const message = nls.localize('enableDependeciesConfirmation', "Enabling '{0}' also enable its dependencies. Would you like to continue?", extension.displayName);
		const options = [
			nls.localize('enable', "Yes"),
			nls.localize('doNotEnable', "No")
		];
		return this.choiceService.choose(Severity.Info, message, options, 1, true)
			.then<void>(value => {
				if (value === 0) {
					return this.checkAndSetEnablement(extension, dependencies, true, workspace);
				}
				return TPromise.as(null);
			});
	}

	private promptForDependenciesAndDisable(extension: IExtension, dependencies: IExtension[], workspace: boolean): TPromise<void> {
		const message = nls.localize('disableDependeciesConfirmation', "Would you like to disable '{0}' only or its dependencies also?", extension.displayName);
		const options = [
			nls.localize('disableOnly', "Only"),
			nls.localize('disableAll', "All"),
			nls.localize('cancel', "Cancel")
		];
		return this.choiceService.choose(Severity.Info, message, options, 2, true)
			.then<void>(value => {
				if (value === 0) {
					return this.checkAndSetEnablement(extension, [], false, workspace);
				}
				if (value === 1) {
					return this.checkAndSetEnablement(extension, dependencies, false, workspace);
				}
				return TPromise.as(null);
			});
	}

	private checkAndSetEnablement(extension: IExtension, dependencies: IExtension[], enable: boolean, workspace: boolean): TPromise<any> {
		if (!enable) {
			let dependents = this.getDependentsAfterDisablement(extension, dependencies, this.local, workspace);
			if (dependents.length) {
				return TPromise.wrapError<void>(new Error(this.getDependentsErrorMessage(extension, dependents)));
			}
		}
		return TPromise.join([extension, ...dependencies].map(e => this.doSetEnablement(e, enable, workspace)));
	}

	private getDependenciesRecursively(extension: IExtension, installed: IExtension[], enable: boolean, workspace: boolean, checked: IExtension[]): IExtension[] {
		if (checked.indexOf(extension) !== -1) {
			return [];
		}
		checked.push(extension);
		if (!extension.dependencies || extension.dependencies.length === 0) {
			return [];
		}
		const dependenciesToDisable = installed.filter(i => {
			// Do not include extensions which are already disabled and request is to disable
			if (!enable && (workspace ? i.disabledForWorkspace : i.disabledGlobally)) {
				return false;
			}
			return i.type === LocalExtensionType.User && extension.dependencies.indexOf(i.id) !== -1;
		});
		const depsOfDeps = [];
		for (const dep of dependenciesToDisable) {
			depsOfDeps.push(...this.getDependenciesRecursively(dep, installed, enable, workspace, checked));
		}
		return [...dependenciesToDisable, ...depsOfDeps];
	}

	private getDependentsAfterDisablement(extension: IExtension, dependencies: IExtension[], installed: IExtension[], workspace: boolean): IExtension[] {
		return installed.filter(i => {
			if (i.dependencies.length === 0) {
				return false;
			}
			if (i === extension) {
				return false;
			}
			const disabled = workspace ? i.disabledForWorkspace : i.disabledGlobally;
			if (disabled) {
				return false;
			}
			if (dependencies.indexOf(i) !== -1) {
				return false;
			}
			return i.dependencies.some(dep => {
				if (extension.id === dep) {
					return true;
				}
				return dependencies.some(d => d.id === dep);
			});
		});
	}

	private getDependentsErrorMessage(extension: IExtension, dependents: IExtension[]): string {
		if (dependents.length === 1) {
			return nls.localize('singleDependentError', "Cannot disable extension '{0}'. Extension '{1}' depends on this.", extension.displayName, dependents[0].displayName);
		}
		if (dependents.length === 2) {
			return nls.localize('twoDependentsError', "Cannot disable extension '{0}'. Extensions '{1}' and '{2}' depend on this.",
				extension.displayName, dependents[0].displayName, dependents[1].displayName);
		}
		return nls.localize('multipleDependentsError', "Cannot disable extension '{0}'. Extensions '{1}', '{2}' and others depend on this.",
			extension.displayName, dependents[0].displayName, dependents[1].displayName);
	}

	private doSetEnablement(extension: IExtension, enable: boolean, workspace: boolean): TPromise<boolean> {
		if (workspace) {
			return this.extensionEnablementService.setEnablement(extension.id, enable, workspace);
		}

		const globalElablement = this.extensionEnablementService.setEnablement(extension.id, enable, false);
		if (enable && this.workspaceContextService.hasWorkspace()) {
			const workspaceEnablement = this.extensionEnablementService.setEnablement(extension.id, enable, true);
			return TPromise.join([globalElablement, workspaceEnablement]).then(values => values[0] || values[1]);
		}
		return globalElablement;
	}

	get allowedBadgeProviders(): string[] {
		if (!this._extensionAllowedBadgeProviders) {
			this._extensionAllowedBadgeProviders = (product.extensionAllowedBadgeProviders || []).map(s => s.toLowerCase());
		}
		return this._extensionAllowedBadgeProviders;
	}

	private onInstallExtension(event: InstallExtensionEvent): void {
		const { gallery } = event;

		if (!gallery) {
			return;
		}

		let extension = this.installed.filter(e => e.id === gallery.id)[0];

		if (!extension) {
			extension = new Extension(this.galleryService, this.stateProvider, null, gallery);
		}

		extension.gallery = gallery;

		const start = new Date();
		const operation = Operation.Installing;
		this.installing.push({ operation, extension, start });

		this._onChange.fire();
	}

	private onDidInstallExtension(event: DidInstallExtensionEvent): void {
		const { local, zipPath, error, gallery } = event;
		const installing = gallery ? this.installing.filter(e => e.extension.id === gallery.id)[0] : null;
		const extension: Extension = installing ? installing.extension : zipPath ? new Extension(this.galleryService, this.stateProvider, null) : null;
		if (extension) {
			this.installing = installing ? this.installing.filter(e => e !== installing) : this.installing;

			if (!error) {
				extension.local = local;

				const installed = this.installed.filter(e => e.id === extension.id)[0];
				if (installed) {
					if (installing) {
						installing.operation = Operation.Updating;
					}
					installed.local = local;
				} else {
					this.installed.push(extension);
				}
			}
			if (extension.gallery) {
				// Report telemetry only for gallery extensions
				this.reportTelemetry(installing, !error);
			}
		}
		this._onChange.fire();
	}

	private onUninstallExtension(id: string): void {
		const extension = this.installed.filter(e => e.local.id === id)[0];
		const newLength = this.installed.filter(e => e.local.id !== id).length;
		// TODO: Ask @Joao why is this?
		if (newLength === this.installed.length) {
			return;
		}

		const start = new Date();
		const operation = Operation.Uninstalling;
		const uninstalling = this.uninstalling.filter(e => e.extension.local.id === id)[0] || { id, operation, extension, start };
		this.uninstalling = [uninstalling, ...this.uninstalling.filter(e => e.extension.local.id !== id)];

		this._onChange.fire();
	}

	private onDidUninstallExtension({ id, error }: DidUninstallExtensionEvent): void {
		if (!error) {
			this.installed = this.installed.filter(e => e.local.id !== id);
		}

		const uninstalling = this.uninstalling.filter(e => e.extension.local.id === id)[0];
		this.uninstalling = this.uninstalling.filter(e => e.extension.local.id !== id);
		if (!uninstalling) {
			return;
		}

		if (!error) {
			this.reportTelemetry(uninstalling, true);
		}

		this._onChange.fire();
	}

	private onEnablementChanged(extensionIdentifier: string) {
		const [extension] = this.local.filter(e => e.id === extensionIdentifier);
		if (extension) {
			const globallyDisabledExtensions = this.extensionEnablementService.getGloballyDisabledExtensions();
			const workspaceDisabledExtensions = this.extensionEnablementService.getWorkspaceDisabledExtensions();
			extension.disabledGlobally = globallyDisabledExtensions.indexOf(extension.id) !== -1;
			extension.disabledForWorkspace = workspaceDisabledExtensions.indexOf(extension.id) !== -1;
			this._onChange.fire();
		}
	}

	private getExtensionState(extension: Extension): ExtensionState {
		if (extension.gallery && this.installing.some(e => e.extension.gallery && e.extension.gallery.id === extension.gallery.id)) {
			return ExtensionState.Installing;
		}

		if (this.uninstalling.some(e => e.extension.id === extension.id)) {
			return ExtensionState.Uninstalling;
		}

		const local = this.installed.filter(e => e === extension || (e.gallery && extension.gallery && e.gallery.id === extension.gallery.id))[0];
		return local ? ExtensionState.Installed : ExtensionState.Uninstalled;
	}

	private reportTelemetry(active: IActiveExtension, success: boolean): void {
		const data = active.extension.telemetryData;
		const duration = new Date().getTime() - active.start.getTime();
		const eventName = toTelemetryEventName(active.operation);

		this.telemetryService.publicLog(eventName, assign(data, { success, duration }));
	}

	private onError(err: any): void {
		if (isPromiseCanceledError(err)) {
			return;
		}

		const message = err && err.message || '';

		if (/getaddrinfo ENOTFOUND|getaddrinfo ENOENT|connect EACCES|connect ECONNREFUSED/.test(message)) {
			return;
		}

		this.messageService.show(Severity.Error, err);
	}

	private onOpenExtensionUrl(uri: URI): void {
		const match = /^extension\/([^/]+)$/.exec(uri.path);

		if (!match) {
			return;
		}

		const extensionId = match[1];

		this.queryLocal().then(local => {
			if (local.some(local => local.id === extensionId)) {
				return TPromise.as(null);
			}

			return this.queryGallery({ names: [extensionId] }).then(result => {
				if (result.total < 1) {
					return TPromise.as(null);
				}

				const extension = result.firstPage[0];
				return this.open(extension).then(() => {
					const message = nls.localize('installConfirmation', "Would you like to install the '{0}' extension?", extension.displayName, extension.publisher);
					const options = [
						nls.localize('install', "Install"),
						nls.localize('cancel', "Cancel")
					];
<<<<<<< HEAD
					return this.choiceService.choose(Severity.Info, message, options, 2, false)
						.then(value => {
							if (value === 0) {
								const promises: TPromise<any>[] = [];
								if (this.local.every(local => local.id !== extension.id)) {
									promises.push(this.install(extension));
								}
								return TPromise.join(promises);
							}
=======
					return this.choiceService.choose(Severity.Info, message, options, 2, false).then<void>(value => {
						if (value !== 0) {
>>>>>>> aebaece6
							return TPromise.as(null);
						}

						return this.install(extension);
					});
				});
			});
		}).done(undefined, error => this.onError(error));
	}

	dispose(): void {
		this.syncDelayer.cancel();
		this.disposables = dispose(this.disposables);
	}
}<|MERGE_RESOLUTION|>--- conflicted
+++ resolved
@@ -830,20 +830,8 @@
 						nls.localize('install', "Install"),
 						nls.localize('cancel', "Cancel")
 					];
-<<<<<<< HEAD
-					return this.choiceService.choose(Severity.Info, message, options, 2, false)
-						.then(value => {
-							if (value === 0) {
-								const promises: TPromise<any>[] = [];
-								if (this.local.every(local => local.id !== extension.id)) {
-									promises.push(this.install(extension));
-								}
-								return TPromise.join(promises);
-							}
-=======
-					return this.choiceService.choose(Severity.Info, message, options, 2, false).then<void>(value => {
+					return this.choiceService.choose(Severity.Info, message, options, 2, false).then(value => {
 						if (value !== 0) {
->>>>>>> aebaece6
 							return TPromise.as(null);
 						}
 
