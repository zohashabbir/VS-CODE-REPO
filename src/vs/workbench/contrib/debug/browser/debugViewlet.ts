--- conflicted
+++ resolved
@@ -224,14 +224,6 @@
 });
 
 
-<<<<<<< HEAD
-	async run(accessor: ServicesAccessor): Promise<void> {
-		return accessor.get(IInstantiationService).createInstance(ToggleViewAction, OPEN_REPL_COMMAND_ID, 'Debug Console', REPL_VIEW_ID).run();
-	}
-});
-
-=======
->>>>>>> fd978d6f
 registerAction2(class extends Action2 {
 	constructor() {
 		super({
