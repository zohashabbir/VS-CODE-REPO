/*---------------------------------------------------------------------------------------------
 *  Copyright (c) Microsoft Corporation. All rights reserved.
 *  Licensed under the MIT License. See License.txt in the project root for license information.
 *--------------------------------------------------------------------------------------------*/

import * as nls from 'vs/nls';
import { RunOnceScheduler } from 'vs/base/common/async';
import * as dom from 'vs/base/browser/dom';
import { CollapseAction } from 'vs/workbench/browser/viewlet';
import { IViewletViewOptions } from 'vs/workbench/browser/parts/views/viewsViewlet';
import { IDebugService, IExpression, CONTEXT_WATCH_EXPRESSIONS_FOCUSED } from 'vs/workbench/contrib/debug/common/debug';
import { Expression, Variable } from 'vs/workbench/contrib/debug/common/debugModel';
import { AddWatchExpressionAction, RemoveAllWatchExpressionsAction, CopyValueAction } from 'vs/workbench/contrib/debug/browser/debugActions';
import { IContextMenuService } from 'vs/platform/contextview/browser/contextView';
import { IInstantiationService } from 'vs/platform/instantiation/common/instantiation';
import { IKeybindingService } from 'vs/platform/keybinding/common/keybinding';
import { IAction, Action } from 'vs/base/common/actions';
import { Separator } from 'vs/base/browser/ui/actionbar/actionbar';
import { renderExpressionValue, renderViewTree, IInputBoxOptions, AbstractExpressionsRenderer, IExpressionTemplateData } from 'vs/workbench/contrib/debug/browser/baseDebugView';
import { IConfigurationService } from 'vs/platform/configuration/common/configuration';
import { IViewletPanelOptions, ViewletPanel } from 'vs/workbench/browser/parts/views/panelViewlet';
import { IListVirtualDelegate } from 'vs/base/browser/ui/list/list';
import { IAccessibilityProvider } from 'vs/base/browser/ui/list/listWidget';
import { WorkbenchAsyncDataTree } from 'vs/platform/list/browser/listService';
import { IAsyncDataSource, ITreeMouseEvent, ITreeContextMenuEvent, ITreeDragAndDrop, ITreeDragOverReaction } from 'vs/base/browser/ui/tree/tree';
import { IDragAndDropData } from 'vs/base/browser/dnd';
import { onUnexpectedError } from 'vs/base/common/errors';
import { ElementsDragAndDropData } from 'vs/base/browser/ui/list/listView';
import { FuzzyScore } from 'vs/base/common/filters';
import { IHighlight } from 'vs/base/browser/ui/highlightedlabel/highlightedLabel';
import { variableSetEmitter, VariablesRenderer } from 'vs/workbench/contrib/debug/browser/variablesView';

const MAX_VALUE_RENDER_LENGTH_IN_VIEWLET = 1024;

export class WatchExpressionsView extends ViewletPanel {

	private onWatchExpressionsUpdatedScheduler: RunOnceScheduler;
	private needsRefresh: boolean;
	private tree: WorkbenchAsyncDataTree<IDebugService | IExpression, IExpression, FuzzyScore>;

	constructor(
		options: IViewletViewOptions,
		@IContextMenuService contextMenuService: IContextMenuService,
		@IDebugService private readonly debugService: IDebugService,
		@IKeybindingService keybindingService: IKeybindingService,
		@IInstantiationService private readonly instantiationService: IInstantiationService,
		@IConfigurationService configurationService: IConfigurationService,
	) {
		super({ ...(options as IViewletPanelOptions), ariaHeaderLabel: nls.localize('watchExpressionsSection', "Watch Expressions Section") }, keybindingService, contextMenuService, configurationService);

		this.onWatchExpressionsUpdatedScheduler = new RunOnceScheduler(() => {
			this.needsRefresh = false;
			this.tree.updateChildren();
		}, 50);
	}

	renderBody(container: HTMLElement): void {
		dom.addClass(container, 'debug-watch');
		const treeContainer = renderViewTree(container);

		const expressionsRenderer = this.instantiationService.createInstance(WatchExpressionsRenderer);
		this.tree = this.instantiationService.createInstance(WorkbenchAsyncDataTree, treeContainer, new WatchExpressionsDelegate(), [expressionsRenderer, this.instantiationService.createInstance(VariablesRenderer)],
			new WatchExpressionsDataSource(), {
				ariaLabel: nls.localize({ comment: ['Debug is a noun in this context, not a verb.'], key: 'watchAriaTreeLabel' }, "Debug Watch Expressions"),
				accessibilityProvider: new WatchExpressionsAccessibilityProvider(),
				identityProvider: { getId: (element: IExpression) => element.getId() },
				keyboardNavigationLabelProvider: { getKeyboardNavigationLabel: (e: IExpression) => e },
				dnd: new WatchExpressionsDragAndDrop(this.debugService),
			}) as WorkbenchAsyncDataTree<IDebugService | IExpression, IExpression, FuzzyScore>;

		this.tree.setInput(this.debugService).then(undefined, onUnexpectedError);
		CONTEXT_WATCH_EXPRESSIONS_FOCUSED.bindTo(this.tree.contextKeyService);

		const addWatchExpressionAction = new AddWatchExpressionAction(AddWatchExpressionAction.ID, AddWatchExpressionAction.LABEL, this.debugService, this.keybindingService);
		const collapseAction = new CollapseAction(this.tree, true, 'explorer-action collapse-explorer');
		const removeAllWatchExpressionsAction = new RemoveAllWatchExpressionsAction(RemoveAllWatchExpressionsAction.ID, RemoveAllWatchExpressionsAction.LABEL, this.debugService, this.keybindingService);
		this.toolbar.setActions([addWatchExpressionAction, collapseAction, removeAllWatchExpressionsAction])();

		this._register(this.tree.onContextMenu(e => this.onContextMenu(e)));
		this._register(this.tree.onMouseDblClick(e => this.onMouseDblClick(e)));
		this._register(this.debugService.getModel().onDidChangeWatchExpressions(we => {
			if (!this.isBodyVisible()) {
				this.needsRefresh = true;
			} else {
				this.tree.updateChildren();
			}
		}));
		this._register(this.debugService.getViewModel().onDidFocusStackFrame(() => {
			if (!this.isBodyVisible()) {
				this.needsRefresh = true;
				return;
			}

			if (!this.onWatchExpressionsUpdatedScheduler.isScheduled()) {
				this.onWatchExpressionsUpdatedScheduler.schedule();
			}
		}));
		this._register(variableSetEmitter.event(() => this.tree.updateChildren()));

		this._register(this.onDidChangeBodyVisibility(visible => {
			if (visible && this.needsRefresh) {
				this.onWatchExpressionsUpdatedScheduler.schedule();
			}
		}));
<<<<<<< HEAD
		this.disposables.push(this.debugService.getViewModel().onDidSelectExpression(e => {
			if (!e) {
				this.tree.updateChildren(this.tree.getInput(), false);
			}
			else if (e instanceof Expression && e.name) {
=======
		this._register(this.debugService.getViewModel().onDidSelectExpression(e => {
			if (e instanceof Expression && e.name) {
>>>>>>> 112fa76c
				this.tree.rerender(e);
			}
		}));
	}

	layoutBody(height: number, width: number): void {
		this.tree.layout(height, width);
	}

	focus(): void {
		this.tree.domFocus();
	}

	private onMouseDblClick(e: ITreeMouseEvent<IExpression>): void {
		if ((e.browserEvent.target as HTMLElement).className.indexOf('twistie') >= 0) {
			// Ignore double click events on twistie
			return;
		}

		const element = e.element;
		// double click on primitive value: open input box to be able to select and copy value.
		if (element instanceof Expression && element !== this.debugService.getViewModel().getSelectedExpression()) {
			this.debugService.getViewModel().setSelectedExpression(element);
		} else if (!element) {
			// Double click in watch panel triggers to add a new watch expression
			this.debugService.addWatchExpression();
		}
	}

	private onContextMenu(e: ITreeContextMenuEvent<IExpression>): void {
		const element = e.element;
		const anchor = e.anchor;
		if (!anchor) {
			return;
		}
		const actions: IAction[] = [];

		if (element instanceof Expression) {
			const expression = <Expression>element;
			actions.push(new AddWatchExpressionAction(AddWatchExpressionAction.ID, AddWatchExpressionAction.LABEL, this.debugService, this.keybindingService));
			actions.push(new Action('debug.editWatchExpression', nls.localize('editWatchExpression', "Edit Expression"), undefined, true, () => {
				this.debugService.getViewModel().setSelectedExpression(expression);
				return Promise.resolve();
			}));
			if (!expression.hasChildren) {
				actions.push(this.instantiationService.createInstance(CopyValueAction, CopyValueAction.ID, CopyValueAction.LABEL, expression.value, 'watch', this.debugService));
			}
			actions.push(new Separator());

			actions.push(new Action('debug.removeWatchExpression', nls.localize('removeWatchExpression', "Remove Expression"), undefined, true, () => {
				this.debugService.removeWatchExpressions(expression.getId());
				return Promise.resolve();
			}));
			actions.push(new RemoveAllWatchExpressionsAction(RemoveAllWatchExpressionsAction.ID, RemoveAllWatchExpressionsAction.LABEL, this.debugService, this.keybindingService));
		} else {
			actions.push(new AddWatchExpressionAction(AddWatchExpressionAction.ID, AddWatchExpressionAction.LABEL, this.debugService, this.keybindingService));
			if (element instanceof Variable) {
				const variable = element as Variable;
				if (!variable.hasChildren) {
					actions.push(this.instantiationService.createInstance(CopyValueAction, CopyValueAction.ID, CopyValueAction.LABEL, variable, 'watch', this.debugService));
				}
				actions.push(new Separator());
			}
			actions.push(new RemoveAllWatchExpressionsAction(RemoveAllWatchExpressionsAction.ID, RemoveAllWatchExpressionsAction.LABEL, this.debugService, this.keybindingService));
		}

		this.contextMenuService.showContextMenu({
			getAnchor: () => anchor,
			getActions: () => actions,
			getActionsContext: () => element
		});
	}
}

class WatchExpressionsDelegate implements IListVirtualDelegate<IExpression> {

	getHeight(element: IExpression): number {
		return 22;
	}

	getTemplateId(element: IExpression): string {
		if (element instanceof Expression) {
			return WatchExpressionsRenderer.ID;
		}

		// Variable
		return VariablesRenderer.ID;
	}
}

function isDebugService(element: any): element is IDebugService {
	return typeof element.getConfigurationManager === 'function';
}

class WatchExpressionsDataSource implements IAsyncDataSource<IDebugService, IExpression> {

	hasChildren(element: IExpression | IDebugService): boolean {
		return isDebugService(element) || element.hasChildren;
	}

	getChildren(element: IDebugService | IExpression): Promise<Array<IExpression>> {
		if (isDebugService(element)) {
			const debugService = element as IDebugService;
			const watchExpressions = debugService.getModel().getWatchExpressions();
			const viewModel = debugService.getViewModel();
			return Promise.all(watchExpressions.map(we => !!we.name
				? we.evaluate(viewModel.focusedSession!, viewModel.focusedStackFrame!, 'watch').then(() => we)
				: Promise.resolve(we)));
		}

		return element.getChildren();
	}
}


export class WatchExpressionsRenderer extends AbstractExpressionsRenderer {

	static readonly ID = 'watchexpression';

	get templateId() {
		return WatchExpressionsRenderer.ID;
	}

	protected renderExpression(expression: IExpression, data: IExpressionTemplateData, highlights: IHighlight[]): void {
		const text = typeof expression.value === 'string' ? `${expression.name}:` : expression.name;
		data.label.set(text, highlights, expression.type ? expression.type : expression.value);
		renderExpressionValue(expression, data.value, {
			showChanged: true,
			maxValueLength: MAX_VALUE_RENDER_LENGTH_IN_VIEWLET,
			preserveWhitespace: false,
			showHover: true,
			colorize: true
		});
	}

	protected getInputBoxOptions(expression: IExpression): IInputBoxOptions {
		return {
			initialValue: expression.name ? expression.name : '',
			ariaLabel: nls.localize('watchExpressionInputAriaLabel', "Type watch expression"),
			placeholder: nls.localize('watchExpressionPlaceholder', "Expression to watch"),
			onFinish: (value: string, success: boolean) => {
				if (success && value) {
					this.debugService.renameWatchExpression(expression.getId(), value);
					variableSetEmitter.fire();
				} else if (!expression.name) {
					this.debugService.removeWatchExpressions(expression.getId());
				}
			}
		};
	}
}

class WatchExpressionsAccessibilityProvider implements IAccessibilityProvider<IExpression> {
	getAriaLabel(element: IExpression): string {
		if (element instanceof Expression) {
			return nls.localize('watchExpressionAriaLabel', "{0} value {1}, watch, debug", (<Expression>element).name, (<Expression>element).value);
		}

		// Variable
		return nls.localize('watchVariableAriaLabel', "{0} value {1}, watch, debug", (<Variable>element).name, (<Variable>element).value);
	}
}

class WatchExpressionsDragAndDrop implements ITreeDragAndDrop<IExpression> {

	constructor(private debugService: IDebugService) { }

	onDragOver(data: IDragAndDropData): boolean | ITreeDragOverReaction {
		if (!(data instanceof ElementsDragAndDropData)) {
			return false;
		}

		const expressions = (data as ElementsDragAndDropData<IExpression>).elements;
		return expressions.length > 0 && expressions[0] instanceof Expression;
	}

	getDragURI(element: IExpression): string | null {
		if (!(element instanceof Expression) || element === this.debugService.getViewModel().getSelectedExpression()) {
			return null;
		}

		return element.getId();
	}

	getDragLabel(elements: IExpression[]): string | undefined {
		if (elements.length === 1) {
			return elements[0].name;
		}

		return undefined;
	}

	drop(data: IDragAndDropData, targetElement: IExpression): void {
		if (!(data instanceof ElementsDragAndDropData)) {
			return;
		}

		const draggedElement = (data as ElementsDragAndDropData<IExpression>).elements[0];
		const watches = this.debugService.getModel().getWatchExpressions();
		const position = targetElement instanceof Expression ? watches.indexOf(targetElement) : watches.length - 1;
		this.debugService.moveWatchExpression(draggedElement.getId(), position);
	}
}<|MERGE_RESOLUTION|>--- conflicted
+++ resolved
@@ -102,16 +102,11 @@
 				this.onWatchExpressionsUpdatedScheduler.schedule();
 			}
 		}));
-<<<<<<< HEAD
-		this.disposables.push(this.debugService.getViewModel().onDidSelectExpression(e => {
+		this._register(this.debugService.getViewModel().onDidSelectExpression(e => {
 			if (!e) {
 				this.tree.updateChildren(this.tree.getInput(), false);
 			}
 			else if (e instanceof Expression && e.name) {
-=======
-		this._register(this.debugService.getViewModel().onDidSelectExpression(e => {
-			if (e instanceof Expression && e.name) {
->>>>>>> 112fa76c
 				this.tree.rerender(e);
 			}
 		}));
