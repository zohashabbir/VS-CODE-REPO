/*---------------------------------------------------------------------------------------------
 *  Copyright (c) Microsoft Corporation. All rights reserved.
 *  Licensed under the MIT License. See License.txt in the project root for license information.
 *--------------------------------------------------------------------------------------------*/

import * as DOM from 'vs/base/browser/dom';
import { getPathFromAmdModule } from 'vs/base/common/amd';
import { Emitter, Event } from 'vs/base/common/event';
import { Disposable } from 'vs/base/common/lifecycle';
import * as path from 'vs/base/common/path';
import { isWeb } from 'vs/base/common/platform';
import { URI } from 'vs/base/common/uri';
import * as UUID from 'vs/base/common/uuid';
import { IEnvironmentService } from 'vs/platform/environment/common/environment';
import { IOpenerService } from 'vs/platform/opener/common/opener';
import { CELL_MARGIN, CELL_RUN_GUTTER } from 'vs/workbench/contrib/notebook/browser/constants';
import { INotebookEditor } from 'vs/workbench/contrib/notebook/browser/notebookBrowser';
import { CodeCellViewModel } from 'vs/workbench/contrib/notebook/browser/viewModel/codeCellViewModel';
import { IOutput } from 'vs/workbench/contrib/notebook/common/notebookCommon';
import { INotebookService } from 'vs/workbench/contrib/notebook/common/notebookService';
import { IWebviewService, WebviewElement } from 'vs/workbench/contrib/webview/browser/webview';
import { asWebviewUri } from 'vs/workbench/contrib/webview/common/webviewUri';
import { IWorkbenchEnvironmentService } from 'vs/workbench/services/environment/common/environmentService';

export interface IDimensionMessage {
	__vscode_notebook_message: boolean;
	type: 'dimension';
	id: string;
	data: DOM.Dimension;
}

export interface IMouseEnterMessage {
	__vscode_notebook_message: boolean;
	type: 'mouseenter';
	id: string;
}

export interface IMouseLeaveMessage {
	__vscode_notebook_message: boolean;
	type: 'mouseleave';
	id: string;
}

export interface IWheelMessage {
	__vscode_notebook_message: boolean;
	type: 'did-scroll-wheel';
	payload: any;
}


export interface IScrollAckMessage {
	__vscode_notebook_message: boolean;
	type: 'scroll-ack';
	data: { top: number };
	version: number;
}

export interface IBlurOutputMessage {
	__vscode_notebook_message: boolean;
	type: 'focus-editor';
	id: string;
	focusNext?: boolean;
}

export interface IClearMessage {
	type: 'clear';
}

export interface IFocusOutputMessage {
	type: 'focus-output';
	id: string;
}

export interface ICreationRequestMessage {
	type: 'html';
	content: string;
	id: string;
	outputId: string;
	top: number;
	left: number;
	initiallyHidden?: boolean;
}

export interface IContentWidgetTopRequest {
	id: string;
	top: number;
	left: number;
}

export interface IViewScrollTopRequestMessage {
	type: 'view-scroll';
	top?: number;
	widgets: IContentWidgetTopRequest[];
	version: number;
}

export interface IScrollRequestMessage {
	type: 'scroll';
	id: string;
	top: number;
	widgetTop?: number;
	version: number;
}

export interface IUpdatePreloadResourceMessage {
	type: 'preload';
	resources: string[];
}

interface ICachedInset {
	outputId: string;
	cell: CodeCellViewModel;
	preloads: ReadonlySet<number>;
	cachedCreation: ICreationRequestMessage;
}

function html(strings: TemplateStringsArray, ...values: any[]): string {
	let str = '';
	strings.forEach((string, i) => {
		str += string + (values[i] || '');
	});
	return str;
}

type IMessage = IDimensionMessage | IScrollAckMessage | IWheelMessage | IMouseEnterMessage | IMouseLeaveMessage | IBlurOutputMessage;

let version = 0;
export class BackLayerWebView extends Disposable {
	element: HTMLElement;
	webview!: WebviewElement;
	insetMapping: Map<IOutput, ICachedInset> = new Map();
	hiddenInsetMapping: Set<IOutput> = new Set();
	reversedInsetMapping: Map<string, IOutput> = new Map();
	preloadsCache: Map<string, boolean> = new Map();
	localResourceRootsCache: URI[] | undefined = undefined;
	rendererRootsCache: URI[] = [];
	private readonly _onMessage = this._register(new Emitter<any>());
	public readonly onMessage: Event<any> = this._onMessage.event;
	private _initalized: Promise<void>;
	private _disposed = false;

	private readonly webviewId = UUID.generateUuid();

	constructor(
		public notebookEditor: INotebookEditor,
		public id: string,
		@IWebviewService readonly webviewService: IWebviewService,
		@IOpenerService readonly openerService: IOpenerService,
		@INotebookService private readonly notebookService: INotebookService,
		@IEnvironmentService private readonly environmentService: IEnvironmentService,
		@IWorkbenchEnvironmentService private readonly workbenchEnvironmentService: IWorkbenchEnvironmentService,
	) {
		super();
		this.element = document.createElement('div');

		this.element.style.width = `calc(100% - ${CELL_MARGIN * 2 + CELL_RUN_GUTTER}px)`;
		this.element.style.height = '1400px';
		this.element.style.position = 'absolute';
		this.element.style.margin = `0px 0 0px ${CELL_MARGIN + CELL_RUN_GUTTER}px`;

		const pathsPath = getPathFromAmdModule(require, 'vs/loader.js');
		const loader = asWebviewUri(this.workbenchEnvironmentService, this.webviewId, URI.file(pathsPath));

		let coreDependencies = '';
		let resolveFunc: () => void;

		this._initalized = new Promise<void>((resolve, reject) => {
			resolveFunc = resolve;
		});

		if (!isWeb) {
			coreDependencies = `<script src="${loader}"></script>`;
			const htmlContent = this.generateContent(8, coreDependencies);
			this.initialize(htmlContent);
			resolveFunc!();
		} else {
			fetch(pathsPath).then(async response => {
				if (response.status !== 200) {
					throw new Error(response.statusText);
				}

				const loaderJs = await response.text();

				coreDependencies = `
<script>
${loaderJs}
</script>
`;
				const htmlContent = this.generateContent(8, coreDependencies);
				this.initialize(htmlContent);
				resolveFunc!();
			});
		}
	}

	generateContent(outputNodePadding: number, coreDependencies: string) {
		return html`
		<html lang="en">
			<head>
				<meta charset="UTF-8">
				<style>
					#container > div > div {
						width: 100%;
						padding: ${outputNodePadding}px;
						box-sizing: border-box;
						background-color: var(--vscode-notebook-outputContainerBackgroundColor);
					}
					body {
						padding: 0px;
						height: 100%;
						width: 100%;
					}
				</style>
			</head>
			<body style="overflow: hidden;">
				<script>
					self.require = {};
				</script>
				${coreDependencies}
				<div id="__vscode_preloads"></div>
				<div id='container' class="widgetarea" style="position: absolute;width:100%;top: 0px"></div>
<script>
(function () {
	// eslint-disable-next-line no-undef
	const vscode = acquireVsCodeApi();

	const preservedScriptAttributes = {
		type: true,
		src: true,
		nonce: true,
		noModule: true,
		async: true
	};

	// derived from https://github.com/jquery/jquery/blob/d0ce00cdfa680f1f0c38460bc51ea14079ae8b07/src/core/DOMEval.js
	const domEval = (container) => {
		var arr = Array.from(container.getElementsByTagName('script'));
		for (let n = 0; n < arr.length; n++) {
			let node = arr[n];
			let scriptTag = document.createElement('script');
			scriptTag.text = node.innerText;
			for (let key in preservedScriptAttributes ) {
				const val = node[key] || node.getAttribute && node.getAttribute(key);
				if (val) {
					scriptTag.setAttribute(key, val);
				}
			}

			// TODO: should script with src not be removed?
			container.appendChild(scriptTag).parentNode.removeChild(scriptTag);
		}
	};

	let observers = [];

	const resizeObserve = (container, id) => {
		const resizeObserver = new ResizeObserver(entries => {
			for (let entry of entries) {
				if (entry.target.id === id && entry.contentRect) {
					vscode.postMessage({
							__vscode_notebook_message: true,
							type: 'dimension',
							id: id,
							data: {
								height: entry.contentRect.height + ${outputNodePadding} * 2
							}
						});
				}
			}
		});

		resizeObserver.observe(container);
		observers.push(resizeObserver);
	}

	function scrollWillGoToParent(event) {
		for (let node = event.target; node; node = node.parentNode) {
			if (node.id === 'container') {
				return false;
			}

			if (event.deltaY < 0 && node.scrollTop > 0) {
				return true;
			}

			if (event.deltaY > 0 && node.scrollTop + node.clientHeight < node.scrollHeight) {
				return true;
			}
		}

		return false;
	}

	const handleWheel = (event) => {
		if (event.defaultPrevented || scrollWillGoToParent(event)) {
			return;
		}

		vscode.postMessage({
			__vscode_notebook_message: true,
			type: 'did-scroll-wheel',
			payload: {
				deltaMode: event.deltaMode,
				deltaX: event.deltaX,
				deltaY: event.deltaY,
				deltaZ: event.deltaZ,
				detail: event.detail,
				type: event.type
			}
		});
	};

	function focusFirstFocusableInCell(cellId) {
		const cellOutputContainer = document.getElementById(cellId);
		if (cellOutputContainer) {
			const focusableElement = cellOutputContainer.querySelector('[tabindex="0"], [href], button, input, option, select, textarea');
			focusableElement && focusableElement.focus();
		}
	}

	function createFocusSink(cellId, outputId, focusNext) {
		const element = document.createElement('div');
		element.tabIndex = 0;
		element.addEventListener('focus', () => {
			vscode.postMessage({
				__vscode_notebook_message: true,
				type: 'focus-editor',
				id: outputId,
				focusNext
			});

			setTimeout(() => { // Wait a tick to prevent the focus indicator blinking before webview blurs
				// Move focus off the focus sink - single use
				focusFirstFocusableInCell(cellId);
			}, 50);
		});

		return element;
	}

	window.addEventListener('wheel', handleWheel);

	window.addEventListener('message', event => {
		let id = event.data.id;

		switch (event.data.type) {
			case 'html':
				{
					let cellOutputContainer = document.getElementById(id);
					let outputId = event.data.outputId;
					if (!cellOutputContainer) {
						const container = document.getElementById('container');

						const upperWrapperElement = createFocusSink(id, outputId);
						container.appendChild(upperWrapperElement);

						let newElement = document.createElement('div');

						newElement.id = id;
						container.appendChild(newElement);
						cellOutputContainer = newElement;

						cellOutputContainer.addEventListener('mouseenter', () => {
							vscode.postMessage({
								__vscode_notebook_message: true,
								type: 'mouseenter',
								id: outputId,
								data: { }
							});
						});
						cellOutputContainer.addEventListener('mouseleave', () => {
							vscode.postMessage({
								__vscode_notebook_message: true,
								type: 'mouseleave',
								id: outputId,
								data: { }
							});
						});

						const lowerWrapperElement = createFocusSink(id, outputId, true);
						container.appendChild(lowerWrapperElement);
					}

					let outputNode = document.createElement('div');
					outputNode.style.position = 'absolute';
					outputNode.style.top = event.data.top + 'px';
					outputNode.style.left = event.data.left + 'px';
					outputNode.style.width = 'calc(100% - ' + event.data.left + 'px)';
					outputNode.style.minHeight = '32px';

					outputNode.id = outputId;
					let content = event.data.content;
					outputNode.innerHTML = content;
					cellOutputContainer.appendChild(outputNode);

					// eval
					domEval(outputNode);
					resizeObserve(outputNode, outputId);

					vscode.postMessage({
						__vscode_notebook_message: true,
						type: 'dimension',
						id: outputId,
						data: {
							height: outputNode.clientHeight
						}
					});

					// don't hide until after this step so that the height is right
					cellOutputContainer.style.display = event.data.initiallyHidden ? 'none' : 'block';
				}
				break;
			case 'view-scroll':
				{
					// const date = new Date();
					// console.log('----- will scroll ----  ', date.getMinutes() + ':' + date.getSeconds() + ':' + date.getMilliseconds());

					for (let i = 0; i < event.data.widgets.length; i++) {
						let widget = document.getElementById(event.data.widgets[i].id);
						widget.style.top = event.data.widgets[i].top + 'px';
						widget.parentNode.style.display = 'block';
					}
					break;
				}
			case 'clear':
				document.getElementById('container').innerHTML = '';
				for (let i = 0; i < observers.length; i++) {
					observers[i].disconnect();
				}

				observers = [];
				break;
			case 'clearOutput':
				{
					let output = document.getElementById(id);
					document.getElementById(id).parentNode.removeChild(output);
					// @TODO remove observer
				}
				break;
			case 'hideOutput':
				document.getElementById(id).parentNode.style.display = 'none';
				break;
			case 'showOutput':
				{
					let output = document.getElementById(id);
					output.parentNode.style.display = 'block';
					output.style.top = event.data.top + 'px';
				}
				break;
			case 'preload':
				let resources = event.data.resources;
				let preloadsContainer = document.getElementById('__vscode_preloads');
				for (let i = 0; i < resources.length; i++) {
					let scriptTag = document.createElement('script');
					scriptTag.setAttribute('src', resources[i]);
					preloadsContainer.appendChild(scriptTag)
				}
				break;
			case 'focus-output':
				{
					focusFirstFocusableInCell(id);
					break;
				}
		}
	});
}());

</script>
</body>
`;
	}

	private resolveOutputId(id: string): { cell: CodeCellViewModel, output: IOutput } | undefined {
		const output = this.reversedInsetMapping.get(id);
		if (!output) {
			return;
		}

		return { cell: this.insetMapping.get(output)!.cell, output };
	}

	async initialize(content: string) {
		this.webview = this._createInset(this.webviewService, content);
		this.webview.mountTo(this.element);

		this._register(this.webview.onDidClickLink(link => {
			this.openerService.open(link, { fromUserGesture: true });
		}));

		this._register(this.webview.onDidReload(() => {
			this.preloadsCache.clear();
			for (const [output, inset] of this.insetMapping.entries()) {
				this.updateRendererPreloads(inset.preloads);
				this.webview.sendMessage({ ...inset.cachedCreation, initiallyHidden: this.hiddenInsetMapping.has(output) });
			}
		}));

		this._register(this.webview.onMessage((data: IMessage) => {
			if (data.__vscode_notebook_message) {
				if (data.type === 'dimension') {
					let height = data.data.height;
					let outputHeight = height;

					const info = this.resolveOutputId(data.id);
					if (info) {
						const { cell, output } = info;
						let outputIndex = cell.outputs.indexOf(output);
						cell.updateOutputHeight(outputIndex, outputHeight);
						this.notebookEditor.layoutNotebookCell(cell, cell.layoutInfo.totalHeight);
					}
				} else if (data.type === 'mouseenter') {
					const info = this.resolveOutputId(data.id);
					if (info) {
						const { cell } = info;
						cell.outputIsHovered = true;
					}
				} else if (data.type === 'mouseleave') {
					const info = this.resolveOutputId(data.id);
					if (info) {
						const { cell } = info;
						cell.outputIsHovered = false;
					}
				} else if (data.type === 'scroll-ack') {
					// const date = new Date();
					// const top = data.data.top;
					// console.log('ack top ', top, ' version: ', data.version, ' - ', date.getMinutes() + ':' + date.getSeconds() + ':' + date.getMilliseconds());
				} else if (data.type === 'did-scroll-wheel') {
					this.notebookEditor.triggerScroll({
						...data.payload,
						preventDefault: () => { },
						stopPropagation: () => { }
					});
				} else if (data.type === 'focus-editor') {
					const info = this.resolveOutputId(data.id);
					if (info) {
						if (data.focusNext) {
							const idx = this.notebookEditor.viewModel?.getCellIndex(info.cell);
							if (typeof idx !== 'number') {
								return;
							}

							const newCell = this.notebookEditor.viewModel?.viewCells[idx + 1];
							if (!newCell) {
								return;
							}

							this.notebookEditor.focusNotebookCell(newCell, 'editor');
						} else {
							this.notebookEditor.focusNotebookCell(info.cell, 'editor');
						}
					}
				}
				return;
			}

			this._onMessage.fire(data);
		}));
	}

	async waitForInitialization() {
		await this._initalized;
	}

	private _createInset(webviewService: IWebviewService, content: string) {
		const rootPath = URI.file(path.dirname(getPathFromAmdModule(require, '')));
		this.localResourceRootsCache = [...this.notebookService.getNotebookProviderResourceRoots(), rootPath];
<<<<<<< HEAD
		const webview = webviewService.createWebviewElement('' + this.webviewId, {
=======
		const webview = webviewService.createWebviewElement(this.id, {
>>>>>>> 946d994d
			enableFindWidget: false,
		}, {
			allowMultipleAPIAcquire: true,
			allowScripts: true,
			localResourceRoots: this.localResourceRootsCache
		}, undefined);
		webview.html = content;
		return webview;
	}

	shouldUpdateInset(cell: CodeCellViewModel, output: IOutput, cellTop: number) {
		if (this._disposed) {
			return;
		}

		let outputCache = this.insetMapping.get(output)!;
		let outputIndex = cell.outputs.indexOf(output);
		let outputOffset = cellTop + cell.getOutputOffset(outputIndex);

		if (this.hiddenInsetMapping.has(output)) {
			return true;
		}

		if (outputOffset === outputCache.cachedCreation.top) {
			return false;
		}

		return true;
	}

	updateViewScrollTop(top: number, items: { cell: CodeCellViewModel, output: IOutput, cellTop: number }[]) {
		if (this._disposed) {
			return;
		}

		let widgets: IContentWidgetTopRequest[] = items.map(item => {
			let outputCache = this.insetMapping.get(item.output)!;
			let id = outputCache.outputId;
			let outputIndex = item.cell.outputs.indexOf(item.output);

			let outputOffset = item.cellTop + item.cell.getOutputOffset(outputIndex);
			outputCache.cachedCreation.top = outputOffset;
			this.hiddenInsetMapping.delete(item.output);

			return {
				id: id,
				top: outputOffset,
				left: 0
			};
		});

		let message: IViewScrollTopRequestMessage = {
			top,
			type: 'view-scroll',
			version: version++,
			widgets: widgets
		};

		this.webview.sendMessage(message);
	}

	createInset(cell: CodeCellViewModel, output: IOutput, cellTop: number, offset: number, shadowContent: string, preloads: Set<number>) {
		if (this._disposed) {
			return;
		}

		this.updateRendererPreloads(preloads);
		let initialTop = cellTop + offset;

		if (this.insetMapping.has(output)) {
			let outputCache = this.insetMapping.get(output);

			if (outputCache) {
				this.hiddenInsetMapping.delete(output);
				this.webview.sendMessage({
					type: 'showOutput',
					id: outputCache.outputId,
					top: initialTop
				});
				return;
			}
		}

		let outputId = UUID.generateUuid();

		let message: ICreationRequestMessage = {
			type: 'html',
			content: shadowContent,
			id: cell.id,
			outputId: outputId,
			top: initialTop,
			left: 0
		};

		this.webview.sendMessage(message);
		this.insetMapping.set(output, { outputId: outputId, cell: cell, preloads, cachedCreation: message });
		this.hiddenInsetMapping.delete(output);
		this.reversedInsetMapping.set(outputId, output);
	}

	removeInset(output: IOutput) {
		if (this._disposed) {
			return;
		}

		let outputCache = this.insetMapping.get(output);
		if (!outputCache) {
			return;
		}

		let id = outputCache.outputId;

		this.webview.sendMessage({
			type: 'clearOutput',
			id: id
		});
		this.insetMapping.delete(output);
		this.reversedInsetMapping.delete(id);
	}

	hideInset(output: IOutput) {
		if (this._disposed) {
			return;
		}

		let outputCache = this.insetMapping.get(output);
		if (!outputCache) {
			return;
		}

		let id = outputCache.outputId;
		this.hiddenInsetMapping.add(output);

		this.webview.sendMessage({
			type: 'hideOutput',
			id: id
		});
	}

	clearInsets() {
		if (this._disposed) {
			return;
		}

		this.webview.sendMessage({
			type: 'clear'
		});

		this.insetMapping = new Map();
		this.reversedInsetMapping = new Map();
	}

	focusOutput(cellId: string) {
		if (this._disposed) {
			return;
		}

		this.webview.focus();
		setTimeout(() => { // Need this, or focus decoration is not shown. No clue.
			this.webview.sendMessage({
				type: 'focus-output',
				id: cellId
			});
		}, 50);
	}

	updateRendererPreloads(preloads: ReadonlySet<number>) {
		if (this._disposed) {
			return;
		}

		let resources: string[] = [];
		let extensionLocations: URI[] = [];
		preloads.forEach(preload => {
			let rendererInfo = this.notebookService.getRendererInfo(preload);

			if (rendererInfo) {
				let preloadResources = rendererInfo.preloads.map(preloadResource => {
					if (this.environmentService.isExtensionDevelopment && (preloadResource.scheme === 'http' || preloadResource.scheme === 'https')) {
						return preloadResource;
					}
					return asWebviewUri(this.workbenchEnvironmentService, this.webviewId, preloadResource);
				});
				extensionLocations.push(rendererInfo.extensionLocation);
				preloadResources.forEach(e => {
					if (!this.preloadsCache.has(e.toString())) {
						resources.push(e.toString());
						this.preloadsCache.set(e.toString(), true);
					}
				});
			}
		});

		this.rendererRootsCache = extensionLocations;
		const mixedResourceRoots = [...(this.localResourceRootsCache || []), ...this.rendererRootsCache];

		this.webview.contentOptions = {
			allowMultipleAPIAcquire: true,
			allowScripts: true,
			enableCommandUris: true,
			localResourceRoots: mixedResourceRoots
		};

		let message: IUpdatePreloadResourceMessage = {
			type: 'preload',
			resources: resources
		};

		this.webview.sendMessage(message);
	}

	clearPreloadsCache() {
		this.preloadsCache.clear();
	}

	dispose() {
		this._disposed = true;
		super.dispose();
	}
}<|MERGE_RESOLUTION|>--- conflicted
+++ resolved
@@ -139,8 +139,6 @@
 	private _initalized: Promise<void>;
 	private _disposed = false;
 
-	private readonly webviewId = UUID.generateUuid();
-
 	constructor(
 		public notebookEditor: INotebookEditor,
 		public id: string,
@@ -159,7 +157,7 @@
 		this.element.style.margin = `0px 0 0px ${CELL_MARGIN + CELL_RUN_GUTTER}px`;
 
 		const pathsPath = getPathFromAmdModule(require, 'vs/loader.js');
-		const loader = asWebviewUri(this.workbenchEnvironmentService, this.webviewId, URI.file(pathsPath));
+		const loader = asWebviewUri(this.workbenchEnvironmentService, this.id, URI.file(pathsPath));
 
 		let coreDependencies = '';
 		let resolveFunc: () => void;
@@ -564,11 +562,8 @@
 	private _createInset(webviewService: IWebviewService, content: string) {
 		const rootPath = URI.file(path.dirname(getPathFromAmdModule(require, '')));
 		this.localResourceRootsCache = [...this.notebookService.getNotebookProviderResourceRoots(), rootPath];
-<<<<<<< HEAD
-		const webview = webviewService.createWebviewElement('' + this.webviewId, {
-=======
+
 		const webview = webviewService.createWebviewElement(this.id, {
->>>>>>> 946d994d
 			enableFindWidget: false,
 		}, {
 			allowMultipleAPIAcquire: true,
@@ -750,7 +745,7 @@
 					if (this.environmentService.isExtensionDevelopment && (preloadResource.scheme === 'http' || preloadResource.scheme === 'https')) {
 						return preloadResource;
 					}
-					return asWebviewUri(this.workbenchEnvironmentService, this.webviewId, preloadResource);
+					return asWebviewUri(this.workbenchEnvironmentService, this.id, preloadResource);
 				});
 				extensionLocations.push(rendererInfo.extensionLocation);
 				preloadResources.forEach(e => {
