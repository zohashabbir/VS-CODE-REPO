/*---------------------------------------------------------------------------------------------
 *  Copyright (c) Microsoft Corporation. All rights reserved.
 *  Licensed under the MIT License. See License.txt in the project root for license information.
 *--------------------------------------------------------------------------------------------*/

import { getPixelRatio, getZoomLevel } from 'vs/base/browser/browser';
import * as DOM from 'vs/base/browser/dom';
import { IMouseWheelEvent, StandardMouseEvent } from 'vs/base/browser/mouseEvent';
import { IListContextMenuEvent } from 'vs/base/browser/ui/list/list';
import { IAction, Separator } from 'vs/base/common/actions';
import { SequencerByKey } from 'vs/base/common/async';
import { CancellationToken, CancellationTokenSource } from 'vs/base/common/cancellation';
import { Color, RGBA } from 'vs/base/common/color';
import { onUnexpectedError } from 'vs/base/common/errors';
import { Emitter, Event } from 'vs/base/common/event';
import { combinedDisposable, Disposable, DisposableStore, dispose, IDisposable, toDisposable } from 'vs/base/common/lifecycle';
import { extname } from 'vs/base/common/resources';
import { URI } from 'vs/base/common/uri';
import { generateUuid } from 'vs/base/common/uuid';
import 'vs/css!./media/notebook';
import { ICodeEditor } from 'vs/editor/browser/editorBrowser';
import { IEditorOptions } from 'vs/editor/common/config/editorOptions';
import { BareFontInfo } from 'vs/editor/common/config/fontInfo';
import { Range } from 'vs/editor/common/core/range';
import { IEditor } from 'vs/editor/common/editorCommon';
import { IModeService } from 'vs/editor/common/services/modeService';
import * as nls from 'vs/nls';
import { IMenuService, MenuId } from 'vs/platform/actions/common/actions';
import { IConfigurationService } from 'vs/platform/configuration/common/configuration';
import { IContextKey, IContextKeyService } from 'vs/platform/contextkey/common/contextkey';
import { IContextMenuService } from 'vs/platform/contextview/browser/contextView';
import { IInstantiationService } from 'vs/platform/instantiation/common/instantiation';
import { ServiceCollection } from 'vs/platform/instantiation/common/serviceCollection';
import { ILayoutService } from 'vs/platform/layout/browser/layoutService';
import { IStorageService, StorageScope, StorageTarget } from 'vs/platform/storage/common/storage';
import { ITelemetryService } from 'vs/platform/telemetry/common/telemetry';
import { contrastBorder, diffInserted, diffRemoved, editorBackground, errorForeground, focusBorder, foreground, listInactiveSelectionBackground, registerColor, scrollbarSliderActiveBackground, scrollbarSliderBackground, scrollbarSliderHoverBackground, textBlockQuoteBackground, textBlockQuoteBorder, textLinkActiveForeground, textLinkForeground, textPreformatForeground, transparent } from 'vs/platform/theme/common/colorRegistry';
import { IThemeService, registerThemingParticipant, ThemeIcon } from 'vs/platform/theme/common/themeService';
import { EditorMemento } from 'vs/workbench/browser/parts/editor/editorPane';
import { IEditorMemento } from 'vs/workbench/common/editor';
import { Memento, MementoObject } from 'vs/workbench/common/memento';
import { PANEL_BORDER } from 'vs/workbench/common/theme';
import { debugIconStartForeground } from 'vs/workbench/contrib/debug/browser/debugColors';
import { BOTTOM_CELL_TOOLBAR_GAP, BOTTOM_CELL_TOOLBAR_HEIGHT, CELL_BOTTOM_MARGIN, CELL_MARGIN, CELL_OUTPUT_PADDING, CELL_RUN_GUTTER, CELL_TOP_MARGIN, CODE_CELL_LEFT_MARGIN, COLLAPSED_INDICATOR_HEIGHT, MARKDOWN_CELL_BOTTOM_MARGIN, MARKDOWN_CELL_TOP_MARGIN, SCROLLABLE_ELEMENT_PADDING_TOP } from 'vs/workbench/contrib/notebook/browser/constants';
import { CellEditState, CellFocusMode, IActiveNotebookEditor, ICellOutputViewModel, ICellViewModel, ICommonCellInfo, IDisplayOutputLayoutUpdateRequest, IFocusNotebookCellOptions, IGenericCellViewModel, IInsetRenderOutput, INotebookCellList, INotebookCellOutputLayoutInfo, INotebookDeltaDecoration, INotebookEditor, INotebookEditorContribution, INotebookEditorContributionDescription, INotebookEditorCreationOptions, INotebookEditorMouseEvent, NotebookEditorOptions, NotebookLayoutInfo, NOTEBOOK_EDITOR_EDITABLE, NOTEBOOK_EDITOR_FOCUSED, NOTEBOOK_EDITOR_ID, NOTEBOOK_OUTPUT_FOCUSED } from 'vs/workbench/contrib/notebook/browser/notebookBrowser';
import { NotebookDecorationCSSRules, NotebookRefCountedStyleSheet } from 'vs/workbench/contrib/notebook/browser/notebookEditorDecorations';
import { NotebookEditorExtensionsRegistry } from 'vs/workbench/contrib/notebook/browser/notebookEditorExtensions';
import { IKernelManagerDelegate, NotebookEditorKernelManager } from 'vs/workbench/contrib/notebook/browser/notebookEditorKernelManager';
import { errorStateIcon, successStateIcon } from 'vs/workbench/contrib/notebook/browser/notebookIcons';
import { NotebookCellList } from 'vs/workbench/contrib/notebook/browser/view/notebookCellList';
import { OutputRenderer } from 'vs/workbench/contrib/notebook/browser/view/output/outputRenderer';
import { BackLayerWebView } from 'vs/workbench/contrib/notebook/browser/view/renderers/backLayerWebView';
import { CellContextKeyManager } from 'vs/workbench/contrib/notebook/browser/view/renderers/cellContextKeys';
import { CellDragAndDropController } from 'vs/workbench/contrib/notebook/browser/view/renderers/cellDnd';
import { CodeCellRenderer, ListTopCellToolbar, MarkdownCellRenderer, NotebookCellListDelegate } from 'vs/workbench/contrib/notebook/browser/view/renderers/cellRenderer';
import { CodeCellViewModel } from 'vs/workbench/contrib/notebook/browser/viewModel/codeCellViewModel';
import { NotebookEventDispatcher, NotebookLayoutChangedEvent } from 'vs/workbench/contrib/notebook/browser/viewModel/eventDispatcher';
import { MarkdownCellViewModel } from 'vs/workbench/contrib/notebook/browser/viewModel/markdownCellViewModel';
import { CellViewModel, IModelDecorationsChangeAccessor, INotebookEditorViewState, NotebookViewModel } from 'vs/workbench/contrib/notebook/browser/viewModel/notebookViewModel';
import { NotebookTextModel } from 'vs/workbench/contrib/notebook/common/model/notebookTextModel';
import { CellKind, CellToolbarLocKey, ICellRange, INotebookKernel, SelectionStateType, ShowCellStatusBarKey } from 'vs/workbench/contrib/notebook/common/notebookCommon';
import { NotebookProviderInfo } from 'vs/workbench/contrib/notebook/common/notebookProvider';
import { INotebookService } from 'vs/workbench/contrib/notebook/common/notebookService';
import { editorGutterModifiedBackground } from 'vs/workbench/contrib/scm/browser/dirtydiffDecorator';
import { Webview } from 'vs/workbench/contrib/webview/browser/webview';
import { IEditorGroupsService } from 'vs/workbench/services/editor/common/editorGroupsService';

const $ = DOM.$;

export class NotebookEditorWidget extends Disposable implements INotebookEditor {
	private static readonly EDITOR_MEMENTOS = new Map<string, EditorMemento<unknown>>();
	private _overlayContainer!: HTMLElement;
	private _body!: HTMLElement;
	private _overflowContainer!: HTMLElement;
	private _webview: BackLayerWebView<ICommonCellInfo> | null = null;
	private _webviewResolvePromise: Promise<BackLayerWebView<ICommonCellInfo> | null> | null = null;
	private _webviewTransparentCover: HTMLElement | null = null;
	private _list!: INotebookCellList;
	private _dndController: CellDragAndDropController | null = null;
	private _listTopCellToolbar: ListTopCellToolbar | null = null;
	private _renderedEditors: Map<ICellViewModel, ICodeEditor | undefined> = new Map();
	private _eventDispatcher: NotebookEventDispatcher | undefined;
	private _notebookViewModel: NotebookViewModel | undefined;
	private _localStore: DisposableStore = this._register(new DisposableStore());
	private _fontInfo: BareFontInfo | undefined;
	private _dimension: DOM.Dimension | null = null;
	private _shadowElementViewInfo: { height: number, width: number, top: number; left: number; } | null = null;

	private readonly _editorFocus: IContextKey<boolean>;
	private readonly _outputFocus: IContextKey<boolean>;
	private readonly _editorEditable: IContextKey<boolean>;

	private _outputRenderer: OutputRenderer;
	protected readonly _contributions = new Map<string, INotebookEditorContribution>();
	private _scrollBeyondLastLine: boolean;
	private readonly _memento: Memento;
	private readonly _onDidFocusEmitter = this._register(new Emitter<void>());
	public readonly onDidFocus = this._onDidFocusEmitter.event;
	private readonly _insetModifyQueueByOutputId = new SequencerByKey<string>();
	private _kernelManger: NotebookEditorKernelManager;
	private _cellContextKeyManager: CellContextKeyManager | null = null;
	private _isVisible = false;
	private readonly _uuid = generateUuid();
	private _webiewFocused: boolean = false;

	private _isDisposed: boolean = false;

	get isDisposed() {
		return this._isDisposed;
	}

	private readonly _onDidChangeModel = this._register(new Emitter<NotebookTextModel | undefined>());
	readonly onDidChangeModel: Event<NotebookTextModel | undefined> = this._onDidChangeModel.event;

	private readonly _onDidFocusEditorWidget = this._register(new Emitter<void>());
	readonly onDidFocusEditorWidget = this._onDidFocusEditorWidget.event;

	set viewModel(newModel: NotebookViewModel | undefined) {
		this._notebookViewModel = newModel;
		this._onDidChangeModel.fire(newModel?.notebookDocument);
	}

	get viewModel() {
		return this._notebookViewModel;
	}

	get textModel() {
		return this._notebookViewModel?.notebookDocument;
	}

	get onDidChangeKernel(): Event<void> {
		return this._kernelManger.onDidChangeKernel;
	}
	get onDidChangeAvailableKernels(): Event<void> {
		return this._kernelManger.onDidChangeAvailableKernels;
	}

	get activeKernel() {
		return this._kernelManger.activeKernel;
	}

	set activeKernel(kernel: INotebookKernel | undefined) {
		this._kernelManger.activeKernel = kernel;
	}

	private _currentKernelTokenSource: CancellationTokenSource | undefined = undefined;

	get multipleKernelsAvailable() {
		return this._kernelManger.multipleKernelsAvailable;
	}

	set multipleKernelsAvailable(state: boolean) {
		this._kernelManger.multipleKernelsAvailable = state;
	}

	private readonly _onDidChangeActiveEditor = this._register(new Emitter<this>());
	readonly onDidChangeActiveEditor: Event<this> = this._onDidChangeActiveEditor.event;

	get activeCodeEditor(): IEditor | undefined {
		if (this._isDisposed) {
			return;
		}

		const [focused] = this._list.getFocusedElements();
		return this._renderedEditors.get(focused);
	}

	private readonly _onDidChangeActiveCell = this._register(new Emitter<void>());
	readonly onDidChangeActiveCell: Event<void> = this._onDidChangeActiveCell.event;
	private _cursorNavigationMode: boolean = false;
	get cursorNavigationMode(): boolean {
		return this._cursorNavigationMode;
	}

	set cursorNavigationMode(v: boolean) {
		this._cursorNavigationMode = v;
	}

	private readonly _onDidChangeSelection = this._register(new Emitter<void>());
	get onDidChangeSelection(): Event<void> { return this._onDidChangeSelection.event; }

	private readonly _onDidChangeVisibleRanges = this._register(new Emitter<void>());
	onDidChangeVisibleRanges: Event<void> = this._onDidChangeVisibleRanges.event;

	get visibleRanges() {
		return this._list.visibleRanges || [];
	}

	readonly isEmbedded: boolean;

	public readonly scopedContextKeyService: IContextKeyService;
	private readonly instantiationService: IInstantiationService;

	constructor(
		readonly creationOptions: INotebookEditorCreationOptions,
		@IInstantiationService instantiationService: IInstantiationService,
		@IStorageService storageService: IStorageService,
		@INotebookService private notebookService: INotebookService,
		@IConfigurationService private readonly configurationService: IConfigurationService,
		@IContextKeyService contextKeyService: IContextKeyService,
		@ILayoutService private readonly layoutService: ILayoutService,
		@IContextMenuService private readonly contextMenuService: IContextMenuService,
		@IMenuService private readonly menuService: IMenuService,
		@IThemeService private readonly themeService: IThemeService,
		@ITelemetryService private readonly telemetryService: ITelemetryService,
		@IModeService private readonly modeService: IModeService,
	) {
		super();
		this.isEmbedded = creationOptions.isEmbedded || false;

		this._overlayContainer = document.createElement('div');
		this.scopedContextKeyService = contextKeyService.createScoped(this._overlayContainer);
		this.instantiationService = instantiationService.createChild(new ServiceCollection([IContextKeyService, this.scopedContextKeyService]));

		const that = this;
		this._kernelManger = instantiationService.createInstance(NotebookEditorKernelManager, <IKernelManagerDelegate>{
			getId() { return that.getId(); },
			loadKernelPreloads: that._loadKernelPreloads.bind(that),
			get viewModel() { return that.viewModel; },
			getContributedNotebookProviders(resource?: URI) {
				return that.notebookService.getContributedNotebookProviders(resource);
			},
			getContributedNotebookProvider(viewType: string): NotebookProviderInfo | undefined {
				return that.notebookService.getContributedNotebookProvider(viewType);
			},
			getNotebookKernels(viewType: string, resource: URI, token: CancellationToken): Promise<INotebookKernel[]> {
				return that.notebookService.getNotebookKernels(viewType, resource, token);
			}
		});

		this._memento = new Memento(NOTEBOOK_EDITOR_ID, storageService);

		this._outputRenderer = new OutputRenderer(this, this.instantiationService);
		this._scrollBeyondLastLine = this.configurationService.getValue<boolean>('editor.scrollBeyondLastLine');

		this.configurationService.onDidChangeConfiguration(e => {
			if (e.affectsConfiguration('editor.scrollBeyondLastLine')) {
				this._scrollBeyondLastLine = this.configurationService.getValue<boolean>('editor.scrollBeyondLastLine');
				if (this._dimension && this._isVisible) {
					this.layout(this._dimension);
				}
			}

			if (e.affectsConfiguration(CellToolbarLocKey) || e.affectsConfiguration(ShowCellStatusBarKey)) {
				this._updateForNotebookConfiguration();
			}
		});

		this.notebookService.addNotebookEditor(this);

		const id = generateUuid();
		this._overlayContainer.id = `notebook-${id}`;
		this._overlayContainer.className = 'notebookOverlay';
		this._overlayContainer.classList.add('notebook-editor');
		this._overlayContainer.style.visibility = 'hidden';

		this.layoutService.container.appendChild(this._overlayContainer);
		this._createBody(this._overlayContainer);
		this._generateFontInfo();
		this._isVisible = true;
		this._editorFocus = NOTEBOOK_EDITOR_FOCUSED.bindTo(this.scopedContextKeyService);
		this._outputFocus = NOTEBOOK_OUTPUT_FOCUSED.bindTo(this.scopedContextKeyService);
		this._editorEditable = NOTEBOOK_EDITOR_EDITABLE.bindTo(this.scopedContextKeyService);

		let contributions: INotebookEditorContributionDescription[];
		if (Array.isArray(this.creationOptions.contributions)) {
			contributions = this.creationOptions.contributions;
		} else {
			contributions = NotebookEditorExtensionsRegistry.getEditorContributions();
		}
		for (const desc of contributions) {
			try {
				const contribution = this.instantiationService.createInstance(desc.ctor, this);
				this._contributions.set(desc.id, contribution);
			} catch (err) {
				onUnexpectedError(err);
			}
		}

		this._updateForNotebookConfiguration();
	}

	/**
	 * EditorId
	 */
	public getId(): string {
		return this._uuid;
	}

	getSelections() {
		return this.viewModel?.getSelections() ?? [];
	}

	getSelection() {
		return this.viewModel?.getSelection();
	}

	getSelectionViewModels(): ICellViewModel[] {
		if (!this.viewModel) {
			return [];
		}

		const cellsSet = new Set<number>();

		return this.viewModel.getSelections().map(range => this.viewModel!.viewCells.slice(range.start, range.end)).reduce((a, b) => {
			b.forEach(cell => {
				if (!cellsSet.has(cell.handle)) {
					cellsSet.add(cell.handle);
					a.push(cell);
				}
			});

			return a;
		}, [] as ICellViewModel[]);
	}

	hasModel(): this is IActiveNotebookEditor {
		return !!this._notebookViewModel;
	}

	//#region Editor Core

	protected getEditorMemento<T>(editorGroupService: IEditorGroupsService, key: string, limit: number = 10): IEditorMemento<T> {
		const mementoKey = `${NOTEBOOK_EDITOR_ID}${key}`;

		let editorMemento = NotebookEditorWidget.EDITOR_MEMENTOS.get(mementoKey);
		if (!editorMemento) {
			editorMemento = new EditorMemento(NOTEBOOK_EDITOR_ID, key, this.getMemento(StorageScope.WORKSPACE), limit, editorGroupService);
			NotebookEditorWidget.EDITOR_MEMENTOS.set(mementoKey, editorMemento);
		}

		return editorMemento as IEditorMemento<T>;
	}

	protected getMemento(scope: StorageScope): MementoObject {
		return this._memento.getMemento(scope, StorageTarget.MACHINE);
	}

	private _updateForNotebookConfiguration() {
		if (!this._overlayContainer) {
			return;
		}

		const cellToolbarLocation = this.configurationService.getValue<string>(CellToolbarLocKey);
		this._overlayContainer.classList.remove('cell-title-toolbar-left');
		this._overlayContainer.classList.remove('cell-title-toolbar-right');
		this._overlayContainer.classList.remove('cell-title-toolbar-hidden');

		if (cellToolbarLocation === 'left' || cellToolbarLocation === 'right' || cellToolbarLocation === 'hidden') {
			this._overlayContainer.classList.add(`cell-title-toolbar-${cellToolbarLocation}`);
		}

		const showCellStatusBar = this.configurationService.getValue<boolean>(ShowCellStatusBarKey);
		this._overlayContainer.classList.toggle('cell-statusbar-hidden', !showCellStatusBar);
	}

	private _generateFontInfo(): void {
		const editorOptions = this.configurationService.getValue<IEditorOptions>('editor');
		this._fontInfo = BareFontInfo.createFromRawSettings(editorOptions, getZoomLevel(), getPixelRatio());
	}

	private _createBody(parent: HTMLElement): void {
		this._body = document.createElement('div');
		this._body.classList.add('cell-list-container');
		this._createCellList();
		DOM.append(parent, this._body);

		this._overflowContainer = document.createElement('div');
		this._overflowContainer.classList.add('notebook-overflow-widget-container', 'monaco-editor');
		DOM.append(parent, this._overflowContainer);
	}

	private _createCellList(): void {
		this._body.classList.add('cell-list-container');

		this._dndController = this._register(new CellDragAndDropController(this, this._body));
		const getScopedContextKeyService = (container: HTMLElement) => this._list.contextKeyService.createScoped(container);
		const renderers = [
			this.instantiationService.createInstance(CodeCellRenderer, this, this._renderedEditors, this._dndController, getScopedContextKeyService),
			this.instantiationService.createInstance(MarkdownCellRenderer, this, this._dndController, this._renderedEditors, getScopedContextKeyService),
		];

		this._list = this.instantiationService.createInstance(
			NotebookCellList,
			'NotebookCellList',
			this._overlayContainer,
			this._body,
			this.instantiationService.createInstance(NotebookCellListDelegate),
			renderers,
			this.scopedContextKeyService,
			{
				setRowLineHeight: false,
				setRowHeight: false,
				supportDynamicHeights: true,
				horizontalScrolling: false,
				keyboardSupport: false,
				mouseSupport: true,
				multipleSelectionSupport: true,
				enableKeyboardNavigation: true,
				additionalScrollHeight: 0,
				transformOptimization: false, //(isMacintosh && isNative) || getTitleBarStyle(this.configurationService, this.environmentService) === 'native',
				styleController: (_suffix: string) => { return this._list; },
				overrideStyles: {
					listBackground: editorBackground,
					listActiveSelectionBackground: editorBackground,
					listActiveSelectionForeground: foreground,
					listFocusAndSelectionBackground: editorBackground,
					listFocusAndSelectionForeground: foreground,
					listFocusBackground: editorBackground,
					listFocusForeground: foreground,
					listHoverForeground: foreground,
					listHoverBackground: editorBackground,
					listHoverOutline: focusBorder,
					listFocusOutline: focusBorder,
					listInactiveSelectionBackground: editorBackground,
					listInactiveSelectionForeground: foreground,
					listInactiveFocusBackground: editorBackground,
					listInactiveFocusOutline: editorBackground,
				},
				accessibilityProvider: {
					getAriaLabel() { return null; },
					getWidgetAriaLabel() {
						return nls.localize('notebookTreeAriaLabel', "Notebook");
					}
				},
				focusNextPreviousDelegate: {
					onFocusNext: (applyFocusNext: () => void) => this._updateForCursorNavigationMode(applyFocusNext),
					onFocusPrevious: (applyFocusPrevious: () => void) => this._updateForCursorNavigationMode(applyFocusPrevious),
				}
			},
		);
		this._dndController.setList(this._list);

		// create Webview

		this._register(this._list);
		this._register(combinedDisposable(...renderers));

		// top cell toolbar
		this._listTopCellToolbar = this._register(this.instantiationService.createInstance(ListTopCellToolbar, this, this._list.rowsContainer));

		// transparent cover
		this._webviewTransparentCover = DOM.append(this._list.rowsContainer, $('.webview-cover'));
		this._webviewTransparentCover.style.display = 'none';

		this._register(DOM.addStandardDisposableGenericMouseDownListner(this._overlayContainer, (e: StandardMouseEvent) => {
			if (e.target.classList.contains('slider') && this._webviewTransparentCover) {
				this._webviewTransparentCover.style.display = 'block';
			}
		}));

		this._register(DOM.addStandardDisposableGenericMouseUpListner(this._overlayContainer, () => {
			if (this._webviewTransparentCover) {
				// no matter when
				this._webviewTransparentCover.style.display = 'none';
			}
		}));

		this._register(this._list.onMouseDown(e => {
			if (e.element) {
				this._onMouseDown.fire({ event: e.browserEvent, target: e.element });
			}
		}));

		this._register(this._list.onMouseUp(e => {
			if (e.element) {
				this._onMouseUp.fire({ event: e.browserEvent, target: e.element });
			}
		}));

		this._register(this._list.onDidChangeFocus(_e => {
			this._onDidChangeActiveEditor.fire(this);
			this._onDidChangeActiveCell.fire();
			this._cursorNavigationMode = false;
		}));

		this._register(this._list.onContextMenu(e => {
			this.showListContextMenu(e);
		}));

		this._register(this._list.onDidChangeVisibleRanges(() => {
			this._onDidChangeVisibleRanges.fire();
		}));

		const widgetFocusTracker = DOM.trackFocus(this.getDomNode());
		this._register(widgetFocusTracker);
		this._register(widgetFocusTracker.onDidFocus(() => this._onDidFocusEmitter.fire()));
	}

	private showListContextMenu(e: IListContextMenuEvent<CellViewModel>) {
		this.contextMenuService.showContextMenu({
			getActions: () => {
				const result: IAction[] = [];
				const menu = this.menuService.createMenu(MenuId.NotebookCellTitle, this.scopedContextKeyService);
				const groups = menu.getActions();
				menu.dispose();

				for (let group of groups) {
					const [, actions] = group;
					result.push(...actions);
					result.push(new Separator());
				}

				result.pop(); // remove last separator
				return result;
			},
			getAnchor: () => e.anchor
		});
	}

	private _updateForCursorNavigationMode(applyFocusChange: () => void): void {
		if (this._cursorNavigationMode) {
			// Will fire onDidChangeFocus, resetting the state to Container
			applyFocusChange();

			const newFocusedCell = this._list.getFocusedElements()[0];
			if (newFocusedCell.cellKind === CellKind.Code || newFocusedCell.editState === CellEditState.Editing) {
				this.focusNotebookCell(newFocusedCell, 'editor');
			} else {
				// Reset to "Editor", the state has not been consumed
				this._cursorNavigationMode = true;
			}
		} else {
			applyFocusChange();
		}
	}

	getDomNode() {
		return this._overlayContainer;
	}

	getOverflowContainerDomNode() {
		return this._overflowContainer;
	}

	getInnerWebview(): Webview | undefined {
		return this._webview?.webview;
	}

	setParentContextKeyService(parentContextKeyService: IContextKeyService): void {
		this.scopedContextKeyService.updateParent(parentContextKeyService);
	}

	async setModel(textModel: NotebookTextModel, viewState: INotebookEditorViewState | undefined): Promise<void> {
		if (this.viewModel === undefined || !this.viewModel.equal(textModel)) {
			this._detachModel();
			await this._attachModel(textModel, viewState);

			type WorkbenchNotebookOpenClassification = {
				scheme: { classification: 'SystemMetaData', purpose: 'FeatureInsight'; };
				ext: { classification: 'SystemMetaData', purpose: 'FeatureInsight'; };
				viewType: { classification: 'SystemMetaData', purpose: 'FeatureInsight'; };
			};

			type WorkbenchNotebookOpenEvent = {
				scheme: string;
				ext: string;
				viewType: string;
			};

			this.telemetryService.publicLog2<WorkbenchNotebookOpenEvent, WorkbenchNotebookOpenClassification>('notebook/editorOpened', {
				scheme: textModel.uri.scheme,
				ext: extname(textModel.uri),
				viewType: textModel.viewType
			});
		} else {
			this.restoreListViewState(viewState);
		}

		// clear state
		this._dndController?.clearGlobalDragState();

		this._currentKernelTokenSource = new CancellationTokenSource();
		this._localStore.add(this._currentKernelTokenSource);
		// we don't await for it, otherwise it will slow down the file opening
		this._setKernels(this._currentKernelTokenSource);

		this._localStore.add(this.notebookService.onDidChangeKernels(async (e) => {
			if (e && e.toString() !== this.textModel?.uri.toString()) {
				// kernel update is not for current document.
				return;
			}
			this._currentKernelTokenSource?.cancel();
			this._currentKernelTokenSource = new CancellationTokenSource();
			await this._setKernels(this._currentKernelTokenSource);
		}));

		this._localStore.add(this._list.onDidChangeFocus(() => {
			const focused = this._list.getFocusedElements()[0];
			if (focused) {
				if (!this._cellContextKeyManager) {
					this._cellContextKeyManager = this._localStore.add(new CellContextKeyManager(this.scopedContextKeyService, this, textModel, focused as CellViewModel));
				}

				this._cellContextKeyManager.updateForElement(focused as CellViewModel);
			}
		}));
	}

	async setOptions(options: NotebookEditorOptions | undefined) {
		// reveal cell if editor options tell to do so
		if (options?.cellOptions && this.viewModel) {
			const cellOptions = options.cellOptions;
			const cell = this.viewModel.viewCells.find(cell => cell.uri.toString() === cellOptions.resource.toString());
			if (cell) {
				this.focusElement(cell);
				await this.revealInCenterIfOutsideViewportAsync(cell);
				const editor = this._renderedEditors.get(cell)!;
				if (editor) {
					if (cellOptions.options?.selection) {
						const { selection } = cellOptions.options;
						editor.setSelection({
							...selection,
							endLineNumber: selection.endLineNumber || selection.startLineNumber,
							endColumn: selection.endColumn || selection.startColumn
						});
						editor.revealPositionInCenterIfOutsideViewport({
							lineNumber: selection.startLineNumber,
							column: selection.startColumn
						});
						await this.revealLineInCenterIfOutsideViewportAsync(cell, selection.startLineNumber);
					}
					if (!cellOptions.options?.preserveFocus) {
						editor.focus();
					}
				}
			}
		}

		// select cells if options tell to do so
		// todo@rebornix support selections not just focus
		// todo@rebornix support multipe selections
		if (options?.cellSelections && this.viewModel) {
			const focusedCell = this.viewModel.viewCells[options.cellSelections[0].start];
			this.revealInCenterIfOutsideViewport(focusedCell);
			this.focusElement(focusedCell);
		}
	}

	private _detachModel() {
		this._localStore.clear();
		this._list.detachViewModel();
		this.viewModel?.dispose();
		// avoid event
		this.viewModel = undefined;
		this._webview?.dispose();
		this._webview?.element.remove();
		this._webview = null;
		this._list.clear();
	}

	async beginComputeContributedKernels() {
		return this._kernelManger.beginComputeContributedKernels();
	}

	private async _setKernels(tokenSource: CancellationTokenSource) {
		if (!this.viewModel) {
			return;
		}

		this._kernelManger.setKernels(tokenSource);
	}

	private async _loadKernelPreloads(extensionLocation: URI, kernel: INotebookKernel) {
		if (kernel.preloads && kernel.preloads.length) {
			await this._resolveWebview();
			this._webview?.updateKernelPreloads([extensionLocation], kernel.preloads.map(preload => URI.revive(preload)));
		}
	}

	private _updateForMetadata(): void {
		if (!this.viewModel) {
			return;
		}

		const notebookMetadata = this.viewModel.metadata;
		this._editorEditable.set(!!notebookMetadata?.editable);
		this._overflowContainer.classList.toggle('notebook-editor-editable', !!notebookMetadata?.editable);
		this.getDomNode().classList.toggle('notebook-editor-editable', !!notebookMetadata?.editable);

		this._kernelManger.updateForMetadata();
	}

	private async _resolveWebview(): Promise<BackLayerWebView<ICommonCellInfo> | null> {
		if (!this.textModel) {
			return null;
		}

		if (this._webviewResolvePromise) {
			return this._webviewResolvePromise;
		}

		if (!this._webview) {
<<<<<<< HEAD
			this._createWebview(this.getId(), this.textModel.uri);
=======
			this._webview = this.instantiationService.createInstance(BackLayerWebView, this, this.getId(), this.textModel!.uri, { outputNodePadding: CELL_OUTPUT_PADDING, outputNodeLeftPadding: CELL_OUTPUT_PADDING });
			this._webview.element.style.width = `calc(100% - ${CODE_CELL_LEFT_MARGIN + (CELL_MARGIN * 2) + CELL_RUN_GUTTER}px)`;
			this._webview.element.style.margin = `0px 0 0px ${CODE_CELL_LEFT_MARGIN + CELL_RUN_GUTTER}px`;

			// attach the webview container to the DOM tree first
			this._list.rowsContainer.insertAdjacentElement('afterbegin', this._webview.element);
>>>>>>> e9533c22
		}

		this._webviewResolvePromise = new Promise(async resolve => {
			if (!this._webview) {
				throw new Error('Notebook output webview object is not created successfully.');
			}

			await this._webview.createWebview();
			if (!this._webview.webview) {
				throw new Error('Notebook output webview elemented is not created successfully.');
			}

			this._webview.webview.onDidBlur(() => {
				this._outputFocus.set(false);
				this.updateEditorFocus();

				if (this._overlayContainer.contains(document.activeElement)) {
					this._webiewFocused = false;
				}
			});
			this._webview.webview.onDidFocus(() => {
				this._outputFocus.set(true);
				this.updateEditorFocus();
				this._onDidFocusEmitter.fire();

				if (this._overlayContainer.contains(document.activeElement)) {
					this._webiewFocused = true;
				}
			});

			this._localStore.add(this._webview.onMessage(({ message, forRenderer }) => {
				if (this.viewModel) {
					this.notebookService.onDidReceiveMessage(this.viewModel.viewType, this.getId(), forRenderer, message);
				}
			}));

			resolve(this._webview);
		});

		return this._webviewResolvePromise;
	}

	private async _createWebview(id: string, resource: URI): Promise<void> {
		this._webview = this.instantiationService.createInstance(BackLayerWebView, this, id, resource, {
			outputNodePadding: CELL_OUTPUT_PADDING,
			outputNodeLeftPadding: CELL_OUTPUT_PADDING,
			leftMargin: CODE_CELL_LEFT_MARGIN,
			cellMargin: CELL_MARGIN,
			runGutter: CELL_RUN_GUTTER,
		});
		this._webview.element.style.width = '100%';

		// attach the webview container to the DOM tree first
		this._list.rowsContainer.insertAdjacentElement('afterbegin', this._webview.element);
	}

	private async _attachModel(textModel: NotebookTextModel, viewState: INotebookEditorViewState | undefined) {
		await this._createWebview(this.getId(), textModel.uri);

		this._eventDispatcher = new NotebookEventDispatcher();
		this.viewModel = this.instantiationService.createInstance(NotebookViewModel, textModel.viewType, textModel, this._eventDispatcher, this.getLayoutInfo());
		this._eventDispatcher.emit([new NotebookLayoutChangedEvent({ width: true, fontInfo: true }, this.getLayoutInfo())]);

		this._updateForMetadata();
		this._localStore.add(this._eventDispatcher.onDidChangeMetadata(() => {
			this._updateForMetadata();
		}));

		const useRenderer = this.configurationService.getValue<string>('notebook.experimental.useMarkdownRenderer');

		if (useRenderer) {
			await this._resolveWebview();

			await this._webview!.initializeMarkdown(this.viewModel.viewCells
				.filter(cell => cell.cellKind === CellKind.Markdown)
				.map(cell => ({ cellId: cell.id, content: cell.getText() }))
				// TODO: look at cell position cache instead of just getting first five cells
				.slice(0, 5));
		}


		// restore view states, including contributions

		{
			// restore view state
			this.viewModel.restoreEditorViewState(viewState);

			// contribution state restore

			const contributionsState = viewState?.contributionsState || {};
			for (const [id, contribution] of this._contributions) {
				if (typeof contribution.restoreViewState === 'function') {
					contribution.restoreViewState(contributionsState[id]);
				}
			}
		}

		this._localStore.add(this.viewModel.onDidChangeSelection(() => {
			this._onDidChangeSelection.fire();
		}));

		this._localStore.add(this._list.onWillScroll(e => {
			if (this._webview?.isResolved()) {
				this._webview.updateViewScrollTop(-e.scrollTop, true, []);
				this._webviewTransparentCover!.style.top = `${e.scrollTop}px`;
			}
		}));

		this._localStore.add(this._list.onDidChangeContentHeight(() => {
			DOM.scheduleAtNextAnimationFrame(() => {
				if (this._isDisposed) {
					return;
				}

				const scrollTop = this._list.scrollTop;
				const scrollHeight = this._list.scrollHeight;

				if (!this._webview?.isResolved()) {
					return;
				}

				this._webview!.element.style.height = `${scrollHeight}px`;

				if (this._webview?.insetMapping) {
					const updateItems: IDisplayOutputLayoutUpdateRequest[] = [];
					const removedItems: ICellOutputViewModel[] = [];
					this._webview?.insetMapping.forEach((value, key) => {
						const cell = this.viewModel?.getCellByHandle(value.cellInfo.cellHandle);
						if (!cell || !(cell instanceof CodeCellViewModel)) {
							return;
						}

						this.viewModel?.viewCells.find(cell => cell.handle === value.cellInfo.cellHandle);
						const viewIndex = this._list.getViewIndex(cell);

						if (viewIndex === undefined) {
							return;
						}

						if (cell.outputsViewModels.indexOf(key) < 0) {
							// output is already gone
							removedItems.push(key);
						}

						const cellTop = this._list.getAbsoluteTopOfElement(cell);
						if (this._webview!.shouldUpdateInset(cell, key, cellTop)) {
							const outputIndex = cell.outputsViewModels.indexOf(key);

							const outputOffset = cellTop + cell.getOutputOffset(outputIndex);

							updateItems.push({
								output: key,
								cellTop: cellTop,
								outputOffset
							});
						}
					});

					removedItems.forEach(output => this._webview?.removeInset(output));

					if (updateItems.length) {
						this._webview?.updateViewScrollTop(-scrollTop, false, updateItems);
					}
				}

				if (this._webview?.markdownPreviewMapping) {
					const updateItems: { id: string, top: number }[] = [];
					this._webview!.markdownPreviewMapping.forEach(cellId => {
						const cell = this.viewModel?.viewCells.find(cell => cell.id === cellId);
						if (cell) {
							const cellTop = this._list.getAbsoluteTopOfElement(cell);
							updateItems.push({ id: cellId, top: cellTop });
						}
					});
					this._webview?.updateMarkdownScrollTop(updateItems);
				}
			});
		}));

		this._localStore.add(this._list.onDidRemoveOutput(output => {
			this.removeInset(output);
		}));
		this._localStore.add(this._list.onDidHideOutput(output => {
			this.hideInset(output);
		}));
		this._localStore.add(this._list.onDidRemoveCellFromView(cell => {
			if (cell.cellKind === CellKind.Markdown) {
				this.removeMarkdownPreview(cell as MarkdownCellViewModel);
			}
		}));

		this._list.attachViewModel(this.viewModel);

		if (this._dimension) {
			this._list.layout(this._dimension.height - SCROLLABLE_ELEMENT_PADDING_TOP, this._dimension.width);
		} else {
			this._list.layout();
		}

		this._dndController?.clearGlobalDragState();

		// restore list state at last, it must be after list layout
		this.restoreListViewState(viewState);
	}

	restoreListViewState(viewState: INotebookEditorViewState | undefined): void {
		if (viewState?.scrollPosition !== undefined) {
			this._list.scrollTop = viewState!.scrollPosition.top;
			this._list.scrollLeft = viewState!.scrollPosition.left;
		} else {
			this._list.scrollTop = 0;
			this._list.scrollLeft = 0;
		}

		const focusIdx = typeof viewState?.focus === 'number' ? viewState.focus : 0;
		if (focusIdx < this._list.length) {
			const element = this._list.element(focusIdx);
			if (element) {
				this.viewModel?.updateSelectionsState({
					kind: SelectionStateType.Handle,
					primary: element.handle,
					selections: [element.handle]
				});
			}
		} else if (this._list.length > 0) {
			this.viewModel?.updateSelectionsState({
				kind: SelectionStateType.Index,
				selections: [{ start: 0, end: 1 }]
			});
		}

		if (viewState?.editorFocused) {
			const cell = this.viewModel?.viewCells[focusIdx];
			if (cell) {
				cell.focusMode = CellFocusMode.Editor;
			}
		}
	}

	getEditorViewState(): INotebookEditorViewState {
		const state = this.viewModel?.getEditorViewState();
		if (!state) {
			return {
				editingCells: {},
				editorViewStates: {}
			};
		}

		if (this._list) {
			state.scrollPosition = { left: this._list.scrollLeft, top: this._list.scrollTop };
			const cellHeights: { [key: number]: number } = {};
			for (let i = 0; i < this.viewModel!.length; i++) {
				const elm = this.viewModel!.viewCells[i] as CellViewModel;
				if (elm.cellKind === CellKind.Code) {
					cellHeights[i] = elm.layoutInfo.totalHeight;
				} else {
					cellHeights[i] = elm.layoutInfo.totalHeight;
				}
			}

			state.cellTotalHeights = cellHeights;

			const focus = this._list.getFocus()[0];
			if (typeof focus === 'number' && this.viewModel) {
				const element = this.viewModel.viewCells[focus];
				if (element) {
					const itemDOM = this._list.domElementOfElement(element);
					const editorFocused = element.editState === CellEditState.Editing && !!(document.activeElement && itemDOM && itemDOM.contains(document.activeElement));

					state.editorFocused = editorFocused;
					state.focus = focus;
				}
			}
		}

		// Save contribution view states
		const contributionsState: { [key: string]: unknown } = {};
		for (const [id, contribution] of this._contributions) {
			if (typeof contribution.saveViewState === 'function') {
				contributionsState[id] = contribution.saveViewState();
			}
		}

		state.contributionsState = contributionsState;
		return state;
	}

	layout(dimension: DOM.Dimension, shadowElement?: HTMLElement): void {
		if (!shadowElement && this._shadowElementViewInfo === null) {
			this._dimension = dimension;
			return;
		}

		if (shadowElement) {
			const containerRect = shadowElement.getBoundingClientRect();

			this._shadowElementViewInfo = {
				height: containerRect.height,
				width: containerRect.width,
				top: containerRect.top,
				left: containerRect.left
			};
		}

		this._dimension = new DOM.Dimension(dimension.width, dimension.height);
		DOM.size(this._body, dimension.width, dimension.height);
		this._list.updateOptions({ additionalScrollHeight: this._scrollBeyondLastLine ? dimension.height - SCROLLABLE_ELEMENT_PADDING_TOP : 0 });
		this._list.layout(dimension.height - SCROLLABLE_ELEMENT_PADDING_TOP, dimension.width);

		this._overlayContainer.style.visibility = 'visible';
		this._overlayContainer.style.display = 'block';
		this._overlayContainer.style.position = 'absolute';

		const containerRect = this._overlayContainer.parentElement?.getBoundingClientRect();
		this._overlayContainer.style.top = `${this._shadowElementViewInfo!.top - (containerRect?.top || 0)}px`;
		this._overlayContainer.style.left = `${this._shadowElementViewInfo!.left - (containerRect?.left || 0)}px`;
		this._overlayContainer.style.width = `${dimension ? dimension.width : this._shadowElementViewInfo!.width}px`;
		this._overlayContainer.style.height = `${dimension ? dimension.height : this._shadowElementViewInfo!.height}px`;

		if (this._webviewTransparentCover) {
			this._webviewTransparentCover.style.height = `${dimension.height}px`;
			this._webviewTransparentCover.style.width = `${dimension.width}px`;
		}

		this._eventDispatcher?.emit([new NotebookLayoutChangedEvent({ width: true, fontInfo: true }, this.getLayoutInfo())]);
	}
	//#endregion

	//#region Focus tracker
	focus() {
		this._isVisible = true;
		this._editorFocus.set(true);

		if (this._webiewFocused) {
			this._webview?.focusWebview();
		} else {
			const focus = this._list.getFocus()[0];
			if (typeof focus === 'number' && this.viewModel) {
				const element = this.viewModel.viewCells[focus];

				if (element.focusMode === CellFocusMode.Editor) {
					element.editState = CellEditState.Editing;
					element.focusMode = CellFocusMode.Editor;
					this._onDidFocusEditorWidget.fire();
					return;
				}

			}
			this._list.domFocus();
		}

		this._onDidFocusEditorWidget.fire();
	}

	onWillHide() {
		this._isVisible = false;
		this._editorFocus.set(false);
		this._overlayContainer.style.visibility = 'hidden';
		this._overlayContainer.style.left = '-50000px';
	}

	updateEditorFocus() {
		// Note - focus going to the webview will fire 'blur', but the webview element will be
		// a descendent of the notebook editor root.
		const focused = DOM.isAncestor(document.activeElement, this._overlayContainer);
		this._editorFocus.set(focused);
		this.viewModel?.setFocus(focused);
	}

	hasFocus() {
		return this._editorFocus.get() || false;
	}

	hasWebviewFocus() {
		return this._webiewFocused;
	}

	hasOutputTextSelection() {
		if (!this.hasFocus()) {
			return false;
		}

		const windowSelection = window.getSelection();
		if (windowSelection?.rangeCount !== 1) {
			return false;
		}

		const activeSelection = windowSelection.getRangeAt(0);
		if (activeSelection.endOffset - activeSelection.startOffset === 0) {
			return false;
		}

		let container: any = activeSelection.commonAncestorContainer;

		if (!this._body.contains(container)) {
			return false;
		}

		while (container
			&&
			container !== this._body) {
			if ((container as HTMLElement).classList && (container as HTMLElement).classList.contains('output')) {
				return true;
			}

			container = container.parentNode;
		}

		return false;
	}

	//#endregion

	//#region Editor Features

	focusElement(cell: ICellViewModel) {
		this.viewModel?.updateSelectionsState({
			kind: SelectionStateType.Handle,
			primary: cell.handle,
			selections: [cell.handle]
		});
	}

	revealCellRangeInView(range: ICellRange) {
		return this._list.revealElementsInView(range);
	}

	revealInView(cell: ICellViewModel) {
		this._list.revealElementInView(cell);
	}

	revealInViewAtTop(cell: ICellViewModel) {
		this._list.revealElementInViewAtTop(cell);
	}

	revealInCenterIfOutsideViewport(cell: ICellViewModel) {
		this._list.revealElementInCenterIfOutsideViewport(cell);
	}

	async revealInCenterIfOutsideViewportAsync(cell: ICellViewModel) {
		return this._list.revealElementInCenterIfOutsideViewportAsync(cell);
	}

	revealInCenter(cell: ICellViewModel) {
		this._list.revealElementInCenter(cell);
	}

	async revealLineInViewAsync(cell: ICellViewModel, line: number): Promise<void> {
		return this._list.revealElementLineInViewAsync(cell, line);
	}

	async revealLineInCenterAsync(cell: ICellViewModel, line: number): Promise<void> {
		return this._list.revealElementLineInCenterAsync(cell, line);
	}

	async revealLineInCenterIfOutsideViewportAsync(cell: ICellViewModel, line: number): Promise<void> {
		return this._list.revealElementLineInCenterIfOutsideViewportAsync(cell, line);
	}

	async revealRangeInViewAsync(cell: ICellViewModel, range: Range): Promise<void> {
		return this._list.revealElementRangeInViewAsync(cell, range);
	}

	async revealRangeInCenterAsync(cell: ICellViewModel, range: Range): Promise<void> {
		return this._list.revealElementRangeInCenterAsync(cell, range);
	}

	async revealRangeInCenterIfOutsideViewportAsync(cell: ICellViewModel, range: Range): Promise<void> {
		return this._list.revealElementRangeInCenterIfOutsideViewportAsync(cell, range);
	}

	setCellEditorSelection(cell: ICellViewModel, range: Range): void {
		this._list.setCellSelection(cell, range);
	}

	changeModelDecorations<T>(callback: (changeAccessor: IModelDecorationsChangeAccessor) => T): T | null {
		return this.viewModel?.changeModelDecorations<T>(callback) || null;
	}

	setHiddenAreas(_ranges: ICellRange[]): boolean {
		return this._list.setHiddenAreas(_ranges, true);
	}

	//#endregion

	//#region Decorations
	private _editorStyleSheets = new Map<string, NotebookRefCountedStyleSheet>();
	private _decorationRules = new Map<string, NotebookDecorationCSSRules>();
	private _decortionKeyToIds = new Map<string, string[]>();

	private _registerDecorationType(key: string) {
		const options = this.notebookService.resolveEditorDecorationOptions(key);

		if (options) {
			const styleElement = DOM.createStyleSheet(this._body);
			const styleSheet = new NotebookRefCountedStyleSheet({
				removeEditorStyleSheets: (key) => {
					this._editorStyleSheets.delete(key);
				}
			}, key, styleElement);
			this._editorStyleSheets.set(key, styleSheet);
			this._decorationRules.set(key, new NotebookDecorationCSSRules(this.themeService, styleSheet, {
				key,
				options,
				styleSheet
			}));
		}
	}

	setEditorDecorations(key: string, range: ICellRange): void {
		if (!this.viewModel) {
			return;
		}

		// create css style for the decoration
		if (!this._editorStyleSheets.has(key)) {
			this._registerDecorationType(key);
		}

		const decorationRule = this._decorationRules.get(key);
		if (!decorationRule) {
			return;
		}

		const existingDecorations = this._decortionKeyToIds.get(key) || [];
		const newDecorations = this.viewModel.viewCells.slice(range.start, range.end).map(cell => ({
			handle: cell.handle,
			options: { className: decorationRule.className, outputClassName: decorationRule.className, topClassName: decorationRule.topClassName }
		}));

		this._decortionKeyToIds.set(key, this.deltaCellDecorations(existingDecorations, newDecorations));
	}

	removeEditorDecorations(key: string): void {
		if (this._decorationRules.has(key)) {
			this._decorationRules.get(key)?.dispose();
		}

		const cellDecorations = this._decortionKeyToIds.get(key);
		this.deltaCellDecorations(cellDecorations || [], []);
	}


	deltaCellDecorations(oldDecorations: string[], newDecorations: INotebookDeltaDecoration[]): string[] {
		return this.viewModel?.deltaCellDecorations(oldDecorations, newDecorations) || [];
	}

	deltaCellOutputContainerClassNames(cellId: string, added: string[], removed: string[]) {
		this._webview?.deltaCellOutputContainerClassNames(cellId, added, removed);
	}

	//#endregion

	//#region Mouse Events
	private readonly _onMouseUp: Emitter<INotebookEditorMouseEvent> = this._register(new Emitter<INotebookEditorMouseEvent>());
	public readonly onMouseUp: Event<INotebookEditorMouseEvent> = this._onMouseUp.event;

	private readonly _onMouseDown: Emitter<INotebookEditorMouseEvent> = this._register(new Emitter<INotebookEditorMouseEvent>());
	public readonly onMouseDown: Event<INotebookEditorMouseEvent> = this._onMouseDown.event;

	//#endregion

	//#region Kernel/Execution
	async cancelNotebookExecution(): Promise<void> {
		return this._kernelManger.cancelNotebookExecution();
	}

	async executeNotebook(): Promise<void> {
		return this._kernelManger.executeNotebook();
	}

	async cancelNotebookCellExecution(cell: ICellViewModel): Promise<void> {
		return this._kernelManger.cancelNotebookCellExecution(cell);
	}

	async executeNotebookCell(cell: ICellViewModel): Promise<void> {
		if (!this.viewModel) {
			return;
		}

		// TODO@roblourens, don't use the "execute" command for this
		if (cell.cellKind === CellKind.Markdown) {
			this.focusNotebookCell(cell, 'container');
			return;
		}

		return this._kernelManger.executeNotebookCell(cell);
	}

	//#endregion

	//#region Cell operations/layout API
	private _pendingLayouts = new WeakMap<ICellViewModel, IDisposable>();
	async layoutNotebookCell(cell: ICellViewModel, height: number): Promise<void> {
		const viewIndex = this._list.getViewIndex(cell);
		if (viewIndex === undefined) {
			// the cell is hidden
			return;
		}

		const relayout = (cell: ICellViewModel, height: number) => {
			if (this._isDisposed) {
				return;
			}

			this._list.updateElementHeight2(cell, height);
		};

		if (this._pendingLayouts.has(cell)) {
			this._pendingLayouts.get(cell)!.dispose();
		}

		let r: () => void;
		const layoutDisposable = DOM.scheduleAtNextAnimationFrame(() => {
			if (this._isDisposed) {
				return;
			}

			this._pendingLayouts.delete(cell);

			relayout(cell, height);
			r();
		});

		this._pendingLayouts.set(cell, toDisposable(() => {
			layoutDisposable.dispose();
			r();
		}));

		return new Promise(resolve => { r = resolve; });
	}

	private _nearestCodeCellIndex(index: number /* exclusive */, direction: 'above' | 'below') {
		if (!this.viewModel) {
			return -1;
		}

		const nearest = this.viewModel.viewCells.slice(0, index).reverse().findIndex(cell => cell.cellKind === CellKind.Code);
		if (nearest > -1) {
			return index - nearest - 1;
		} else {
			const nearestCellTheOtherDirection = this.viewModel.viewCells.slice(index + 1).findIndex(cell => cell.cellKind === CellKind.Code);
			if (nearestCellTheOtherDirection > -1) {
				return index + nearestCellTheOtherDirection;
			}
			return -1;
		}
	}

	insertNotebookCell(cell: ICellViewModel | undefined, type: CellKind, direction: 'above' | 'below' = 'above', initialText: string = '', ui: boolean = false): CellViewModel | null {
		if (!this.viewModel) {
			return null;
		}

		if (!this.viewModel.metadata.editable) {
			return null;
		}

		const index = cell ? this.viewModel.getCellIndex(cell) : 0;
		const nextIndex = ui ? this.viewModel.getNextVisibleCellIndex(index) : index + 1;
		let language;
		if (type === CellKind.Code) {
			const supportedLanguages = this._kernelManger.activeKernel?.supportedLanguages ?? this.modeService.getRegisteredModes();
			const defaultLanguage = supportedLanguages[0] || 'plaintext';
			if (cell?.cellKind === CellKind.Code) {
				language = cell.language;
			} else if (cell?.cellKind === CellKind.Markdown) {
				const nearestCodeCellIndex = this._nearestCodeCellIndex(index, direction);
				if (nearestCodeCellIndex > -1) {
					language = this.viewModel.viewCells[nearestCodeCellIndex].language;
				} else {
					language = defaultLanguage;
				}
			} else {
				if (cell === undefined && direction === 'above') {
					// insert cell at the very top
					language = this.viewModel.viewCells.find(cell => cell.cellKind === CellKind.Code)?.language || defaultLanguage;
				} else {
					language = defaultLanguage;
				}
			}

			if (!supportedLanguages.includes(language)) {
				// the language no longer exists
				language = defaultLanguage;
			}
		} else {
			language = 'markdown';
		}

		const insertIndex = cell ?
			(direction === 'above' ? index : nextIndex) :
			index;
		const focused = this._list.getFocusedElements();
		const selections = this._list.getSelectedElements();
		return this.viewModel.createCell(insertIndex, initialText, language, type, undefined, [], true, undefined, focused[0]?.handle ?? null, selections);
	}

	async splitNotebookCell(cell: ICellViewModel): Promise<CellViewModel[] | null> {
		if (!this.viewModel) {
			return null;
		}

		if (!this.viewModel.metadata.editable) {
			return null;
		}

		const index = this.viewModel.getCellIndex(cell);

		return this.viewModel.splitNotebookCell(index);
	}

	async joinNotebookCells(cell: ICellViewModel, direction: 'above' | 'below', constraint?: CellKind): Promise<ICellViewModel | null> {
		if (!this.viewModel) {
			return null;
		}

		if (!this.viewModel.metadata.editable) {
			return null;
		}

		const index = this.viewModel.getCellIndex(cell);
		const ret = await this.viewModel.joinNotebookCells(index, direction, constraint);

		if (ret) {
			ret.deletedCells.forEach(cell => {
				if (this._pendingLayouts.has(cell)) {
					this._pendingLayouts.get(cell)!.dispose();
				}
			});

			return ret.cell;
		} else {
			return null;
		}
	}

	async deleteNotebookCell(cell: ICellViewModel): Promise<boolean> {
		if (!this.viewModel) {
			return false;
		}

		if (!this.viewModel.metadata.editable) {
			return false;
		}

		if (this._pendingLayouts.has(cell)) {
			this._pendingLayouts.get(cell)!.dispose();
		}

		const index = this.viewModel.getCellIndex(cell);
		this.viewModel.deleteCell(index, true);
		return true;
	}

	async moveCellDown(cell: ICellViewModel): Promise<ICellViewModel | null> {
		if (!this.viewModel) {
			return null;
		}

		if (!this.viewModel.metadata.editable) {
			return null;
		}

		const index = this.viewModel.getCellIndex(cell);
		if (index === this.viewModel.length - 1) {
			return null;
		}

		const newIdx = index + 2; // This is the adjustment for the index before the cell has been "removed" from its original index
		return this._moveCellToIndex(index, 1, newIdx);
	}

	async moveCellUp(cell: ICellViewModel): Promise<ICellViewModel | null> {
		if (!this.viewModel) {
			return null;
		}

		if (!this.viewModel.metadata.editable) {
			return null;
		}

		const index = this.viewModel.getCellIndex(cell);
		if (index === 0) {
			return null;
		}

		const newIdx = index - 1;
		return this._moveCellToIndex(index, 1, newIdx);
	}

	async moveCellsToIdx(index: number, length: number, toIdx: number): Promise<ICellViewModel | null> {
		if (!this.viewModel) {
			return null;
		}

		if (!this.viewModel.metadata.editable) {
			return null;
		}

		return this._moveCellToIndex(index, length, toIdx);
	}

	/**
	 * @param index The current index of the cell
	 * @param desiredIndex The desired index, in an index scheme for the state of the tree before the current cell has been "removed".
	 * @example to move the cell from index 0 down one spot, call with (0, 2)
	 */
	private async _moveCellToIndex(index: number, length: number, desiredIndex: number): Promise<ICellViewModel | null> {
		if (!this.viewModel) {
			return null;
		}

		if (index < desiredIndex) {
			// The cell is moving "down", it will free up one index spot and consume a new one
			desiredIndex -= length;
		}

		if (index === desiredIndex) {
			return null;
		}

		if (!this.viewModel.moveCellToIdx(index, length, desiredIndex, true)) {
			throw new Error('Notebook Editor move cell, index out of range');
		}

		let r: (val: ICellViewModel | null) => void;
		DOM.scheduleAtNextAnimationFrame(() => {
			if (this._isDisposed) {
				r(null);
				return;
			}

			if (!this.viewModel) {
				r(null);
				return;
			}

			const viewCell = this.viewModel.viewCells[desiredIndex];
			this._list.revealElementInView(viewCell);
			r(viewCell);
		});

		return new Promise(resolve => { r = resolve; });
	}

	getActiveCell() {
		const elements = this._list.getFocusedElements();

		if (elements && elements.length) {
			return elements[0];
		}

		return undefined;
	}

	focusNotebookCell(cell: ICellViewModel, focusItem: 'editor' | 'container' | 'output', options?: IFocusNotebookCellOptions) {
		if (this._isDisposed) {
			return;
		}

		if (focusItem === 'editor') {
			this.focusElement(cell);
			this._list.focusView();

			cell.editState = CellEditState.Editing;
			cell.focusMode = CellFocusMode.Editor;
			if (!options?.skipReveal) {
				this.revealInCenterIfOutsideViewport(cell);
			}
		} else if (focusItem === 'output') {
			this.focusElement(cell);
			this._list.focusView();

			if (!this._webview) {
				return;
			}
			this._webview.focusOutput(cell.id);

			cell.editState = CellEditState.Preview;
			cell.focusMode = CellFocusMode.Container;
			if (!options?.skipReveal) {
				this.revealInCenterIfOutsideViewport(cell);
			}
		} else {
			const itemDOM = this._list.domElementOfElement(cell);
			if (document.activeElement && itemDOM && itemDOM.contains(document.activeElement)) {
				(document.activeElement as HTMLElement).blur();
			}

			cell.editState = CellEditState.Preview;
			cell.focusMode = CellFocusMode.Container;

			this.focusElement(cell);
			if (!options?.skipReveal) {
				this.revealInCenterIfOutsideViewport(cell);
			}
			this._list.focusView();
		}
	}

	focusNextNotebookCell(cell: ICellViewModel, focusItem: 'editor' | 'container' | 'output') {
		const idx = this.viewModel?.getCellIndex(cell);
		if (typeof idx !== 'number') {
			return;
		}

		const newCell = this.viewModel?.viewCells[idx + 1];
		if (!newCell) {
			return;
		}

		this.focusNotebookCell(newCell, focusItem);
	}

	//#endregion

	//#region MISC

	getLayoutInfo(): NotebookLayoutInfo {
		if (!this._list) {
			throw new Error('Editor is not initalized successfully');
		}

		return {
			width: this._dimension!.width,
			height: this._dimension!.height,
			fontInfo: this._fontInfo!
		};
	}

	getCellOutputLayoutInfo(cell: IGenericCellViewModel): INotebookCellOutputLayoutInfo {
		if (!this._list) {
			throw new Error('Editor is not initalized successfully');
		}

		return {
			width: this._dimension!.width,
			height: this._dimension!.height,
			fontInfo: this._fontInfo!
		};
	}

	triggerScroll(event: IMouseWheelEvent) {
		this._list.triggerScrollFromMouseWheelEvent(event);
	}

	async createMarkdownPreview(cell: MarkdownCellViewModel) {
		if (!this._webview) {
			return;
		}

		await this._resolveWebview();

		if (!this._webview) {
			return;
		}

		const cellTop = this._list.getAbsoluteTopOfElement(cell);
		if (this._webview.markdownPreviewMapping.has(cell.id)) {
			await this._webview.showMarkdownPreview(cell.id, cell.getText(), cellTop);
		} else {
			await this._webview.createMarkdownPreview(cell.id, cell.getText(), cellTop);
		}
	}

	async unhideMarkdownPreview(cell: MarkdownCellViewModel) {
		if (!this._webview) {
			return;
		}

		await this._resolveWebview();

		await this._webview?.unhideMarkdownPreview(cell.id);
	}

	async hideMarkdownPreview(cell: MarkdownCellViewModel) {
		if (!this._webview) {
			return;
		}

		await this._resolveWebview();

		await this._webview?.hideMarkdownPreview(cell.id);
	}

	async removeMarkdownPreview(cell: MarkdownCellViewModel) {
		if (!this._webview) {
			return;
		}

		await this._resolveWebview();

		await this._webview?.removeMarkdownPreview(cell.id);
	}

	async createInset(cell: CodeCellViewModel, output: IInsetRenderOutput, offset: number): Promise<void> {
		this._insetModifyQueueByOutputId.queue(output.source.model.outputId, async () => {
			if (!this._webview) {
				return;
			}

			await this._resolveWebview();

			if (!this._webview!.insetMapping.has(output.source)) {
				const cellTop = this._list.getAbsoluteTopOfElement(cell);
				await this._webview!.createInset({ cellId: cell.id, cellHandle: cell.handle, cellUri: cell.uri }, output, cellTop, offset);
			} else {
				const cellTop = this._list.getAbsoluteTopOfElement(cell);
				const scrollTop = this._list.scrollTop;
				const outputIndex = cell.outputsViewModels.indexOf(output.source);
				const outputOffset = cellTop + cell.getOutputOffset(outputIndex);

				this._webview!.updateViewScrollTop(-scrollTop, true, [{ output: output.source, cellTop, outputOffset }]);
			}
		});
	}

	removeInset(output: ICellOutputViewModel) {
		this._insetModifyQueueByOutputId.queue(output.model.outputId, async () => {
			if (this._webview?.isResolved()) {
				this._webview.removeInset(output);
			}
		});
	}

	hideInset(output: ICellOutputViewModel) {
		if (this._webview?.isResolved()) {
			this._insetModifyQueueByOutputId.queue(output.model.outputId, async () => {
				this._webview!.hideInset(output);
			});
		}
	}

	getOutputRenderer(): OutputRenderer {
		return this._outputRenderer;
	}

	postMessage(forRendererId: string | undefined, message: any) {
		if (this._webview?.isResolved()) {
			if (forRendererId === undefined) {
				this._webview.webview.postMessage(message);
			} else {
				this._webview.postRendererMessage(forRendererId, message);
			}
		}
	}

	addClassName(className: string) {
		this._overlayContainer.classList.add(className);
	}

	removeClassName(className: string) {
		this._overlayContainer.classList.remove(className);
	}

	getCellByInfo(cellInfo: ICommonCellInfo): ICellViewModel {
		const { cellHandle } = cellInfo;
		return this.viewModel?.viewCells.find(vc => vc.handle === cellHandle) as CodeCellViewModel;
	}

	getCellById(cellId: string): ICellViewModel | undefined {
		return this.viewModel?.viewCells.find(vc => vc.id === cellId);
	}

	updateOutputHeight(cellInfo: ICommonCellInfo, output: ICellOutputViewModel, outputHeight: number, isInit: boolean): void {
		const cell = this.viewModel?.viewCells.find(vc => vc.handle === cellInfo.cellHandle);
		if (cell && cell instanceof CodeCellViewModel) {
			const outputIndex = cell.outputsViewModels.indexOf(output);
			cell.updateOutputHeight(outputIndex, outputHeight);
			this.layoutNotebookCell(cell, cell.layoutInfo.totalHeight);
		}
	}

	updateMarkdownCellHeight(cellId: string, height: number, isInit: boolean) {
		const cell = this.getCellById(cellId);
		if (cell && cell instanceof MarkdownCellViewModel) {
			cell.renderedMarkdownHeight = height;
		}
	}

	setMarkdownCellEditState(cellId: string, editState: CellEditState): void {
		const cell = this.getCellById(cellId);
		if (cell && cell instanceof MarkdownCellViewModel) {
			cell.editState = editState;
		}
	}

	markdownCellDragStart(cellId: string, ctx: { clientY: number }): void {
		const cell = this.getCellById(cellId);
		if (cell && cell instanceof MarkdownCellViewModel) {
			this._dndController?.startExplicitDrag(cell, ctx);
		}
	}

	markdownCellDrag(cellId: string, ctx: { clientY: number }): void {
		const cell = this.viewModel?.viewCells.find(vc => vc.id === cellId);

		if (cell && cell instanceof MarkdownCellViewModel) {
			this._dndController?.explicitDrag(cell, ctx);
		}
	}

	markdownCellDragEnd(cellId: string, ctx: { clientY: number, ctrlKey: boolean, altKey: boolean }): void {
		const cell = this.viewModel?.viewCells.find(vc => vc.id === cellId);

		if (cell && cell instanceof MarkdownCellViewModel) {
			this._dndController?.endExplicitDrag(cell, ctx);
		}
	}

	//#endregion

	//#region Editor Contributions
	getContribution<T extends INotebookEditorContribution>(id: string): T {
		return <T>(this._contributions.get(id) || null);
	}

	//#endregion

	dispose() {
		this._isDisposed = true;
		// dispose webview first
		this._webview?.dispose();
		this._webview = null;

		this.notebookService.removeNotebookEditor(this);
		dispose(this._contributions.values());
		this._contributions.clear();

		this._localStore.clear();
		this._list.dispose();
		this._listTopCellToolbar?.dispose();

		this._overlayContainer.remove();
		this.viewModel?.dispose();
		super.dispose();
	}

	toJSON(): { notebookUri: URI | undefined } {
		return {
			notebookUri: this.viewModel?.uri,
		};
	}
}

export const notebookCellBorder = registerColor('notebook.cellBorderColor', {
	dark: transparent(listInactiveSelectionBackground, 1),
	light: transparent(listInactiveSelectionBackground, 1),
	hc: PANEL_BORDER
}, nls.localize('notebook.cellBorderColor', "The border color for notebook cells."));

export const focusedEditorBorderColor = registerColor('notebook.focusedEditorBorder', {
	light: focusBorder,
	dark: focusBorder,
	hc: focusBorder
}, nls.localize('notebook.focusedEditorBorder', "The color of the notebook cell editor border."));

export const cellStatusIconSuccess = registerColor('notebookStatusSuccessIcon.foreground', {
	light: debugIconStartForeground,
	dark: debugIconStartForeground,
	hc: debugIconStartForeground
}, nls.localize('notebookStatusSuccessIcon.foreground', "The error icon color of notebook cells in the cell status bar."));

export const cellStatusIconError = registerColor('notebookStatusErrorIcon.foreground', {
	light: errorForeground,
	dark: errorForeground,
	hc: errorForeground
}, nls.localize('notebookStatusErrorIcon.foreground', "The error icon color of notebook cells in the cell status bar."));

export const cellStatusIconRunning = registerColor('notebookStatusRunningIcon.foreground', {
	light: foreground,
	dark: foreground,
	hc: foreground
}, nls.localize('notebookStatusRunningIcon.foreground', "The running icon color of notebook cells in the cell status bar."));

export const notebookOutputContainerColor = registerColor('notebook.outputContainerBackgroundColor', {
	dark: notebookCellBorder,
	light: notebookCellBorder,
	hc: null
}, nls.localize('notebook.outputContainerBackgroundColor', "The Color of the notebook output container background."));

// TODO@rebornix currently also used for toolbar border, if we keep all of this, pick a generic name
export const CELL_TOOLBAR_SEPERATOR = registerColor('notebook.cellToolbarSeparator', {
	dark: Color.fromHex('#808080').transparent(0.35),
	light: Color.fromHex('#808080').transparent(0.35),
	hc: contrastBorder
}, nls.localize('notebook.cellToolbarSeparator', "The color of the separator in the cell bottom toolbar"));

export const focusedCellBackground = registerColor('notebook.focusedCellBackground', {
	dark: null,
	light: null,
	hc: null
}, nls.localize('focusedCellBackground', "The background color of a cell when the cell is focused."));

export const selectedCellBackground = registerColor('notebook.selectedCellBackground', {
	dark: Color.fromHex('#383B3D').transparent(0.5),
	light: Color.fromHex('#c8ddf1').transparent(0.5),
	hc: null
}, nls.localize('selectedCellBackground', "The background color of a cell when the cell is selected."));


export const cellHoverBackground = registerColor('notebook.cellHoverBackground', {
	dark: transparent(focusedCellBackground, .5),
	light: transparent(focusedCellBackground, .7),
	hc: null
}, nls.localize('notebook.cellHoverBackground', "The background color of a cell when the cell is hovered."));

export const selectedCellBorder = registerColor('notebook.selectedCellBorder', {
	dark: notebookCellBorder,
	light: notebookCellBorder,
	hc: contrastBorder
}, nls.localize('notebook.selectedCellBorder', "The color of the cell's top and bottom border when the cell is selected but not focused."));

export const focusedCellBorder = registerColor('notebook.focusedCellBorder', {
	dark: focusBorder,
	light: focusBorder,
	hc: focusBorder
}, nls.localize('notebook.focusedCellBorder', "The color of the cell's top and bottom border when the cell is focused."));

export const inactiveFocusedCellBorder = registerColor('notebook.inactiveFocusedCellBorder', {
	dark: notebookCellBorder,
	light: notebookCellBorder,
	hc: notebookCellBorder
}, nls.localize('notebook.inactiveFocusedCellBorder', "The color of the cell's top and bottom border when a cell is focused while the primary focus is outside of the editor."));

export const cellStatusBarItemHover = registerColor('notebook.cellStatusBarItemHoverBackground', {
	light: new Color(new RGBA(0, 0, 0, 0.08)),
	dark: new Color(new RGBA(255, 255, 255, 0.15)),
	hc: new Color(new RGBA(255, 255, 255, 0.15)),
}, nls.localize('notebook.cellStatusBarItemHoverBackground', "The background color of notebook cell status bar items."));

export const cellInsertionIndicator = registerColor('notebook.cellInsertionIndicator', {
	light: focusBorder,
	dark: focusBorder,
	hc: focusBorder
}, nls.localize('notebook.cellInsertionIndicator', "The color of the notebook cell insertion indicator."));

export const listScrollbarSliderBackground = registerColor('notebookScrollbarSlider.background', {
	dark: scrollbarSliderBackground,
	light: scrollbarSliderBackground,
	hc: scrollbarSliderBackground
}, nls.localize('notebookScrollbarSliderBackground', "Notebook scrollbar slider background color."));

export const listScrollbarSliderHoverBackground = registerColor('notebookScrollbarSlider.hoverBackground', {
	dark: scrollbarSliderHoverBackground,
	light: scrollbarSliderHoverBackground,
	hc: scrollbarSliderHoverBackground
}, nls.localize('notebookScrollbarSliderHoverBackground', "Notebook scrollbar slider background color when hovering."));

export const listScrollbarSliderActiveBackground = registerColor('notebookScrollbarSlider.activeBackground', {
	dark: scrollbarSliderActiveBackground,
	light: scrollbarSliderActiveBackground,
	hc: scrollbarSliderActiveBackground
}, nls.localize('notebookScrollbarSliderActiveBackground', "Notebook scrollbar slider background color when clicked on."));

export const cellSymbolHighlight = registerColor('notebook.symbolHighlightBackground', {
	dark: Color.fromHex('#ffffff0b'),
	light: Color.fromHex('#fdff0033'),
	hc: null
}, nls.localize('notebook.symbolHighlightBackground', "Background color of highlighted cell"));

registerThemingParticipant((theme, collector) => {
	collector.addRule(`.notebookOverlay > .cell-list-container > .monaco-list > .monaco-scrollable-element,
	.notebookOverlay > .cell-list-container > .notebook-gutter > .monaco-list > .monaco-scrollable-element {
		padding-top: ${SCROLLABLE_ELEMENT_PADDING_TOP}px;
		box-sizing: border-box;
	}`);

	const link = theme.getColor(textLinkForeground);
	if (link) {
		collector.addRule(`.notebookOverlay .output a,
			.notebookOverlay .cell.markdown a,
			.notebookOverlay .output-show-more-container a
			{ color: ${link};} `);

	}
	const activeLink = theme.getColor(textLinkActiveForeground);
	if (activeLink) {
		collector.addRule(`.notebookOverlay .output a:hover,
			.notebookOverlay .cell .output a:active,
			.notebookOverlay .output-show-more-container a:active
			{ color: ${activeLink}; }`);
	}
	const shortcut = theme.getColor(textPreformatForeground);
	if (shortcut) {
		collector.addRule(`.notebookOverlay code,
			.notebookOverlay .shortcut { color: ${shortcut}; }`);
	}
	const border = theme.getColor(contrastBorder);
	if (border) {
		collector.addRule(`.notebookOverlay .monaco-editor { border-color: ${border}; }`);
	}
	const quoteBackground = theme.getColor(textBlockQuoteBackground);
	if (quoteBackground) {
		collector.addRule(`.notebookOverlay blockquote { background: ${quoteBackground}; }`);
	}
	const quoteBorder = theme.getColor(textBlockQuoteBorder);
	if (quoteBorder) {
		collector.addRule(`.notebookOverlay blockquote { border-color: ${quoteBorder}; }`);
	}

	const containerBackground = theme.getColor(notebookOutputContainerColor);
	if (containerBackground) {
		collector.addRule(`.notebookOverlay .output { background-color: ${containerBackground}; }`);
		collector.addRule(`.notebookOverlay .output-element { background-color: ${containerBackground}; }`);
		collector.addRule(`.notebookOverlay .output-show-more-container { background-color: ${containerBackground}; }`);
	}

	const editorBackgroundColor = theme.getColor(editorBackground);
	if (editorBackgroundColor) {
		collector.addRule(`.notebookOverlay .cell .monaco-editor-background,
			.notebookOverlay .cell .margin-view-overlays,
			.notebookOverlay .cell .cell-statusbar-container { background: ${editorBackgroundColor}; }`);
		collector.addRule(`.notebookOverlay .cell-drag-image .cell-editor-container > div { background: ${editorBackgroundColor} !important; }`);

		collector.addRule(`.notebookOverlay .monaco-list-row .cell-title-toolbar { background-color: ${editorBackgroundColor}; }`);
		collector.addRule(`.notebookOverlay .monaco-list-row.cell-drag-image { background-color: ${editorBackgroundColor}; }`);
		collector.addRule(`.notebookOverlay .cell-bottom-toolbar-container .action-item { background-color: ${editorBackgroundColor} }`);
		collector.addRule(`.notebookOverlay .cell-list-top-cell-toolbar-container .action-item { background-color: ${editorBackgroundColor} }`);
	}

	const cellToolbarSeperator = theme.getColor(CELL_TOOLBAR_SEPERATOR);
	if (cellToolbarSeperator) {
		collector.addRule(`.notebookOverlay .monaco-list-row .cell-title-toolbar { border: solid 1px ${cellToolbarSeperator}; }`);
		collector.addRule(`.notebookOverlay .cell-bottom-toolbar-container .action-item { border: solid 1px ${cellToolbarSeperator} }`);
		collector.addRule(`.notebookOverlay .cell-list-top-cell-toolbar-container .action-item { border: solid 1px ${cellToolbarSeperator} }`);
		collector.addRule(`.monaco-workbench .notebookOverlay > .cell-list-container > .monaco-list > .monaco-scrollable-element > .monaco-list-rows > .monaco-list-row .cell-collapsed-part { border-bottom: solid 1px ${cellToolbarSeperator} }`);
		collector.addRule(`.notebookOverlay .monaco-action-bar .action-item.verticalSeparator { background-color: ${cellToolbarSeperator} }`);
	}

	const focusedCellBackgroundColor = theme.getColor(focusedCellBackground);
	if (focusedCellBackgroundColor) {
		collector.addRule(`.notebookOverlay .code-cell-row.focused .cell-focus-indicator,
			.notebookOverlay .markdown-cell-row.focused { background-color: ${focusedCellBackgroundColor} !important; }`);
		collector.addRule(`.notebookOverlay .code-cell-row.focused .cell-collapsed-part { background-color: ${focusedCellBackgroundColor} !important; }`);
	}

	const selectedCellBackgroundColor = theme.getColor(selectedCellBackground);
	if (selectedCellBackground) {
		collector.addRule(`.notebookOverlay .monaco-list.selection-multiple .markdown-cell-row.selected { background-color: ${selectedCellBackgroundColor} !important; }`);
		collector.addRule(`.notebookOverlay .monaco-list.selection-multiple .code-cell-row.selected .cell-focus-indicator-top { background-color: ${selectedCellBackgroundColor} !important; }`);
		collector.addRule(`.notebookOverlay .monaco-list.selection-multiple .code-cell-row.selected .cell-focus-indicator-left { background-color: ${selectedCellBackgroundColor} !important; }`);
		collector.addRule(`.notebookOverlay .monaco-list.selection-multiple .code-cell-row.selected .cell-focus-indicator-right { background-color: ${selectedCellBackgroundColor} !important; }`);
		collector.addRule(`.notebookOverlay .monaco-list.selection-multiple .code-cell-row.selected .cell-focus-indicator-bottom { background-color: ${selectedCellBackgroundColor} !important; }`);
	}

	const cellHoverBackgroundColor = theme.getColor(cellHoverBackground);
	if (cellHoverBackgroundColor) {
		collector.addRule(`.notebookOverlay .code-cell-row:not(.focused):hover .cell-focus-indicator,
			.notebookOverlay .code-cell-row:not(.focused).cell-output-hover .cell-focus-indicator,
			.notebookOverlay .markdown-cell-row:not(.focused):hover { background-color: ${cellHoverBackgroundColor} !important; }`);
		collector.addRule(`.notebookOverlay .code-cell-row:not(.focused):hover .cell-collapsed-part,
			.notebookOverlay .code-cell-row:not(.focused).cell-output-hover .cell-collapsed-part { background-color: ${cellHoverBackgroundColor}; }`);
	}

	const focusedCellBorderColor = theme.getColor(focusedCellBorder);
	collector.addRule(`
			.monaco-workbench .notebookOverlay .monaco-list:focus-within .monaco-list-row.focused .cell-focus-indicator-top:before,
			.monaco-workbench .notebookOverlay .monaco-list:focus-within .monaco-list-row.focused .cell-focus-indicator-bottom:before,
			.monaco-workbench .notebookOverlay .monaco-list:focus-within .monaco-list-row.focused .cell-inner-container:not(.cell-editor-focus) .cell-focus-indicator-left:before,
			.monaco-workbench .notebookOverlay .monaco-list:focus-within .monaco-list-row.focused .cell-inner-container:not(.cell-editor-focus) .cell-focus-indicator-right:before {
				border-color: ${focusedCellBorderColor} !important;
			}`);

	const inactiveFocusedBorderColor = theme.getColor(inactiveFocusedCellBorder);
	collector.addRule(`
			.monaco-workbench .notebookOverlay .monaco-list .monaco-list-row.focused .cell-focus-indicator-top:before,
			.monaco-workbench .notebookOverlay .monaco-list .monaco-list-row.focused .cell-focus-indicator-bottom:before {
				border-color: ${inactiveFocusedBorderColor} !important;
			}`);

	const selectedCellBorderColor = theme.getColor(selectedCellBorder);
	collector.addRule(`
			.monaco-workbench .notebookOverlay .monaco-list:focus-within .monaco-list-row.focused .cell-editor-focus .cell-focus-indicator-top:before,
			.monaco-workbench .notebookOverlay .monaco-list:focus-within .monaco-list-row.focused .cell-editor-focus .cell-focus-indicator-bottom:before,
			.monaco-workbench .notebookOverlay .monaco-list:focus-within .monaco-list-row.focused .cell-inner-container.cell-editor-focus:before {
				border-color: ${selectedCellBorderColor} !important;
			}`);

	const cellSymbolHighlightColor = theme.getColor(cellSymbolHighlight);
	if (cellSymbolHighlightColor) {
		collector.addRule(`.monaco-workbench .notebookOverlay .monaco-list .monaco-list-row.code-cell-row.nb-symbolHighlight .cell-focus-indicator,
		.monaco-workbench .notebookOverlay .monaco-list .monaco-list-row.markdown-cell-row.nb-symbolHighlight {
			background-color: ${cellSymbolHighlightColor} !important;
		}`);
	}

	const focusedEditorBorderColorColor = theme.getColor(focusedEditorBorderColor);
	if (focusedEditorBorderColorColor) {
		collector.addRule(`.notebookOverlay .monaco-list-row .cell-editor-focus .cell-editor-part:before { outline: solid 1px ${focusedEditorBorderColorColor}; }`);
	}

	const cellBorderColor = theme.getColor(notebookCellBorder);
	if (cellBorderColor) {
		collector.addRule(`.notebookOverlay .cell.markdown h1 { border-color: ${cellBorderColor}; }`);
		collector.addRule(`.notebookOverlay .monaco-list-row .cell-editor-part:before { outline: solid 1px ${cellBorderColor}; }`);
	}

	const cellStatusSuccessIcon = theme.getColor(cellStatusIconSuccess);
	if (cellStatusSuccessIcon) {
		collector.addRule(`.monaco-workbench .notebookOverlay .cell-statusbar-container .cell-run-status ${ThemeIcon.asCSSSelector(successStateIcon)} { color: ${cellStatusSuccessIcon} }`);
	}

	const cellStatusErrorIcon = theme.getColor(cellStatusIconError);
	if (cellStatusErrorIcon) {
		collector.addRule(`.monaco-workbench .notebookOverlay .cell-statusbar-container .cell-run-status ${ThemeIcon.asCSSSelector(errorStateIcon)} { color: ${cellStatusErrorIcon} }`);
	}

	const cellStatusRunningIcon = theme.getColor(cellStatusIconRunning);
	if (cellStatusRunningIcon) {
		collector.addRule(`.monaco-workbench .notebookOverlay .cell-statusbar-container .cell-run-status .codicon-sync { color: ${cellStatusRunningIcon} }`);
	}

	const cellStatusBarHoverBg = theme.getColor(cellStatusBarItemHover);
	if (cellStatusBarHoverBg) {
		collector.addRule(`.monaco-workbench .notebookOverlay .cell-statusbar-container .cell-language-picker:hover,
		.monaco-workbench .notebookOverlay .cell-statusbar-container .cell-status-item.cell-status-item-has-command:hover { background-color: ${cellStatusBarHoverBg}; }`);
	}

	const cellInsertionIndicatorColor = theme.getColor(cellInsertionIndicator);
	if (cellInsertionIndicatorColor) {
		collector.addRule(`.notebookOverlay > .cell-list-container > .cell-list-insertion-indicator { background-color: ${cellInsertionIndicatorColor}; }`);
	}

	const scrollbarSliderBackgroundColor = theme.getColor(listScrollbarSliderBackground);
	if (scrollbarSliderBackgroundColor) {
		collector.addRule(` .notebookOverlay .cell-list-container > .monaco-list > .monaco-scrollable-element > .scrollbar > .slider { background: ${scrollbarSliderBackgroundColor}; } `);
		// collector.addRule(` .monaco-workbench .notebookOverlay .output-plaintext::-webkit-scrollbar-track { background: ${scrollbarSliderBackgroundColor}; } `);
	}

	const scrollbarSliderHoverBackgroundColor = theme.getColor(listScrollbarSliderHoverBackground);
	if (scrollbarSliderHoverBackgroundColor) {
		collector.addRule(` .notebookOverlay .cell-list-container > .monaco-list > .monaco-scrollable-element > .scrollbar > .slider:hover { background: ${scrollbarSliderHoverBackgroundColor}; } `);
		collector.addRule(` .monaco-workbench .notebookOverlay .output-plaintext::-webkit-scrollbar-thumb { background: ${scrollbarSliderHoverBackgroundColor}; } `);
	}

	const scrollbarSliderActiveBackgroundColor = theme.getColor(listScrollbarSliderActiveBackground);
	if (scrollbarSliderActiveBackgroundColor) {
		collector.addRule(` .notebookOverlay .cell-list-container > .monaco-list > .monaco-scrollable-element > .scrollbar > .slider.active { background: ${scrollbarSliderActiveBackgroundColor}; } `);
	}

	// case ChangeType.Modify: return theme.getColor(editorGutterModifiedBackground);
	// case ChangeType.Add: return theme.getColor(editorGutterAddedBackground);
	// case ChangeType.Delete: return theme.getColor(editorGutterDeletedBackground);
	// diff

	const modifiedBackground = theme.getColor(editorGutterModifiedBackground);
	if (modifiedBackground) {
		collector.addRule(`
		.monaco-workbench .notebookOverlay .monaco-list .monaco-list-row.code-cell-row.nb-cell-modified .cell-focus-indicator {
			background-color: ${modifiedBackground} !important;
		}

		.monaco-workbench .notebookOverlay .monaco-list .monaco-list-row.markdown-cell-row.nb-cell-modified {
			background-color: ${modifiedBackground} !important;
		}`);
	}

	const addedBackground = theme.getColor(diffInserted);
	if (addedBackground) {
		collector.addRule(`
		.monaco-workbench .notebookOverlay .monaco-list .monaco-list-row.code-cell-row.nb-cell-added .cell-focus-indicator {
			background-color: ${addedBackground} !important;
		}

		.monaco-workbench .notebookOverlay .monaco-list .monaco-list-row.markdown-cell-row.nb-cell-added {
			background-color: ${addedBackground} !important;
		}`);
	}
	const deletedBackground = theme.getColor(diffRemoved);
	if (deletedBackground) {
		collector.addRule(`
		.monaco-workbench .notebookOverlay .monaco-list .monaco-list-row.code-cell-row.nb-cell-deleted .cell-focus-indicator {
			background-color: ${deletedBackground} !important;
		}

		.monaco-workbench .notebookOverlay .monaco-list .monaco-list-row.markdown-cell-row.nb-cell-deleted {
			background-color: ${deletedBackground} !important;
		}`);
	}

	// Cell Margin
	collector.addRule(`.notebookOverlay .cell-list-container > .monaco-list > .monaco-scrollable-element > .monaco-list-rows > .monaco-list-row div.cell { margin: 0px ${CELL_MARGIN * 2}px 0px ${CELL_MARGIN}px; }`);
	collector.addRule(`.notebookOverlay .cell-list-container > .monaco-list > .monaco-scrollable-element > .monaco-list-rows > .monaco-list-row div.cell.code { margin-left: ${CODE_CELL_LEFT_MARGIN}px; }`);
	collector.addRule(`.notebookOverlay .cell-list-container > .monaco-list > .monaco-scrollable-element > .monaco-list-rows > .monaco-list-row > .cell-inner-container:not(.webview-backed-markdown-cell) { padding-top: ${CELL_TOP_MARGIN}px; }`);
	collector.addRule(`.notebookOverlay .cell-list-container > .monaco-list > .monaco-scrollable-element > .monaco-list-rows > .markdown-cell-row > .cell-inner-container:not(.webview-backed-markdown-cell) { padding-bottom: ${MARKDOWN_CELL_BOTTOM_MARGIN}px; padding-top: ${MARKDOWN_CELL_TOP_MARGIN}px; }`);
	collector.addRule(`.notebookOverlay .output { margin: 0px ${CELL_MARGIN}px 0px ${CODE_CELL_LEFT_MARGIN + CELL_RUN_GUTTER}px; }`);
	collector.addRule(`.notebookOverlay .output { width: calc(100% - ${CODE_CELL_LEFT_MARGIN + CELL_RUN_GUTTER + (CELL_MARGIN * 2)}px); }`);

	collector.addRule(`.notebookOverlay .output-show-more-container { margin: 0px ${CELL_MARGIN}px 0px ${CODE_CELL_LEFT_MARGIN + CELL_RUN_GUTTER}px; }`);
	collector.addRule(`.notebookOverlay .output-show-more-container { width: calc(100% - ${CODE_CELL_LEFT_MARGIN + CELL_RUN_GUTTER + (CELL_MARGIN * 2)}px); }`);

	collector.addRule(`.notebookOverlay .cell-list-container > .monaco-list > .monaco-scrollable-element > .monaco-list-rows > .monaco-list-row div.cell.markdown { padding-left: ${CELL_RUN_GUTTER}px; }`);
	collector.addRule(`.notebookOverlay .cell .run-button-container { width: 20px; margin: 0px ${Math.floor(CELL_RUN_GUTTER - 20) / 2}px; }`);
	collector.addRule(`.notebookOverlay .monaco-list .monaco-list-row .cell-focus-indicator-top { height: ${CELL_TOP_MARGIN}px; }`);
	collector.addRule(`.notebookOverlay .monaco-list .monaco-list-row .cell-focus-indicator-side { bottom: ${BOTTOM_CELL_TOOLBAR_GAP}px; }`);
	collector.addRule(`.notebookOverlay .monaco-list .monaco-list-row.code-cell-row .cell-focus-indicator-left,
	.notebookOverlay .monaco-list .monaco-list-row.code-cell-row .cell-drag-handle { width: ${CODE_CELL_LEFT_MARGIN + CELL_RUN_GUTTER}px; }`);
	collector.addRule(`.notebookOverlay .monaco-list .monaco-list-row.markdown-cell-row .cell-focus-indicator-left { width: ${CODE_CELL_LEFT_MARGIN}px; }`);
	collector.addRule(`.notebookOverlay .monaco-list .monaco-list-row .cell-focus-indicator.cell-focus-indicator-right { width: ${CELL_MARGIN * 2}px; }`);
	collector.addRule(`.notebookOverlay .monaco-list .monaco-list-row .cell-focus-indicator-bottom { height: ${CELL_BOTTOM_MARGIN}px; }`);
	collector.addRule(`.notebookOverlay .monaco-list .monaco-list-row .cell-shadow-container-bottom { top: ${CELL_BOTTOM_MARGIN}px; }`);

	collector.addRule(`.monaco-workbench .notebookOverlay > .cell-list-container > .monaco-list > .monaco-scrollable-element > .monaco-list-rows > .monaco-list-row .cell-collapsed-part { margin-left: ${CODE_CELL_LEFT_MARGIN + CELL_RUN_GUTTER}px; height: ${COLLAPSED_INDICATOR_HEIGHT}px; }`);
	collector.addRule(`.notebookOverlay .cell-list-top-cell-toolbar-container { top: -${SCROLLABLE_ELEMENT_PADDING_TOP}px }`);

	collector.addRule(`.monaco-workbench .notebookOverlay > .cell-list-container > .monaco-list > .monaco-scrollable-element > .monaco-list-rows > .monaco-list-row .cell-bottom-toolbar-container { height: ${BOTTOM_CELL_TOOLBAR_HEIGHT}px }`);
	collector.addRule(`.monaco-workbench .notebookOverlay > .cell-list-container > .monaco-list > .monaco-scrollable-element > .monaco-list-rows > .cell-list-top-cell-toolbar-container { height: ${BOTTOM_CELL_TOOLBAR_HEIGHT}px }`);
	collector.addRule(`.monaco-workbench .notebookOverlay .monaco-list .monaco-list-row.code-cell-row.focused .cell-focus-indicator-left:before, .monaco-workbench .notebookOverlay .monaco-list .monaco-list-row.code-cell-row.focused .cell-focus-indicator-right:before { top: -${CELL_TOP_MARGIN}px; height: calc(100% + ${CELL_TOP_MARGIN + CELL_BOTTOM_MARGIN}px)}`);
});<|MERGE_RESOLUTION|>--- conflicted
+++ resolved
@@ -691,16 +691,7 @@
 		}
 
 		if (!this._webview) {
-<<<<<<< HEAD
 			this._createWebview(this.getId(), this.textModel.uri);
-=======
-			this._webview = this.instantiationService.createInstance(BackLayerWebView, this, this.getId(), this.textModel!.uri, { outputNodePadding: CELL_OUTPUT_PADDING, outputNodeLeftPadding: CELL_OUTPUT_PADDING });
-			this._webview.element.style.width = `calc(100% - ${CODE_CELL_LEFT_MARGIN + (CELL_MARGIN * 2) + CELL_RUN_GUTTER}px)`;
-			this._webview.element.style.margin = `0px 0 0px ${CODE_CELL_LEFT_MARGIN + CELL_RUN_GUTTER}px`;
-
-			// attach the webview container to the DOM tree first
-			this._list.rowsContainer.insertAdjacentElement('afterbegin', this._webview.element);
->>>>>>> e9533c22
 		}
 
 		this._webviewResolvePromise = new Promise(async resolve => {
