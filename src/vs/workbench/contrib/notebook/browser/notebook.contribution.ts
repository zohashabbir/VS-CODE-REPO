/*---------------------------------------------------------------------------------------------
 *  Copyright (c) Microsoft Corporation. All rights reserved.
 *  Licensed under the MIT License. See License.txt in the project root for license information.
 *--------------------------------------------------------------------------------------------*/

import { coalesce, distinct } from 'vs/base/common/arrays';
import { Schemas } from 'vs/base/common/network';
import { IDisposable, Disposable } from 'vs/base/common/lifecycle';
import { ResourceMap } from 'vs/base/common/map';
import { parse } from 'vs/base/common/marshalling';
import { basename, isEqual } from 'vs/base/common/resources';
import { assertType } from 'vs/base/common/types';
import { URI } from 'vs/base/common/uri';
import { ITextModel, ITextBufferFactory, DefaultEndOfLine, ITextBuffer } from 'vs/editor/common/model';
import { IModelService } from 'vs/editor/common/services/modelService';
import { IModeService } from 'vs/editor/common/services/modeService';
import { ITextModelContentProvider, ITextModelService } from 'vs/editor/common/services/resolverService';
import * as nls from 'vs/nls';
import { Extensions, IConfigurationRegistry } from 'vs/platform/configuration/common/configurationRegistry';
import { IEditorOptions, ITextEditorOptions } from 'vs/platform/editor/common/editor';
import { SyncDescriptor } from 'vs/platform/instantiation/common/descriptors';
import { registerSingleton } from 'vs/platform/instantiation/common/extensions';
import { IInstantiationService } from 'vs/platform/instantiation/common/instantiation';
import { LifecyclePhase } from 'vs/platform/lifecycle/common/lifecycle';
import { Registry } from 'vs/platform/registry/common/platform';
import { EditorDescriptor, Extensions as EditorExtensions, IEditorRegistry } from 'vs/workbench/browser/editor';
import { Extensions as WorkbenchExtensions, IWorkbenchContribution, IWorkbenchContributionsRegistry } from 'vs/workbench/common/contributions';
import { EditorInput, Extensions as EditorInputExtensions, IEditorInput, IEditorInputFactory, IEditorInputFactoryRegistry } from 'vs/workbench/common/editor';
import { IBackupFileService } from 'vs/workbench/services/backup/common/backup';
import { NotebookEditor } from 'vs/workbench/contrib/notebook/browser/notebookEditor';
import { NotebookEditorInput } from 'vs/workbench/contrib/notebook/browser/notebookEditorInput';
import { INotebookService } from 'vs/workbench/contrib/notebook/common/notebookService';
import { NotebookService } from 'vs/workbench/contrib/notebook/browser/notebookServiceImpl';
import { CellKind, CellUri, NotebookDocumentBackupData, NotebookEditorPriority } from 'vs/workbench/contrib/notebook/common/notebookCommon';
import { NotebookProviderInfo } from 'vs/workbench/contrib/notebook/common/notebookProvider';
import { IEditorGroup, OpenEditorContext } from 'vs/workbench/services/editor/common/editorGroupsService';
import { IEditorService, IOpenEditorOverride } from 'vs/workbench/services/editor/common/editorService';
import { IConfigurationService } from 'vs/platform/configuration/common/configuration';
import { CustomEditorsAssociations, customEditorsAssociationsSettingId } from 'vs/workbench/services/editor/common/editorAssociationsSetting';
import { CustomEditorInfo } from 'vs/workbench/contrib/customEditor/common/customEditor';
import { NotebookEditorOptions } from 'vs/workbench/contrib/notebook/browser/notebookEditorWidget';
import { INotebookEditor } from 'vs/workbench/contrib/notebook/browser/notebookBrowser';
import { IUndoRedoService } from 'vs/platform/undoRedo/common/undoRedo';
import { NotebookRegistry } from 'vs/workbench/contrib/notebook/browser/notebookRegistry';
import { INotebookEditorModelResolverService, NotebookModelResolverService } from 'vs/workbench/contrib/notebook/common/notebookEditorModelResolverService';

// Editor Contribution

import 'vs/workbench/contrib/notebook/browser/contrib/coreActions';
import 'vs/workbench/contrib/notebook/browser/contrib/find/findController';
import 'vs/workbench/contrib/notebook/browser/contrib/fold/folding';
import 'vs/workbench/contrib/notebook/browser/contrib/format/formatting';
import 'vs/workbench/contrib/notebook/browser/contrib/toc/tocProvider';
import 'vs/workbench/contrib/notebook/browser/contrib/marker/markerProvider';
import 'vs/workbench/contrib/notebook/browser/contrib/status/editorStatus';

// Output renderers registration

import 'vs/workbench/contrib/notebook/browser/view/output/transforms/streamTransform';
import 'vs/workbench/contrib/notebook/browser/view/output/transforms/errorTransform';
import 'vs/workbench/contrib/notebook/browser/view/output/transforms/richTransform';

/*--------------------------------------------------------------------------------------------- */

Registry.as<IEditorRegistry>(EditorExtensions.Editors).registerEditor(
	EditorDescriptor.create(
		NotebookEditor,
		NotebookEditor.ID,
		'Notebook Editor'
	),
	[
		new SyncDescriptor(NotebookEditorInput)
	]
);

class NotebookEditorFactory implements IEditorInputFactory {
	canSerialize(): boolean {
		return true;
	}
	serialize(input: EditorInput): string {
		assertType(input instanceof NotebookEditorInput);
		return JSON.stringify({
			resource: input.resource,
			name: input.name,
			viewType: input.viewType,
			group: input.group
		});
	}
	deserialize(instantiationService: IInstantiationService, raw: string) {
		type Data = { resource: URI, name: string, viewType: string, group: number };
		const data = <Data>parse(raw);
		if (!data) {
			return undefined;
		}
		const { resource, name, viewType } = data;
		if (!data || !URI.isUri(resource) || typeof name !== 'string' || typeof viewType !== 'string') {
			return undefined;
		}

		// if we have two editors open with the same resource (in different editor groups), we should then create two different
		// editor inputs, instead of `getOrCreate`.
		const input = NotebookEditorInput.create(instantiationService, resource, name, viewType);
		if (typeof data.group === 'number') {
			input.updateGroup(data.group);
		}

		return input;
	}

	static async createCustomEditorInput(resource: URI, instantiationService: IInstantiationService): Promise<NotebookEditorInput> {
		return instantiationService.invokeFunction(async accessor => {
			const backupFileService = accessor.get<IBackupFileService>(IBackupFileService);

			const backup = await backupFileService.resolve<NotebookDocumentBackupData>(resource);
			if (!backup?.meta) {
				throw new Error(`No backup found for Notebook editor: ${resource}`);
			}

			const input = NotebookEditorInput.create(instantiationService, resource, backup.meta.name, backup.meta.viewType, { startDirty: true });
			return input;
		});
	}

	static canResolveBackup(editorInput: IEditorInput, backupResource: URI): boolean {
		if (editorInput instanceof NotebookEditorInput) {
			if (isEqual(editorInput.resource.with({ scheme: Schemas.vscodeNotebook }), backupResource)) {
				return true;
			}
		}

		return false;
	}
}

Registry.as<IEditorInputFactoryRegistry>(EditorInputExtensions.EditorInputFactories).registerEditorInputFactory(
	NotebookEditorInput.ID,
	NotebookEditorFactory
);

Registry.as<IEditorInputFactoryRegistry>(EditorInputExtensions.EditorInputFactories).registerCustomEditorInputFactory(
	Schemas.vscodeNotebook,
	NotebookEditorFactory
);

function getFirstNotebookInfo(notebookService: INotebookService, uri: URI): NotebookProviderInfo | undefined {
	return notebookService.getContributedNotebookProviders(uri)[0];
}

export class NotebookContribution extends Disposable implements IWorkbenchContribution {
	private _resourceMapping = new ResourceMap<NotebookEditorInput>();

	constructor(
		@IEditorService private readonly editorService: IEditorService,
		@INotebookService private readonly notebookService: INotebookService,
		@IInstantiationService private readonly instantiationService: IInstantiationService,
		@IConfigurationService private readonly configurationService: IConfigurationService,
		@IUndoRedoService undoRedoService: IUndoRedoService
	) {
		super();

		this._register(undoRedoService.registerUriComparisonKeyComputer({
			getComparisonKey: (uri: URI): string | null => {
				if (uri.scheme !== CellUri.scheme) {
					return null;
				}

				const data = CellUri.parse(uri);
				if (!data) {
					return null;
				}

				return data.notebook.toString();
			}
		}));

		this._register(this.editorService.overrideOpenEditor({
			getEditorOverrides: (resource: URI, options: IEditorOptions | undefined, group: IEditorGroup | undefined) => {

				const currentEditorForResource = group?.editors.find(editor => isEqual(editor.resource, resource));

				const associatedEditors = distinct([
					...this.getUserAssociatedNotebookEditors(resource),
					...this.getContributedEditors(resource)
				], editor => editor.id);

				return associatedEditors.map(info => {
					return {
						label: info.displayName,
						id: info.id,
						active: currentEditorForResource instanceof NotebookEditorInput && currentEditorForResource.viewType === info.id,
						detail: info.providerDisplayName
					};
				});
			},
			open: (editor, options, group, context) => this.onEditorOpening(editor, options, group, context)
		}));

		this._register(this.editorService.onDidVisibleEditorsChange(() => {
			const visibleNotebookEditors = editorService.visibleEditorPanes
				.filter(pane => (pane as any).isNotebookEditor)
				.map(pane => pane.getControl() as INotebookEditor)
				.filter(control => !!control)
				.map(editor => editor.getId());

			this.notebookService.updateVisibleNotebookEditor(visibleNotebookEditors);
		}));

		this._register(this.editorService.onDidActiveEditorChange(() => {
			const activeEditorPane = editorService.activeEditorPane as any | undefined;
			const notebookEditor = activeEditorPane?.isNotebookEditor ? activeEditorPane.getControl() : undefined;
			if (notebookEditor) {
				this.notebookService.updateActiveNotebookEditor(notebookEditor);
			} else {
				this.notebookService.updateActiveNotebookEditor(null);
			}
		}));

		this._register(this.editorService.onDidCloseEditor(({ editor }) => {
			if (!(editor instanceof NotebookEditorInput)) {
				return;
			}

			if (!this.editorService.editors.some(other => (
				other.resource === editor.resource
				&& other instanceof NotebookEditorInput
				&& other.viewType === editor.viewType
			))) {
				editor.clearTextModel();
			}

			editor.dispose();
		}));
	}

	getUserAssociatedEditors(resource: URI) {
		const rawAssociations = this.configurationService.getValue<CustomEditorsAssociations>(customEditorsAssociationsSettingId) || [];

		return coalesce(rawAssociations
			.filter(association => CustomEditorInfo.selectorMatches(association, resource)));
	}

	getUserAssociatedNotebookEditors(resource: URI) {
		const rawAssociations = this.configurationService.getValue<CustomEditorsAssociations>(customEditorsAssociationsSettingId) || [];

		return coalesce(rawAssociations
			.filter(association => CustomEditorInfo.selectorMatches(association, resource))
			.map(association => this.notebookService.getContributedNotebookProvider(association.viewType)));
	}

	getContributedEditors(resource: URI) {
		return this.notebookService.getContributedNotebookProviders(resource);
	}

<<<<<<< HEAD
	private onEditorOpening(originalInput: IEditorInput, options: IEditorOptions | ITextEditorOptions | undefined, group: IEditorGroup, context: OpenEditorContext): IOpenEditorOverride | undefined {
		const id = typeof options?.override === 'string' ? options.override : undefined;
=======
	private onEditorOpening(originalInput: IEditorInput, options: IEditorOptions | ITextEditorOptions | undefined, group: IEditorGroup, context: OpenEditorContext, id: string | undefined): IOpenEditorOverride | undefined {
		if (id === undefined && originalInput.isUntitled()) {
			return;
		}

>>>>>>> 9dde49dc
		if (originalInput instanceof NotebookEditorInput) {
			if ((originalInput.group === group.id || originalInput.group === undefined) && (originalInput.viewType === id || typeof id !== 'string')) {
				// No need to do anything
				originalInput.updateGroup(group.id);
				return {
					override: this.editorService.openEditor(originalInput, new NotebookEditorOptions(options || {}).with({ override: false }), group)
				};
			} else {
				// Create a copy of the input.
				// Unlike normal editor inputs, we do not want to share custom editor inputs
				// between multiple editors / groups.
				const copiedInput = NotebookEditorInput.create(this.instantiationService, originalInput.resource, originalInput.name, originalInput.viewType);
				copiedInput.updateGroup(group.id);

				if (context === OpenEditorContext.MOVE_EDITOR) {
					// transfer ownership of editor widget
					const widgetRef = NotebookRegistry.getNotebookEditorWidget(originalInput);
					if (widgetRef) {
						NotebookRegistry.releaseNotebookEditorWidget(originalInput);
						NotebookRegistry.claimNotebookEditorWidget(copiedInput, widgetRef);
					}
				}

				return {
					override: this.editorService.openEditor(copiedInput, new NotebookEditorOptions(options || {}).with({ override: false }), group)
				};
			}
		}

		let resource = originalInput.resource;
		if (!resource) {
			return undefined;
		}

		if (id === undefined) {
			const existingEditors = group.editors.filter(editor => editor.resource && isEqual(editor.resource, resource) && !(editor instanceof NotebookEditorInput));

			if (existingEditors.length) {
				return undefined;
			}

			const userAssociatedEditors = this.getUserAssociatedEditors(resource);
			const notebookEditor = userAssociatedEditors.filter(association => this.notebookService.getContributedNotebookProvider(association.viewType));

			if (userAssociatedEditors.length && !notebookEditor.length) {
				// user pick a non-notebook editor for this resource
				return undefined;
			}

			// user might pick a notebook editor

			const associatedEditors = distinct([
				...this.getUserAssociatedNotebookEditors(resource),
				...this.getContributedEditors(resource)
			], editor => editor.id).filter(editor => editor.priority === NotebookEditorPriority.default);

			if (!associatedEditors.length) {
				// there is no notebook editor contribution which is enabled by default
				return;
			}

		} else {
			const existingEditors = group.editors.filter(editor => editor.resource && isEqual(editor.resource, resource) && (editor instanceof NotebookEditorInput) && editor.viewType === id);

			if (existingEditors.length) {
				// switch to this cell
				return { override: this.editorService.openEditor(existingEditors[0], new NotebookEditorOptions(options || {}).with({ override: false }), group) };
			}
		}

		let info: NotebookProviderInfo | undefined;
		const data = CellUri.parse(resource);
		if (data) {
			const infos = this.getContributedEditors(data.notebook);

			if (infos.length) {
				const info = id === undefined ? infos[0] : (infos.find(info => info.id === id) || infos[0]);
				// cell-uri -> open (container) notebook
				const name = basename(data.notebook);
				let input = this._resourceMapping.get(data.notebook);
				if (!input || input.isDisposed()) {
					input = NotebookEditorInput.create(this.instantiationService, data.notebook, name, info.id);
					this._resourceMapping.set(data.notebook, input);
				}

				input.updateGroup(group.id);
				return { override: this.editorService.openEditor(input, new NotebookEditorOptions({ ...options, forceReload: true, cellOptions: { resource, options } }), group) };
			}
		}

		const infos = this.notebookService.getContributedNotebookProviders(resource);
		info = id === undefined ? infos[0] : infos.find(info => info.id === id);

		if (!info && id !== undefined) {
			info = this.notebookService.getContributedNotebookProvider(id);
		}

		if (!info) {
			return undefined;
		}

		const input = NotebookEditorInput.create(this.instantiationService, resource, originalInput.getName(), info.id);
		input.updateGroup(group.id);
		this._resourceMapping.set(resource, input);

		/**
		 * Scenario: we are reopening a file editor input which is pinned, we should open in a new editor tab.
		 */
		let index = undefined;
		if (group.activeEditor === originalInput && isEqual(originalInput.resource, resource)) {
			const originalEditorIndex = group.getIndexOfEditor(originalInput);
			index = group.isPinned(originalInput) ? originalEditorIndex + 1 : originalEditorIndex;
		}

		return { override: this.editorService.openEditor(input, new NotebookEditorOptions(options || {}).with({ override: false, index }), group) };
	}
}

class CellContentProvider implements ITextModelContentProvider {

	private readonly _registration: IDisposable;

	constructor(
		@ITextModelService textModelService: ITextModelService,
		@IModelService private readonly _modelService: IModelService,
		@IModeService private readonly _modeService: IModeService,
		@INotebookService private readonly _notebookService: INotebookService,
	) {
		this._registration = textModelService.registerTextModelContentProvider(CellUri.scheme, this);
	}

	dispose(): void {
		this._registration.dispose();
	}

	async provideTextContent(resource: URI): Promise<ITextModel | null> {
		const existing = this._modelService.getModel(resource);
		if (existing) {
			return existing;
		}
		const data = CellUri.parse(resource);
		// const data = parseCellUri(resource);
		if (!data) {
			return null;
		}
		const info = getFirstNotebookInfo(this._notebookService, data.notebook);
		if (!info) {
			return null;
		}

		const editorModel = await this._notebookService.modelManager.resolve(data.notebook, info.id);
		if (!editorModel) {
			return null;
		}

		for (let cell of editorModel.notebook.cells) {
			if (cell.uri.toString() === resource.toString()) {
				const bufferFactory: ITextBufferFactory = {
					create: (defaultEOL) => {
						const newEOL = (defaultEOL === DefaultEndOfLine.CRLF ? '\r\n' : '\n');
						(cell.textBuffer as ITextBuffer).setEOL(newEOL);
						return cell.textBuffer as ITextBuffer;
					},
					getFirstLineText: (limit: number) => {
						return cell.textBuffer.getLineContent(1).substr(0, limit);
					}
				};
				const language = cell.cellKind === CellKind.Markdown ? this._modeService.create('markdown') : (cell.language ? this._modeService.create(cell.language) : this._modeService.createByFilepathOrFirstLine(resource, cell.textBuffer.getLineContent(1)));
				return this._modelService.createModel(
					bufferFactory,
					language,
					resource
				);
			}
		}

		return null;
	}
}

const workbenchContributionsRegistry = Registry.as<IWorkbenchContributionsRegistry>(WorkbenchExtensions.Workbench);
workbenchContributionsRegistry.registerWorkbenchContribution(NotebookContribution, LifecyclePhase.Starting);
workbenchContributionsRegistry.registerWorkbenchContribution(CellContentProvider, LifecyclePhase.Starting);

registerSingleton(INotebookService, NotebookService);
registerSingleton(INotebookEditorModelResolverService, NotebookModelResolverService, true);

const configurationRegistry = Registry.as<IConfigurationRegistry>(Extensions.Configuration);
configurationRegistry.registerConfiguration({
	id: 'notebook',
	order: 100,
	title: nls.localize('notebookConfigurationTitle', "Notebook"),
	type: 'object',
	properties: {
		'notebook.displayOrder': {
			markdownDescription: nls.localize('notebook.displayOrder.description', "Priority list for output mime types"),
			type: ['array'],
			items: {
				type: 'string'
			},
			default: []
		}
	}
});<|MERGE_RESOLUTION|>--- conflicted
+++ resolved
@@ -251,16 +251,12 @@
 		return this.notebookService.getContributedNotebookProviders(resource);
 	}
 
-<<<<<<< HEAD
 	private onEditorOpening(originalInput: IEditorInput, options: IEditorOptions | ITextEditorOptions | undefined, group: IEditorGroup, context: OpenEditorContext): IOpenEditorOverride | undefined {
 		const id = typeof options?.override === 'string' ? options.override : undefined;
-=======
-	private onEditorOpening(originalInput: IEditorInput, options: IEditorOptions | ITextEditorOptions | undefined, group: IEditorGroup, context: OpenEditorContext, id: string | undefined): IOpenEditorOverride | undefined {
 		if (id === undefined && originalInput.isUntitled()) {
 			return;
 		}
 
->>>>>>> 9dde49dc
 		if (originalInput instanceof NotebookEditorInput) {
 			if ((originalInput.group === group.id || originalInput.group === undefined) && (originalInput.viewType === id || typeof id !== 'string')) {
 				// No need to do anything
