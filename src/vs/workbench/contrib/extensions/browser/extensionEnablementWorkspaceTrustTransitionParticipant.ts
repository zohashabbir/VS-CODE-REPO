--- conflicted
+++ resolved
@@ -17,20 +17,7 @@
 	) {
 		super();
 
-<<<<<<< HEAD
 		if (workspaceTrustManagementService.workspaceTrustEnabled) {
-			const workspaceTrustTransitionParticipant = new class implements IWorkspaceTrustTransitionParticipant {
-				async participate(trusted: boolean): Promise<void> {
-					if (trusted) {
-						// Untrusted -> Trusted
-						await extensionEnablementService.updateEnablementByWorkspaceTrustRequirement();
-					} else {
-						// Trusted -> Untrusted
-						extensionService.stopExtensionHosts();
-						await extensionEnablementService.updateEnablementByWorkspaceTrustRequirement();
-						extensionService.startExtensionHosts();
-=======
-		if (isWorkspaceTrustEnabled(configurationService)) {
 			// The extension enablement participant will be registered only after the
 			// workspace trust state has been initialized. There is no need to execute
 			// the participant as part of the initialization process, as the workspace
@@ -47,7 +34,6 @@
 							await extensionEnablementService.updateEnablementByWorkspaceTrustRequirement();
 							extensionService.startExtensionHosts();
 						}
->>>>>>> ce8d2e86
 					}
 				};
 
