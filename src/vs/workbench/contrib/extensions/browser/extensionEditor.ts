/*---------------------------------------------------------------------------------------------
 *  Copyright (c) Microsoft Corporation. All rights reserved.
 *  Licensed under the MIT License. See License.txt in the project root for license information.
 *--------------------------------------------------------------------------------------------*/

import 'vs/css!./media/extensionEditor';
import { localize } from 'vs/nls';
import { createCancelablePromise } from 'vs/base/common/async';
import * as arrays from 'vs/base/common/arrays';
import { OS } from 'vs/base/common/platform';
import { Event, Emitter } from 'vs/base/common/event';
import { Cache, CacheResult } from 'vs/base/common/cache';
import { Action, IAction } from 'vs/base/common/actions';
import { isPromiseCanceledError } from 'vs/base/common/errors';
import { dispose, toDisposable, Disposable, DisposableStore, IDisposable } from 'vs/base/common/lifecycle';
import { domEvent } from 'vs/base/browser/event';
import { append, $, addClass, removeClass, finalHandler, join, toggleClass, hide, show, addDisposableListener, EventType } from 'vs/base/browser/dom';
import { BaseEditor } from 'vs/workbench/browser/parts/editor/baseEditor';
import { IViewletService } from 'vs/workbench/services/viewlet/browser/viewlet';
import { ITelemetryService } from 'vs/platform/telemetry/common/telemetry';
import { IInstantiationService, ServicesAccessor } from 'vs/platform/instantiation/common/instantiation';
import { IExtensionRecommendationsService } from 'vs/workbench/services/extensionManagement/common/extensionManagement';
import { IExtensionManifest, IKeyBinding, IView, IViewContainer, ExtensionType } from 'vs/platform/extensions/common/extensions';
import { ResolvedKeybinding, KeyMod, KeyCode } from 'vs/base/common/keyCodes';
import { ExtensionsInput } from 'vs/workbench/contrib/extensions/common/extensionsInput';
import { IExtensionsWorkbenchService, IExtensionsViewPaneContainer, VIEWLET_ID, IExtension, ExtensionContainers } from 'vs/workbench/contrib/extensions/common/extensions';
import { RatingsWidget, InstallCountWidget, RemoteBadgeWidget } from 'vs/workbench/contrib/extensions/browser/extensionsWidgets';
import { EditorOptions } from 'vs/workbench/common/editor';
import { ActionBar } from 'vs/base/browser/ui/actionbar/actionbar';
import { CombinedInstallAction, UpdateAction, ExtensionEditorDropDownAction, ReloadAction, MaliciousStatusLabelAction, IgnoreExtensionRecommendationAction, UndoIgnoreExtensionRecommendationAction, EnableDropDownAction, DisableDropDownAction, StatusLabelAction, SetFileIconThemeAction, SetColorThemeAction, RemoteInstallAction, ExtensionToolTipAction, SystemDisabledWarningAction, LocalInstallAction, SyncIgnoredIconAction, SetProductIconThemeAction } from 'vs/workbench/contrib/extensions/browser/extensionsActions';
import { IKeybindingService } from 'vs/platform/keybinding/common/keybinding';
import { DomScrollableElement } from 'vs/base/browser/ui/scrollbar/scrollableElement';
import { IOpenerService, matchesScheme } from 'vs/platform/opener/common/opener';
import { IThemeService } from 'vs/platform/theme/common/themeService';
import { KeybindingLabel } from 'vs/base/browser/ui/keybindingLabel/keybindingLabel';
import { ContextKeyExpr } from 'vs/platform/contextkey/common/contextkey';
import { IEditorService } from 'vs/workbench/services/editor/common/editorService';
import { KeybindingWeight } from 'vs/platform/keybinding/common/keybindingsRegistry';
import { Color } from 'vs/base/common/color';
import { assign } from 'vs/base/common/objects';
import { INotificationService } from 'vs/platform/notification/common/notification';
import { CancellationToken } from 'vs/base/common/cancellation';
import { ExtensionsTree, ExtensionData, ExtensionsGridView, getExtensions } from 'vs/workbench/contrib/extensions/browser/extensionsViewer';
import { ShowCurrentReleaseNotesActionId } from 'vs/workbench/contrib/update/common/update';
import { KeybindingParser } from 'vs/base/common/keybindingParser';
import { IStorageService } from 'vs/platform/storage/common/storage';
import { IExtensionService } from 'vs/workbench/services/extensions/common/extensions';
import { getDefaultValue } from 'vs/platform/configuration/common/configurationRegistry';
import { isUndefined } from 'vs/base/common/types';
import { IWorkbenchThemeService } from 'vs/workbench/services/themes/common/workbenchThemeService';
import { IWebviewService, Webview, KEYBINDING_CONTEXT_WEBVIEW_FIND_WIDGET_FOCUSED } from 'vs/workbench/contrib/webview/browser/webview';
import { StandardKeyboardEvent } from 'vs/base/browser/keyboardEvent';
import { generateUuid } from 'vs/base/common/uuid';
import { platform } from 'vs/base/common/process';
import { URI } from 'vs/base/common/uri';
import { Schemas } from 'vs/base/common/network';
import { renderMarkdownDocument } from 'vs/workbench/contrib/markdown/common/markdownDocumentRenderer';
import { IModeService } from 'vs/editor/common/services/modeService';
import { TokenizationRegistry } from 'vs/editor/common/modes';
import { generateTokensCSSForColorMap } from 'vs/editor/common/modes/supports/tokenization';
import { editorBackground } from 'vs/platform/theme/common/colorRegistry';
import { registerAction2, Action2 } from 'vs/platform/actions/common/actions';

function removeEmbeddedSVGs(documentContent: string): string {
	const newDocument = new DOMParser().parseFromString(documentContent, 'text/html');

	// remove all inline svgs
	const allSVGs = newDocument.documentElement.querySelectorAll('svg');
	if (allSVGs) {
		for (let i = 0; i < allSVGs.length; i++) {
			const svg = allSVGs[i];
			if (svg.parentNode) {
				svg.parentNode.removeChild(allSVGs[i]);
			}
		}
	}

	return newDocument.documentElement.outerHTML;
}

class NavBar extends Disposable {

	private _onChange = this._register(new Emitter<{ id: string | null, focus: boolean }>());
	get onChange(): Event<{ id: string | null, focus: boolean }> { return this._onChange.event; }

	private _currentId: string | null = null;
	get currentId(): string | null { return this._currentId; }

	private actions: Action[];
	private actionbar: ActionBar;

	constructor(container: HTMLElement) {
		super();
		const element = append(container, $('.navbar'));
		this.actions = [];
		this.actionbar = this._register(new ActionBar(element, { animated: false }));
	}

	push(id: string, label: string, tooltip: string): void {
		const action = new Action(id, label, undefined, true, () => this._update(id, true));

		action.tooltip = tooltip;

		this.actions.push(action);
		this.actionbar.push(action);

		if (this.actions.length === 1) {
			this._update(id);
		}
	}

	clear(): void {
		this.actions = dispose(this.actions);
		this.actionbar.clear();
	}

	update(): void {
		this._update(this._currentId);
	}

	_update(id: string | null = this._currentId, focus?: boolean): Promise<void> {
		this._currentId = id;
		this._onChange.fire({ id, focus: !!focus });
		this.actions.forEach(a => a.checked = a.id === id);
		return Promise.resolve(undefined);
	}
}

const NavbarSection = {
	Readme: 'readme',
	Contributions: 'contributions',
	Changelog: 'changelog',
	Dependencies: 'dependencies',
};

interface ILayoutParticipant {
	layout(): void;
}

interface IActiveElement {
	focus(): void;
}

interface IExtensionEditorTemplate {
	iconContainer: HTMLElement;
	icon: HTMLImageElement;
	name: HTMLElement;
	identifier: HTMLElement;
	preview: HTMLElement;
	builtin: HTMLElement;
	license: HTMLElement;
	version: HTMLElement;
	publisher: HTMLElement;
	installCount: HTMLElement;
	rating: HTMLElement;
	repository: HTMLElement;
	description: HTMLElement;
	extensionActionBar: ActionBar;
	navbar: NavBar;
	content: HTMLElement;
	subtextContainer: HTMLElement;
	subtext: HTMLElement;
	ignoreActionbar: ActionBar;
	header: HTMLElement;
}

export class ExtensionEditor extends BaseEditor {

	static readonly ID: string = 'workbench.editor.extension';

	private template: IExtensionEditorTemplate | undefined;

	private extensionReadme: Cache<string> | null;
	private extensionChangelog: Cache<string> | null;
	private extensionManifest: Cache<IExtensionManifest | null> | null;

	// Some action bar items use a webview whose vertical scroll position we track in this array (Readme=0, Changelog=1)
	private initialScrollProgress: number[] = [];

	// Spot when an ExtensionEditor instance gets reused for a different extension, in which case the vertical scroll positions must be zeroed
	private currentIdentifier: string = '';

	private layoutParticipants: ILayoutParticipant[] = [];
	private readonly contentDisposables = this._register(new DisposableStore());
	private readonly transientDisposables = this._register(new DisposableStore());
	private activeElement: IActiveElement | null = null;
	private editorLoadComplete: boolean = false;

	constructor(
		@ITelemetryService telemetryService: ITelemetryService,
		@IInstantiationService private readonly instantiationService: IInstantiationService,
		@IViewletService private readonly viewletService: IViewletService,
		@IExtensionsWorkbenchService private readonly extensionsWorkbenchService: IExtensionsWorkbenchService,
		@IThemeService protected themeService: IThemeService,
		@IKeybindingService private readonly keybindingService: IKeybindingService,
		@INotificationService private readonly notificationService: INotificationService,
		@IOpenerService private readonly openerService: IOpenerService,
		@IExtensionRecommendationsService private readonly extensionRecommendationsService: IExtensionRecommendationsService,
		@IStorageService storageService: IStorageService,
		@IExtensionService private readonly extensionService: IExtensionService,
		@IWorkbenchThemeService private readonly workbenchThemeService: IWorkbenchThemeService,
		@IWebviewService private readonly webviewService: IWebviewService,
		@IModeService private readonly modeService: IModeService,
	) {
		super(ExtensionEditor.ID, telemetryService, themeService, storageService);
		this.extensionReadme = null;
		this.extensionChangelog = null;
		this.extensionManifest = null;
	}

	createEditor(parent: HTMLElement): void {
		const root = append(parent, $('.extension-editor'));
		root.tabIndex = 0; // this is required for the focus tracker on the editor
		root.style.outline = 'none';
		root.setAttribute('role', 'document');
		const header = append(root, $('.header'));

		const iconContainer = append(header, $('.icon-container'));
		const icon = append(iconContainer, $<HTMLImageElement>('img.icon', { draggable: false }));

		const details = append(header, $('.details'));
		const title = append(details, $('.title'));
		const name = append(title, $('span.name.clickable', { title: localize('name', "Extension name"), role: 'heading', tabIndex: 0 }));
		const identifier = append(title, $('span.identifier', { title: localize('extension id', "Extension identifier") }));

		const preview = append(title, $('span.preview', { title: localize('preview', "Preview") }));
		preview.textContent = localize('preview', "Preview");

		const builtin = append(title, $('span.builtin'));
		builtin.textContent = localize('builtin', "Built-in");

		const subtitle = append(details, $('.subtitle'));
		const publisher = append(subtitle, $('span.publisher.clickable', { title: localize('publisher', "Publisher name"), tabIndex: 0 }));

		const installCount = append(subtitle, $('span.install', { title: localize('install count', "Install count"), tabIndex: 0 }));

		const rating = append(subtitle, $('span.rating.clickable', { title: localize('rating', "Rating"), tabIndex: 0 }));

		const repository = append(subtitle, $('span.repository.clickable'));
		repository.textContent = localize('repository', 'Repository');
		repository.style.display = 'none';
		repository.tabIndex = 0;

		const license = append(subtitle, $('span.license.clickable'));
		license.textContent = localize('license', 'License');
		license.style.display = 'none';
		license.tabIndex = 0;

		const version = append(subtitle, $('span.version'));
		version.textContent = localize('version', 'Version');

		const description = append(details, $('.description'));

		const extensionActions = append(details, $('.actions'));
		const extensionActionBar = this._register(new ActionBar(extensionActions, {
			animated: false,
			actionViewItemProvider: (action: IAction) => {
				if (action instanceof ExtensionEditorDropDownAction) {
					return action.createActionViewItem();
				}
				return undefined;
			}
		}));

		const subtextContainer = append(details, $('.subtext-container'));
		const subtext = append(subtextContainer, $('.subtext'));
		const ignoreActionbar = this._register(new ActionBar(subtextContainer, { animated: false }));

		this._register(Event.chain(extensionActionBar.onDidRun)
			.map(({ error }) => error)
			.filter(error => !!error)
			.on(this.onError, this));

		this._register(Event.chain(ignoreActionbar.onDidRun)
			.map(({ error }) => error)
			.filter(error => !!error)
			.on(this.onError, this));

		const body = append(root, $('.body'));
		const navbar = new NavBar(body);

		const content = append(body, $('.content'));

		this.template = {
			builtin,
			content,
			description,
			extensionActionBar,
			header,
			icon,
			iconContainer,
			identifier,
			version,
			ignoreActionbar,
			installCount,
			license,
			name,
			navbar,
			preview,
			publisher,
			rating,
			repository,
			subtext,
			subtextContainer
		};
	}

	private onClick(element: HTMLElement, callback: () => void): IDisposable {
		const disposables: DisposableStore = new DisposableStore();
		disposables.add(addDisposableListener(element, EventType.CLICK, finalHandler(callback)));
		disposables.add(addDisposableListener(element, EventType.KEY_UP, e => {
			const keyboardEvent = new StandardKeyboardEvent(e);
			if (keyboardEvent.equals(KeyCode.Space) || keyboardEvent.equals(KeyCode.Enter)) {
				e.preventDefault();
				e.stopPropagation();
				callback();
			}
		}));
		return disposables;
	}

	async setInput(input: ExtensionsInput, options: EditorOptions | undefined, token: CancellationToken): Promise<void> {
		await super.setInput(input, options, token);
		if (this.template) {
			await this.updateTemplate(input, this.template, !!options?.preserveFocus);
		}
	}

	private async updateTemplate(input: ExtensionsInput, template: IExtensionEditorTemplate, preserveFocus: boolean): Promise<void> {
		const runningExtensions = await this.extensionService.getExtensions();

		this.activeElement = null;
		this.editorLoadComplete = false;
		const extension = input.extension;

		if (this.currentIdentifier !== extension.identifier.id) {
			this.initialScrollProgress = [0, 0];
			this.currentIdentifier = extension.identifier.id;
		}

		this.transientDisposables.clear();

		this.extensionReadme = new Cache(() => createCancelablePromise(token => extension.getReadme(token)));
		this.extensionChangelog = new Cache(() => createCancelablePromise(token => extension.getChangelog(token)));
		this.extensionManifest = new Cache(() => createCancelablePromise(token => extension.getManifest(token)));

		const remoteBadge = this.instantiationService.createInstance(RemoteBadgeWidget, template.iconContainer, true);
		const onError = Event.once(domEvent(template.icon, 'error'));
		onError(() => template.icon.src = extension.iconUrlFallback, null, this.transientDisposables);
		template.icon.src = extension.iconUrl;

		template.name.textContent = extension.displayName;
		template.identifier.textContent = extension.identifier.id;
		template.preview.style.display = extension.preview ? 'inherit' : 'none';
		template.builtin.style.display = extension.type === ExtensionType.System ? 'inherit' : 'none';

		template.publisher.textContent = extension.publisherDisplayName;
		template.version.textContent = `v${extension.version}`;
		template.description.textContent = extension.description;

		const extRecommendations = this.extensionRecommendationsService.getAllRecommendationsWithReason();
		let recommendationsData = {};
		if (extRecommendations[extension.identifier.id.toLowerCase()]) {
			recommendationsData = { recommendationReason: extRecommendations[extension.identifier.id.toLowerCase()].reasonId };
		}

		/* __GDPR__
		"extensionGallery:openExtension" : {
			"recommendationReason": { "classification": "SystemMetaData", "purpose": "FeatureInsight", "isMeasurement": true },
			"${include}": [
				"${GalleryExtensionTelemetryData}"
			]
		}
		*/
		this.telemetryService.publicLog('extensionGallery:openExtension', assign(extension.telemetryData, recommendationsData));

		toggleClass(template.name, 'clickable', !!extension.url);
		toggleClass(template.publisher, 'clickable', !!extension.url);
		toggleClass(template.rating, 'clickable', !!extension.url);
		if (extension.url) {
			this.transientDisposables.add(this.onClick(template.name, () => this.openerService.open(URI.parse(extension.url!))));
			this.transientDisposables.add(this.onClick(template.rating, () => this.openerService.open(URI.parse(`${extension.url}#review-details`))));
			this.transientDisposables.add(this.onClick(template.publisher, () => {
				this.viewletService.openViewlet(VIEWLET_ID, true)
					.then(viewlet => viewlet?.getViewPaneContainer() as IExtensionsViewPaneContainer)
					.then(viewlet => viewlet.search(`publisher:"${extension.publisherDisplayName}"`));
			}));

			if (extension.licenseUrl) {
				this.transientDisposables.add(this.onClick(template.license, () => this.openerService.open(URI.parse(extension.licenseUrl!))));
				template.license.style.display = 'initial';
			} else {
				template.license.style.display = 'none';
			}
		} else {
			template.license.style.display = 'none';
		}

		if (extension.repository) {
			this.transientDisposables.add(this.onClick(template.repository, () => this.openerService.open(URI.parse(extension.repository!))));
			template.repository.style.display = 'initial';
		}
		else {
			template.repository.style.display = 'none';
		}

		const widgets = [
			remoteBadge,
			this.instantiationService.createInstance(InstallCountWidget, template.installCount, false),
			this.instantiationService.createInstance(RatingsWidget, template.rating, false)
		];
		const reloadAction = this.instantiationService.createInstance(ReloadAction);
		const combinedInstallAction = this.instantiationService.createInstance(CombinedInstallAction);
		const systemDisabledWarningAction = this.instantiationService.createInstance(SystemDisabledWarningAction);
		const actions = [
			reloadAction,
			this.instantiationService.createInstance(SyncIgnoredIconAction),
			this.instantiationService.createInstance(StatusLabelAction),
			this.instantiationService.createInstance(UpdateAction),
			this.instantiationService.createInstance(SetColorThemeAction, await this.workbenchThemeService.getColorThemes()),
			this.instantiationService.createInstance(SetFileIconThemeAction, await this.workbenchThemeService.getFileIconThemes()),
			this.instantiationService.createInstance(SetProductIconThemeAction, await this.workbenchThemeService.getProductIconThemes()),

			this.instantiationService.createInstance(EnableDropDownAction),
			this.instantiationService.createInstance(DisableDropDownAction, runningExtensions),
			this.instantiationService.createInstance(RemoteInstallAction, false),
			this.instantiationService.createInstance(LocalInstallAction),
			combinedInstallAction,
			systemDisabledWarningAction,
			this.instantiationService.createInstance(ExtensionToolTipAction, systemDisabledWarningAction, reloadAction),
			this.instantiationService.createInstance(MaliciousStatusLabelAction, true),
		];
		const extensionContainers: ExtensionContainers = this.instantiationService.createInstance(ExtensionContainers, [...actions, ...widgets]);
		extensionContainers.extension = extension;

		template.extensionActionBar.clear();
		template.extensionActionBar.push(actions, { icon: true, label: true });
		for (const disposable of [...actions, ...widgets, extensionContainers]) {
			this.transientDisposables.add(disposable);
		}

		this.setSubText(extension, reloadAction, template);
		template.content.innerHTML = ''; // Clear content before setting navbar actions.

		template.navbar.clear();

		if (extension.hasReadme()) {
			template.navbar.push(NavbarSection.Readme, localize('details', "Details"), localize('detailstooltip', "Extension details, rendered from the extension's 'README.md' file"));
		}

		const manifest = await this.extensionManifest.get().promise;
		if (manifest) {
			combinedInstallAction.manifest = manifest;
		}
		if (manifest && manifest.contributes) {
			template.navbar.push(NavbarSection.Contributions, localize('contributions', "Feature Contributions"), localize('contributionstooltip', "Lists contributions to VS Code by this extension"));
		}
		if (extension.hasChangelog()) {
			template.navbar.push(NavbarSection.Changelog, localize('changelog', "Changelog"), localize('changelogtooltip', "Extension update history, rendered from the extension's 'CHANGELOG.md' file"));
		}
		if (extension.dependencies.length) {
			template.navbar.push(NavbarSection.Dependencies, localize('dependencies', "Dependencies"), localize('dependenciestooltip', "Lists extensions this extension depends on"));
		}

		if (template.navbar.currentId) {
			this.onNavbarChange(extension, { id: template.navbar.currentId, focus: !preserveFocus }, template);
		}
		template.navbar.onChange(e => this.onNavbarChange(extension, e, template), this, this.transientDisposables);

		this.editorLoadComplete = true;
	}

	private setSubText(extension: IExtension, reloadAction: ReloadAction, template: IExtensionEditorTemplate): void {
		hide(template.subtextContainer);

		const ignoreAction = this.instantiationService.createInstance(IgnoreExtensionRecommendationAction, extension);
		const undoIgnoreAction = this.instantiationService.createInstance(UndoIgnoreExtensionRecommendationAction, extension);
		ignoreAction.enabled = false;
		undoIgnoreAction.enabled = false;

		template.ignoreActionbar.clear();
		template.ignoreActionbar.push([ignoreAction, undoIgnoreAction], { icon: true, label: true });
		this.transientDisposables.add(ignoreAction);
		this.transientDisposables.add(undoIgnoreAction);

		const extRecommendations = this.extensionRecommendationsService.getAllRecommendationsWithReason();
		if (extRecommendations[extension.identifier.id.toLowerCase()]) {
			ignoreAction.enabled = true;
			template.subtext.textContent = extRecommendations[extension.identifier.id.toLowerCase()].reasonText;
			show(template.subtextContainer);
		} else if (this.extensionRecommendationsService.getIgnoredRecommendations().indexOf(extension.identifier.id.toLowerCase()) !== -1) {
			undoIgnoreAction.enabled = true;
			template.subtext.textContent = localize('recommendationHasBeenIgnored', "You have chosen not to receive recommendations for this extension.");
			show(template.subtextContainer);
		}
		else {
			template.subtext.textContent = '';
		}

		this.extensionRecommendationsService.onRecommendationChange(change => {
			if (change.extensionId.toLowerCase() === extension.identifier.id.toLowerCase()) {
				if (change.isRecommended) {
					undoIgnoreAction.enabled = false;
					const extRecommendations = this.extensionRecommendationsService.getAllRecommendationsWithReason();
					if (extRecommendations[extension.identifier.id.toLowerCase()]) {
						ignoreAction.enabled = true;
						template.subtext.textContent = extRecommendations[extension.identifier.id.toLowerCase()].reasonText;
					}
				} else {
					undoIgnoreAction.enabled = true;
					ignoreAction.enabled = false;
					template.subtext.textContent = localize('recommendationHasBeenIgnored', "You have chosen not to receive recommendations for this extension.");
				}
			}
		});

		this.transientDisposables.add(reloadAction.onDidChange(e => {
			if (e.tooltip) {
				template.subtext.textContent = reloadAction.tooltip;
				show(template.subtextContainer);
				ignoreAction.enabled = false;
				undoIgnoreAction.enabled = false;
			}
			if (e.enabled === true) {
				show(template.subtextContainer);
			}
			if (e.enabled === false) {
				hide(template.subtextContainer);
			}
			this.layout();
		}));
	}

	clearInput(): void {
		this.contentDisposables.clear();
		this.transientDisposables.clear();

		super.clearInput();
	}

	focus(): void {
		if (this.activeElement) {
			this.activeElement.focus();
		}
	}

	showFind(): void {
		if (this.activeElement && (<Webview>this.activeElement).showFind) {
			(<Webview>this.activeElement).showFind();
		}
	}

	runFindAction(previous: boolean): void {
		if (this.activeElement && (<Webview>this.activeElement).runFindAction) {
			(<Webview>this.activeElement).runFindAction(previous);
		}
	}

	private onNavbarChange(extension: IExtension, { id, focus }: { id: string | null, focus: boolean }, template: IExtensionEditorTemplate): void {
		if (this.editorLoadComplete) {
			/* __GDPR__
				"extensionEditor:navbarChange" : {
					"navItem": { "classification": "SystemMetaData", "purpose": "FeatureInsight" },
					"${include}": [
						"${GalleryExtensionTelemetryData}"
					]
				}
			*/
			this.telemetryService.publicLog('extensionEditor:navbarChange', assign(extension.telemetryData, { navItem: id }));
		}

		this.contentDisposables.clear();
		template.content.innerHTML = '';
		this.activeElement = null;
		if (id) {
			this.open(id, extension, template)
				.then(activeElement => {
					this.activeElement = activeElement;
					if (focus) {
						this.focus();
					}
				});
		}
	}

	private open(id: string, extension: IExtension, template: IExtensionEditorTemplate): Promise<IActiveElement | null> {
		switch (id) {
			case NavbarSection.Readme: return this.openReadme(template);
			case NavbarSection.Contributions: return this.openContributions(template);
			case NavbarSection.Changelog: return this.openChangelog(template);
			case NavbarSection.Dependencies: return this.openDependencies(extension, template);
		}
		return Promise.resolve(null);
	}

	private async openMarkdown(cacheResult: CacheResult<string>, noContentCopy: string, template: IExtensionEditorTemplate, webviewIndex: number): Promise<IActiveElement> {
		try {
			const body = await this.renderMarkdown(cacheResult, template);

			const webview = this.contentDisposables.add(this.webviewService.createWebviewOverlay('extensionEditor', {
				enableFindWidget: true,
<<<<<<< HEAD
				tryRestoreScrollPosition: true,
			}, {}));
=======
			}, {}, undefined));
>>>>>>> 3e2c52ca

			webview.initialScrollProgress = this.initialScrollProgress[webviewIndex];

			webview.layoutWebviewOverElement(template.content);
			webview.html = body;
			webview.claim(this);

			this.contentDisposables.add(webview.onDidFocus(() => this.fireOnDidFocus()));

			this.contentDisposables.add(webview.onDidScroll(() => this.initialScrollProgress[webviewIndex] = webview.initialScrollProgress));

			const removeLayoutParticipant = arrays.insert(this.layoutParticipants, {
				layout: () => {
					webview.layoutWebviewOverElement(template.content);
				}
			});
			this.contentDisposables.add(toDisposable(removeLayoutParticipant));

			let isDisposed = false;
			this.contentDisposables.add(toDisposable(() => { isDisposed = true; }));

			this.contentDisposables.add(this.themeService.onDidColorThemeChange(async () => {
				// Render again since syntax highlighting of code blocks may have changed
				const body = await this.renderMarkdown(cacheResult, template);
				if (!isDisposed) { // Make sure we weren't disposed of in the meantime
					webview.html = body;
				}
			}));

			this.contentDisposables.add(webview.onDidClickLink(link => {
				if (!link) {
					return;
				}
				// Whitelist supported schemes for links
				if (matchesScheme(link, Schemas.http) || matchesScheme(link, Schemas.https) || matchesScheme(link, Schemas.mailto)
					|| (matchesScheme(link, Schemas.command) && URI.parse(link).path === ShowCurrentReleaseNotesActionId)
				) {
					this.openerService.open(link);
				}
			}, null, this.contentDisposables));

			return webview;
		} catch (e) {
			const p = append(template.content, $('p.nocontent'));
			p.textContent = noContentCopy;
			return p;
		}
	}

	private async renderMarkdown(cacheResult: CacheResult<string>, template: IExtensionEditorTemplate) {
		const contents = await this.loadContents(() => cacheResult, template);
		const content = await renderMarkdownDocument(contents, this.extensionService, this.modeService);
		const documentContent = await this.renderBody(content);
		return removeEmbeddedSVGs(documentContent);
	}

	private async renderBody(body: string): Promise<string> {
		const nonce = generateUuid();
		const colorMap = TokenizationRegistry.getColorMap();
		const css = colorMap ? generateTokensCSSForColorMap(colorMap) : '';
		return `<!DOCTYPE html>
		<html>
			<head>
				<meta http-equiv="Content-type" content="text/html;charset=UTF-8">
				<meta http-equiv="Content-Security-Policy" content="default-src 'none'; img-src https: data:; media-src https:; script-src 'none'; style-src 'nonce-${nonce}';">
				<style nonce="${nonce}">
					body {
						padding: 10px 20px;
						line-height: 22px;
						max-width: 882px;
						margin: 0 auto;
					}

					img {
						max-width: 100%;
						max-height: 100%;
					}

					a {
						text-decoration: none;
					}

					a:hover {
						text-decoration: underline;
					}

					a:focus,
					input:focus,
					select:focus,
					textarea:focus {
						outline: 1px solid -webkit-focus-ring-color;
						outline-offset: -1px;
					}

					hr {
						border: 0;
						height: 2px;
						border-bottom: 2px solid;
					}

					h1 {
						padding-bottom: 0.3em;
						line-height: 1.2;
						border-bottom-width: 1px;
						border-bottom-style: solid;
					}

					h1, h2, h3 {
						font-weight: normal;
					}

					table {
						border-collapse: collapse;
					}

					table > thead > tr > th {
						text-align: left;
						border-bottom: 1px solid;
					}

					table > thead > tr > th,
					table > thead > tr > td,
					table > tbody > tr > th,
					table > tbody > tr > td {
						padding: 5px 10px;
					}

					table > tbody > tr + tr > td {
						border-top: 1px solid;
					}

					blockquote {
						margin: 0 7px 0 5px;
						padding: 0 16px 0 10px;
						border-left-width: 5px;
						border-left-style: solid;
					}

					code {
						font-family: var(--vscode-editor-font-family);
						font-weight: var(--vscode-editor-font-weight);
						font-size: var(--vscode-editor-font-size);
					}

					code > div {
						padding: 16px;
						border-radius: 3px;
						overflow: auto;
					}

					.monaco-tokenized-source {
							white-space: pre;
					}

					#scroll-to-top {
						position: fixed;
						width: 40px;
						height: 40px;
						right: 25px;
						bottom: 25px;
						background-color:#444444;
						border-radius: 50%;
						cursor: pointer;
						box-shadow: 1px 1px 1px rgba(0,0,0,.25);
						outline: none;
						display: flex;
						justify-content: center;
						align-items: center;
					}

					#scroll-to-top:hover {
						background-color:#007acc;
						box-shadow: 2px 2px 2px rgba(0,0,0,.25);
					}

					body.vscode-light #scroll-to-top {
						background-color: #949494;
					}

					body.vscode-high-contrast #scroll-to-top:hover {
						background-color: #007acc;
					}

					body.vscode-high-contrast #scroll-to-top {
						background-color: black;
						border: 2px solid #6fc3df;
						box-shadow: none;
					}
					body.vscode-high-contrast #scroll-to-top:hover {
						background-color: #007acc;
					}

					#scroll-to-top span.icon::before {
						content: "";
						display: block;
						/* Chevron up icon */
						background:url('data:image/svg+xml;base64,PD94bWwgdmVyc2lvbj0iMS4wIiBlbmNvZGluZz0idXRmLTgiPz4KPCEtLSBHZW5lcmF0b3I6IEFkb2JlIElsbHVzdHJhdG9yIDE5LjIuMCwgU1ZHIEV4cG9ydCBQbHVnLUluIC4gU1ZHIFZlcnNpb246IDYuMDAgQnVpbGQgMCkgIC0tPgo8c3ZnIHZlcnNpb249IjEuMSIgaWQ9IkxheWVyXzEiIHhtbG5zPSJodHRwOi8vd3d3LnczLm9yZy8yMDAwL3N2ZyIgeG1sbnM6eGxpbms9Imh0dHA6Ly93d3cudzMub3JnLzE5OTkveGxpbmsiIHg9IjBweCIgeT0iMHB4IgoJIHZpZXdCb3g9IjAgMCAxNiAxNiIgc3R5bGU9ImVuYWJsZS1iYWNrZ3JvdW5kOm5ldyAwIDAgMTYgMTY7IiB4bWw6c3BhY2U9InByZXNlcnZlIj4KPHN0eWxlIHR5cGU9InRleHQvY3NzIj4KCS5zdDB7ZmlsbDojRkZGRkZGO30KCS5zdDF7ZmlsbDpub25lO30KPC9zdHlsZT4KPHRpdGxlPnVwY2hldnJvbjwvdGl0bGU+CjxwYXRoIGNsYXNzPSJzdDAiIGQ9Ik04LDUuMWwtNy4zLDcuM0wwLDExLjZsOC04bDgsOGwtMC43LDAuN0w4LDUuMXoiLz4KPHJlY3QgY2xhc3M9InN0MSIgd2lkdGg9IjE2IiBoZWlnaHQ9IjE2Ii8+Cjwvc3ZnPgo=');
						width: 16px;
						height: 16px;
					}

					/** Theming */
					.vscode-light code > div {
						background-color: rgba(220, 220, 220, 0.4);
					}

					.vscode-dark code > div {
						background-color: rgba(10, 10, 10, 0.4);
					}

					.vscode-high-contrast code > div {
						background-color: rgb(0, 0, 0);
					}

					.vscode-high-contrast h1 {
						border-color: rgb(0, 0, 0);
					}

					.vscode-light table > thead > tr > th {
						border-color: rgba(0, 0, 0, 0.69);
					}

					.vscode-dark table > thead > tr > th {
						border-color: rgba(255, 255, 255, 0.69);
					}

					.vscode-light h1,
					.vscode-light hr,
					.vscode-light table > tbody > tr + tr > td {
						border-color: rgba(0, 0, 0, 0.18);
					}

					.vscode-dark h1,
					.vscode-dark hr,
					.vscode-dark table > tbody > tr + tr > td {
						border-color: rgba(255, 255, 255, 0.18);
					}

					${css}
				</style>
			</head>
			<body>
				<a id="scroll-to-top" role="button" aria-label="scroll to top" href="#"><span class="icon"></span></a>
				${body}
			</body>
		</html>`;
	}

	private async openReadme(template: IExtensionEditorTemplate): Promise<IActiveElement> {
		const manifest = await this.extensionManifest!.get().promise;
		if (manifest && manifest.extensionPack && manifest.extensionPack.length) {
			return this.openExtensionPackReadme(manifest, template);
		}
		return this.openMarkdown(this.extensionReadme!.get(), localize('noReadme', "No README available."), template, 0);
	}

	private async openExtensionPackReadme(manifest: IExtensionManifest, template: IExtensionEditorTemplate): Promise<IActiveElement> {
		const extensionPackReadme = append(template.content, $('div', { class: 'extension-pack-readme' }));
		extensionPackReadme.style.margin = '0 auto';
		extensionPackReadme.style.maxWidth = '882px';

		const extensionPack = append(extensionPackReadme, $('div', { class: 'extension-pack' }));
		if (manifest.extensionPack!.length <= 3) {
			addClass(extensionPackReadme, 'one-row');
		} else if (manifest.extensionPack!.length <= 6) {
			addClass(extensionPackReadme, 'two-rows');
		} else if (manifest.extensionPack!.length <= 9) {
			addClass(extensionPackReadme, 'three-rows');
		} else {
			addClass(extensionPackReadme, 'more-rows');
		}

		const extensionPackHeader = append(extensionPack, $('div.header'));
		extensionPackHeader.textContent = localize('extension pack', "Extension Pack ({0})", manifest.extensionPack!.length);
		const extensionPackContent = append(extensionPack, $('div', { class: 'extension-pack-content' }));
		extensionPackContent.setAttribute('tabindex', '0');
		append(extensionPack, $('div.footer'));
		const readmeContent = append(extensionPackReadme, $('div.readme-content'));

		await Promise.all([
			this.renderExtensionPack(manifest, extensionPackContent),
			this.openMarkdown(this.extensionReadme!.get(), localize('noReadme', "No README available."), { ...template, ...{ content: readmeContent } }, 0),
		]);

		return { focus: () => extensionPackContent.focus() };
	}

	private openChangelog(template: IExtensionEditorTemplate): Promise<IActiveElement> {
		return this.openMarkdown(this.extensionChangelog!.get(), localize('noChangelog', "No Changelog available."), template, 1);
	}

	private openContributions(template: IExtensionEditorTemplate): Promise<IActiveElement> {
		const content = $('div', { class: 'subcontent', tabindex: '0' });
		return this.loadContents(() => this.extensionManifest!.get(), template)
			.then(manifest => {
				if (!manifest) {
					return content;
				}

				const scrollableContent = new DomScrollableElement(content, {});

				const layout = () => scrollableContent.scanDomNode();
				const removeLayoutParticipant = arrays.insert(this.layoutParticipants, { layout });
				this.contentDisposables.add(toDisposable(removeLayoutParticipant));

				const renders = [
					this.renderSettings(content, manifest, layout),
					this.renderCommands(content, manifest, layout),
					this.renderCodeActions(content, manifest, layout),
					this.renderLanguages(content, manifest, layout),
					this.renderColorThemes(content, manifest, layout),
					this.renderIconThemes(content, manifest, layout),
					this.renderColors(content, manifest, layout),
					this.renderJSONValidation(content, manifest, layout),
					this.renderDebuggers(content, manifest, layout),
					this.renderViewContainers(content, manifest, layout),
					this.renderViews(content, manifest, layout),
					this.renderLocalizations(content, manifest, layout),
					this.renderCustomEditors(content, manifest, layout),
				];

				scrollableContent.scanDomNode();

				const isEmpty = !renders.some(x => x);
				if (isEmpty) {
					append(content, $('p.nocontent')).textContent = localize('noContributions', "No Contributions");
					append(template.content, content);
				} else {
					append(template.content, scrollableContent.getDomNode());
					this.contentDisposables.add(scrollableContent);
				}
				return content;
			}, () => {
				append(content, $('p.nocontent')).textContent = localize('noContributions', "No Contributions");
				append(template.content, content);
				return content;
			});
	}

	private openDependencies(extension: IExtension, template: IExtensionEditorTemplate): Promise<IActiveElement> {
		if (arrays.isFalsyOrEmpty(extension.dependencies)) {
			append(template.content, $('p.nocontent')).textContent = localize('noDependencies', "No Dependencies");
			return Promise.resolve(template.content);
		}

		const content = $('div', { class: 'subcontent' });
		const scrollableContent = new DomScrollableElement(content, {});
		append(template.content, scrollableContent.getDomNode());
		this.contentDisposables.add(scrollableContent);

		const dependenciesTree = this.instantiationService.createInstance(ExtensionsTree,
			new ExtensionData(extension, null, extension => extension.dependencies || [], this.extensionsWorkbenchService), content,
			{
				listBackground: editorBackground
			});
		const layout = () => {
			scrollableContent.scanDomNode();
			const scrollDimensions = scrollableContent.getScrollDimensions();
			dependenciesTree.layout(scrollDimensions.height);
		};
		const removeLayoutParticipant = arrays.insert(this.layoutParticipants, { layout });
		this.contentDisposables.add(toDisposable(removeLayoutParticipant));

		this.contentDisposables.add(dependenciesTree);
		scrollableContent.scanDomNode();
		return Promise.resolve({ focus() { dependenciesTree.domFocus(); } });
	}

	private async renderExtensionPack(manifest: IExtensionManifest, parent: HTMLElement): Promise<void> {
		const content = $('div', { class: 'subcontent' });
		const scrollableContent = new DomScrollableElement(content, { useShadows: false });
		append(parent, scrollableContent.getDomNode());

		const extensionsGridView = this.instantiationService.createInstance(ExtensionsGridView, content);
		const extensions: IExtension[] = await getExtensions(manifest.extensionPack!, this.extensionsWorkbenchService);
		extensionsGridView.setExtensions(extensions);
		scrollableContent.scanDomNode();

		this.contentDisposables.add(scrollableContent);
		this.contentDisposables.add(extensionsGridView);
		this.contentDisposables.add(toDisposable(arrays.insert(this.layoutParticipants, { layout: () => scrollableContent.scanDomNode() })));
	}

	private renderSettings(container: HTMLElement, manifest: IExtensionManifest, onDetailsToggle: Function): boolean {
		const configuration = manifest.contributes?.configuration;
		let properties: any = {};
		if (Array.isArray(configuration)) {
			configuration.forEach(config => {
				properties = { ...properties, ...config.properties };
			});
		} else if (configuration) {
			properties = configuration.properties;
		}
		const contrib = properties ? Object.keys(properties) : [];

		if (!contrib.length) {
			return false;
		}

		const details = $('details', { open: true, ontoggle: onDetailsToggle },
			$('summary', { tabindex: '0' }, localize('settings', "Settings ({0})", contrib.length)),
			$('table', undefined,
				$('tr', undefined,
					$('th', undefined, localize('setting name', "Name")),
					$('th', undefined, localize('description', "Description")),
					$('th', undefined, localize('default', "Default"))
				),
				...contrib.map(key => $('tr', undefined,
					$('td', undefined, $('code', undefined, key)),
					$('td', undefined, properties[key].description),
					$('td', undefined, $('code', undefined, `${isUndefined(properties[key].default) ? getDefaultValue(properties[key].type) : properties[key].default}`))
				))
			)
		);

		append(container, details);
		return true;
	}

	private renderDebuggers(container: HTMLElement, manifest: IExtensionManifest, onDetailsToggle: Function): boolean {
		const contrib = manifest.contributes?.debuggers || [];
		if (!contrib.length) {
			return false;
		}

		const details = $('details', { open: true, ontoggle: onDetailsToggle },
			$('summary', { tabindex: '0' }, localize('debuggers', "Debuggers ({0})", contrib.length)),
			$('table', undefined,
				$('tr', undefined,
					$('th', undefined, localize('debugger name', "Name")),
					$('th', undefined, localize('debugger type', "Type")),
				),
				...contrib.map(d => $('tr', undefined,
					$('td', undefined, d.label!),
					$('td', undefined, d.type)))
			)
		);

		append(container, details);
		return true;
	}

	private renderViewContainers(container: HTMLElement, manifest: IExtensionManifest, onDetailsToggle: Function): boolean {
		const contrib = manifest.contributes?.viewsContainers || {};

		const viewContainers = Object.keys(contrib).reduce((result, location) => {
			let viewContainersForLocation: IViewContainer[] = contrib[location];
			result.push(...viewContainersForLocation.map(viewContainer => ({ ...viewContainer, location })));
			return result;
		}, [] as Array<{ id: string, title: string, location: string }>);

		if (!viewContainers.length) {
			return false;
		}

		const details = $('details', { open: true, ontoggle: onDetailsToggle },
			$('summary', { tabindex: '0' }, localize('viewContainers', "View Containers ({0})", viewContainers.length)),
			$('table', undefined,
				$('tr', undefined, $('th', undefined, localize('view container id', "ID")), $('th', undefined, localize('view container title', "Title")), $('th', undefined, localize('view container location', "Where"))),
				...viewContainers.map(viewContainer => $('tr', undefined, $('td', undefined, viewContainer.id), $('td', undefined, viewContainer.title), $('td', undefined, viewContainer.location)))
			)
		);

		append(container, details);
		return true;
	}

	private renderViews(container: HTMLElement, manifest: IExtensionManifest, onDetailsToggle: Function): boolean {
		const contrib = manifest.contributes?.views || {};

		const views = Object.keys(contrib).reduce((result, location) => {
			let viewsForLocation: IView[] = contrib[location];
			result.push(...viewsForLocation.map(view => ({ ...view, location })));
			return result;
		}, [] as Array<{ id: string, name: string, location: string }>);

		if (!views.length) {
			return false;
		}

		const details = $('details', { open: true, ontoggle: onDetailsToggle },
			$('summary', { tabindex: '0' }, localize('views', "Views ({0})", views.length)),
			$('table', undefined,
				$('tr', undefined, $('th', undefined, localize('view id', "ID")), $('th', undefined, localize('view name', "Name")), $('th', undefined, localize('view location', "Where"))),
				...views.map(view => $('tr', undefined, $('td', undefined, view.id), $('td', undefined, view.name), $('td', undefined, view.location)))
			)
		);

		append(container, details);
		return true;
	}

	private renderLocalizations(container: HTMLElement, manifest: IExtensionManifest, onDetailsToggle: Function): boolean {
		const localizations = manifest.contributes?.localizations || [];
		if (!localizations.length) {
			return false;
		}

		const details = $('details', { open: true, ontoggle: onDetailsToggle },
			$('summary', { tabindex: '0' }, localize('localizations', "Localizations ({0})", localizations.length)),
			$('table', undefined,
				$('tr', undefined, $('th', undefined, localize('localizations language id', "Language Id")), $('th', undefined, localize('localizations language name', "Language Name")), $('th', undefined, localize('localizations localized language name', "Language Name (Localized)"))),
				...localizations.map(localization => $('tr', undefined, $('td', undefined, localization.languageId), $('td', undefined, localization.languageName || ''), $('td', undefined, localization.localizedLanguageName || '')))
			)
		);

		append(container, details);
		return true;
	}

	private renderCustomEditors(container: HTMLElement, manifest: IExtensionManifest, onDetailsToggle: Function): boolean {
		const webviewEditors = manifest.contributes?.customEditors || [];
		if (!webviewEditors.length) {
			return false;
		}

		const details = $('details', { open: true, ontoggle: onDetailsToggle },
			$('summary', { tabindex: '0' }, localize('customEditors', "Custom Editors ({0})", webviewEditors.length)),
			$('table', undefined,
				$('tr', undefined,
					$('th', undefined, localize('customEditors view type', "View Type")),
					$('th', undefined, localize('customEditors priority', "Priority")),
					$('th', undefined, localize('customEditors filenamePattern', "Filename Pattern"))),
				...webviewEditors.map(webviewEditor =>
					$('tr', undefined,
						$('td', undefined, webviewEditor.viewType),
						$('td', undefined, webviewEditor.priority),
						$('td', undefined, arrays.coalesce(webviewEditor.selector.map(x => x.filenamePattern)).join(', '))))
			)
		);

		append(container, details);
		return true;
	}

	private renderCodeActions(container: HTMLElement, manifest: IExtensionManifest, onDetailsToggle: Function): boolean {
		const codeActions = manifest.contributes?.codeActions || [];
		if (!codeActions.length) {
			return false;
		}

		const flatActions = arrays.flatten(
			codeActions.map(contribution =>
				contribution.actions.map(action => ({ ...action, languages: contribution.languages }))));

		const details = $('details', { open: true, ontoggle: onDetailsToggle },
			$('summary', { tabindex: '0' }, localize('codeActions', "Code Actions ({0})", flatActions.length)),
			$('table', undefined,
				$('tr', undefined,
					$('th', undefined, localize('codeActions.title', "Title")),
					$('th', undefined, localize('codeActions.kind', "Kind")),
					$('th', undefined, localize('codeActions.description', "Description")),
					$('th', undefined, localize('codeActions.languages', "Languages"))),
				...flatActions.map(action =>
					$('tr', undefined,
						$('td', undefined, action.title),
						$('td', undefined, $('code', undefined, action.kind)),
						$('td', undefined, action.description ?? ''),
						$('td', undefined, ...action.languages.map(language => $('code', undefined, language)))))
			)
		);

		append(container, details);
		return true;
	}

	private renderColorThemes(container: HTMLElement, manifest: IExtensionManifest, onDetailsToggle: Function): boolean {
		const contrib = manifest.contributes?.themes || [];
		if (!contrib.length) {
			return false;
		}

		const details = $('details', { open: true, ontoggle: onDetailsToggle },
			$('summary', { tabindex: '0' }, localize('colorThemes', "Color Themes ({0})", contrib.length)),
			$('ul', undefined, ...contrib.map(theme => $('li', undefined, theme.label)))
		);

		append(container, details);
		return true;
	}

	private renderIconThemes(container: HTMLElement, manifest: IExtensionManifest, onDetailsToggle: Function): boolean {
		const contrib = manifest.contributes?.iconThemes || [];
		if (!contrib.length) {
			return false;
		}

		const details = $('details', { open: true, ontoggle: onDetailsToggle },
			$('summary', { tabindex: '0' }, localize('iconThemes', "File Icon Themes ({0})", contrib.length)),
			$('ul', undefined, ...contrib.map(theme => $('li', undefined, theme.label)))
		);

		append(container, details);
		return true;
	}

	private renderColors(container: HTMLElement, manifest: IExtensionManifest, onDetailsToggle: Function): boolean {
		const colors = manifest.contributes?.colors || [];
		if (!colors.length) {
			return false;
		}

		function colorPreview(colorReference: string): Node[] {
			let result: Node[] = [];
			if (colorReference && colorReference[0] === '#') {
				let color = Color.fromHex(colorReference);
				if (color) {
					result.push($('span', { class: 'colorBox', style: 'background-color: ' + Color.Format.CSS.format(color) }, ''));
				}
			}
			result.push($('code', undefined, colorReference));
			return result;
		}

		const details = $('details', { open: true, ontoggle: onDetailsToggle },
			$('summary', { tabindex: '0' }, localize('colors', "Colors ({0})", colors.length)),
			$('table', undefined,
				$('tr', undefined,
					$('th', undefined, localize('colorId', "Id")),
					$('th', undefined, localize('description', "Description")),
					$('th', undefined, localize('defaultDark', "Dark Default")),
					$('th', undefined, localize('defaultLight', "Light Default")),
					$('th', undefined, localize('defaultHC', "High Contrast Default"))
				),
				...colors.map(color => $('tr', undefined,
					$('td', undefined, $('code', undefined, color.id)),
					$('td', undefined, color.description),
					$('td', undefined, ...colorPreview(color.defaults.dark)),
					$('td', undefined, ...colorPreview(color.defaults.light)),
					$('td', undefined, ...colorPreview(color.defaults.highContrast))
				))
			)
		);

		append(container, details);
		return true;
	}


	private renderJSONValidation(container: HTMLElement, manifest: IExtensionManifest, onDetailsToggle: Function): boolean {
		const contrib = manifest.contributes?.jsonValidation || [];
		if (!contrib.length) {
			return false;
		}

		const details = $('details', { open: true, ontoggle: onDetailsToggle },
			$('summary', { tabindex: '0' }, localize('JSON Validation', "JSON Validation ({0})", contrib.length)),
			$('table', undefined,
				$('tr', undefined,
					$('th', undefined, localize('fileMatch', "File Match")),
					$('th', undefined, localize('schema', "Schema"))
				),
				...contrib.map(v => $('tr', undefined,
					$('td', undefined, $('code', undefined, Array.isArray(v.fileMatch) ? v.fileMatch.join(', ') : v.fileMatch)),
					$('td', undefined, v.url)
				))));

		append(container, details);
		return true;
	}

	private renderCommands(container: HTMLElement, manifest: IExtensionManifest, onDetailsToggle: Function): boolean {
		const rawCommands = manifest.contributes?.commands || [];
		const commands = rawCommands.map(c => ({
			id: c.command,
			title: c.title,
			keybindings: [] as ResolvedKeybinding[],
			menus: [] as string[]
		}));

		const byId = arrays.index(commands, c => c.id);

		const menus = manifest.contributes?.menus || {};

		Object.keys(menus).forEach(context => {
			menus[context].forEach(menu => {
				let command = byId[menu.command];

				if (command) {
					command.menus.push(context);
				} else {
					command = { id: menu.command, title: '', keybindings: [], menus: [context] };
					byId[command.id] = command;
					commands.push(command);
				}
			});
		});

		const rawKeybindings = manifest.contributes?.keybindings ? (Array.isArray(manifest.contributes.keybindings) ? manifest.contributes.keybindings : [manifest.contributes.keybindings]) : [];

		rawKeybindings.forEach(rawKeybinding => {
			const keybinding = this.resolveKeybinding(rawKeybinding);

			if (!keybinding) {
				return;
			}

			let command = byId[rawKeybinding.command];

			if (command) {
				command.keybindings.push(keybinding);
			} else {
				command = { id: rawKeybinding.command, title: '', keybindings: [keybinding], menus: [] };
				byId[command.id] = command;
				commands.push(command);
			}
		});

		if (!commands.length) {
			return false;
		}

		const renderKeybinding = (keybinding: ResolvedKeybinding): HTMLElement => {
			const element = $('');
			new KeybindingLabel(element, OS).set(keybinding);
			return element;
		};

		const details = $('details', { open: true, ontoggle: onDetailsToggle },
			$('summary', { tabindex: '0' }, localize('commands', "Commands ({0})", commands.length)),
			$('table', undefined,
				$('tr', undefined,
					$('th', undefined, localize('command name', "Name")),
					$('th', undefined, localize('description', "Description")),
					$('th', undefined, localize('keyboard shortcuts', "Keyboard Shortcuts")),
					$('th', undefined, localize('menuContexts', "Menu Contexts"))
				),
				...commands.map(c => $('tr', undefined,
					$('td', undefined, $('code', undefined, c.id)),
					$('td', undefined, c.title),
					$('td', undefined, ...c.keybindings.map(keybinding => renderKeybinding(keybinding))),
					$('td', undefined, ...c.menus.map(context => $('code', undefined, context)))
				))
			)
		);

		append(container, details);
		return true;
	}

	private renderLanguages(container: HTMLElement, manifest: IExtensionManifest, onDetailsToggle: Function): boolean {
		const contributes = manifest.contributes;
		const rawLanguages = contributes?.languages || [];
		const languages = rawLanguages.map(l => ({
			id: l.id,
			name: (l.aliases || [])[0] || l.id,
			extensions: l.extensions || [],
			hasGrammar: false,
			hasSnippets: false
		}));

		const byId = arrays.index(languages, l => l.id);

		const grammars = contributes?.grammars || [];
		grammars.forEach(grammar => {
			let language = byId[grammar.language];

			if (language) {
				language.hasGrammar = true;
			} else {
				language = { id: grammar.language, name: grammar.language, extensions: [], hasGrammar: true, hasSnippets: false };
				byId[language.id] = language;
				languages.push(language);
			}
		});

		const snippets = contributes?.snippets || [];
		snippets.forEach(snippet => {
			let language = byId[snippet.language];

			if (language) {
				language.hasSnippets = true;
			} else {
				language = { id: snippet.language, name: snippet.language, extensions: [], hasGrammar: false, hasSnippets: true };
				byId[language.id] = language;
				languages.push(language);
			}
		});

		if (!languages.length) {
			return false;
		}

		const details = $('details', { open: true, ontoggle: onDetailsToggle },
			$('summary', { tabindex: '0' }, localize('languages', "Languages ({0})", languages.length)),
			$('table', undefined,
				$('tr', undefined,
					$('th', undefined, localize('language id', "ID")),
					$('th', undefined, localize('language name', "Name")),
					$('th', undefined, localize('file extensions', "File Extensions")),
					$('th', undefined, localize('grammar', "Grammar")),
					$('th', undefined, localize('snippets', "Snippets"))
				),
				...languages.map(l => $('tr', undefined,
					$('td', undefined, l.id),
					$('td', undefined, l.name),
					$('td', undefined, ...join(l.extensions.map(ext => $('code', undefined, ext)), ' ')),
					$('td', undefined, document.createTextNode(l.hasGrammar ? '✔︎' : '—')),
					$('td', undefined, document.createTextNode(l.hasSnippets ? '✔︎' : '—'))
				))
			)
		);

		append(container, details);
		return true;
	}

	private resolveKeybinding(rawKeyBinding: IKeyBinding): ResolvedKeybinding | null {
		let key: string | undefined;

		switch (platform) {
			case 'win32': key = rawKeyBinding.win; break;
			case 'linux': key = rawKeyBinding.linux; break;
			case 'darwin': key = rawKeyBinding.mac; break;
		}

		const keyBinding = KeybindingParser.parseKeybinding(key || rawKeyBinding.key, OS);
		if (keyBinding) {
			return this.keybindingService.resolveKeybinding(keyBinding)[0];

		}
		return null;
	}

	private loadContents<T>(loadingTask: () => CacheResult<T>, template: IExtensionEditorTemplate): Promise<T> {
		addClass(template.content, 'loading');

		const result = this.contentDisposables.add(loadingTask());
		const onDone = () => removeClass(template.content, 'loading');
		result.promise.then(onDone, onDone);

		return result.promise;
	}

	layout(): void {
		this.layoutParticipants.forEach(p => p.layout());
	}

	private onError(err: any): void {
		if (isPromiseCanceledError(err)) {
			return;
		}

		this.notificationService.error(err);
	}
}

const contextKeyExpr = ContextKeyExpr.and(ContextKeyExpr.equals('activeEditor', ExtensionEditor.ID), ContextKeyExpr.not('editorFocus'));
registerAction2(class ShowExtensionEditorFindAction extends Action2 {
	constructor() {
		super({
			id: 'editor.action.extensioneditor.showfind',
			title: localize('find', "Find"),
			keybinding: {
				when: contextKeyExpr,
				weight: KeybindingWeight.EditorContrib,
				primary: KeyMod.CtrlCmd | KeyCode.KEY_F,
			}
		});
	}
	run(accessor: ServicesAccessor): any {
		const extensionEditor = getExtensionEditor(accessor);
		if (extensionEditor) {
			extensionEditor.showFind();
		}
	}
});

registerAction2(class StartExtensionEditorFindNextAction extends Action2 {
	constructor() {
		super({
			id: 'editor.action.extensioneditor.findNext',
			title: localize('find next', "Find Next"),
			keybinding: {
				when: ContextKeyExpr.and(
					contextKeyExpr,
					KEYBINDING_CONTEXT_WEBVIEW_FIND_WIDGET_FOCUSED),
				primary: KeyCode.Enter,
				weight: KeybindingWeight.EditorContrib
			}
		});
	}
	run(accessor: ServicesAccessor): any {
		const extensionEditor = getExtensionEditor(accessor);
		if (extensionEditor) {
			extensionEditor.runFindAction(false);
		}
	}
});

registerAction2(class StartExtensionEditorFindPreviousAction extends Action2 {
	constructor() {
		super({
			id: 'editor.action.extensioneditor.findPrevious',
			title: localize('find previous', "Find Previous"),
			keybinding: {
				when: ContextKeyExpr.and(
					contextKeyExpr,
					KEYBINDING_CONTEXT_WEBVIEW_FIND_WIDGET_FOCUSED),
				primary: KeyMod.Shift | KeyCode.Enter,
				weight: KeybindingWeight.EditorContrib
			}
		});
	}
	run(accessor: ServicesAccessor): any {
		const extensionEditor = getExtensionEditor(accessor);
		if (extensionEditor) {
			extensionEditor.runFindAction(true);
		}
	}
});

function getExtensionEditor(accessor: ServicesAccessor): ExtensionEditor | null {
	const activeEditorPane = accessor.get(IEditorService).activeEditorPane;
	if (activeEditorPane instanceof ExtensionEditor) {
		return activeEditorPane;
	}
	return null;
}<|MERGE_RESOLUTION|>--- conflicted
+++ resolved
@@ -599,12 +599,8 @@
 
 			const webview = this.contentDisposables.add(this.webviewService.createWebviewOverlay('extensionEditor', {
 				enableFindWidget: true,
-<<<<<<< HEAD
 				tryRestoreScrollPosition: true,
-			}, {}));
-=======
 			}, {}, undefined));
->>>>>>> 3e2c52ca
 
 			webview.initialScrollProgress = this.initialScrollProgress[webviewIndex];
 
