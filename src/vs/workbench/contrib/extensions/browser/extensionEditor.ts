/*---------------------------------------------------------------------------------------------
 *  Copyright (c) Microsoft Corporation. All rights reserved.
 *  Licensed under the MIT License. See License.txt in the project root for license information.
 *--------------------------------------------------------------------------------------------*/

import 'vs/css!./media/extensionEditor';
import { localize } from 'vs/nls';
import * as arrays from 'vs/base/common/arrays';
import { OS, language } from 'vs/base/common/platform';
import { Event, Emitter } from 'vs/base/common/event';
import { Cache, CacheResult } from 'vs/base/common/cache';
import { Action, IAction } from 'vs/base/common/actions';
import { getErrorMessage, isCancellationError, onUnexpectedError } from 'vs/base/common/errors';
import { dispose, toDisposable, Disposable, DisposableStore, MutableDisposable } from 'vs/base/common/lifecycle';
import { append, $, join, addDisposableListener, setParentFlowTo, reset, Dimension } from 'vs/base/browser/dom';
import { EditorPane } from 'vs/workbench/browser/parts/editor/editorPane';
import { ITelemetryService } from 'vs/platform/telemetry/common/telemetry';
import { IInstantiationService, ServicesAccessor } from 'vs/platform/instantiation/common/instantiation';
import { IExtensionRecommendationsService } from 'vs/workbench/services/extensionRecommendations/common/extensionRecommendations';
import { ExtensionIdentifier, IExtensionManifest, IKeyBinding, IView, IViewContainer } from 'vs/platform/extensions/common/extensions';
import { KeyMod, KeyCode } from 'vs/base/common/keyCodes';
import { ResolvedKeybinding } from 'vs/base/common/keybindings';
import { ExtensionsInput, IExtensionEditorOptions } from 'vs/workbench/contrib/extensions/common/extensionsInput';
import { IExtensionsWorkbenchService, IExtensionsViewPaneContainer, VIEWLET_ID, IExtension, ExtensionContainers, ExtensionEditorTab, ExtensionState, IExtensionContainer } from 'vs/workbench/contrib/extensions/common/extensions';
import { RatingsWidget, InstallCountWidget, RemoteBadgeWidget, ExtensionWidget, ExtensionStatusWidget, ExtensionRecommendationWidget, SponsorWidget, onClick, VerifiedPublisherWidget } from 'vs/workbench/contrib/extensions/browser/extensionsWidgets';
import { IEditorOpenContext } from 'vs/workbench/common/editor';
import { ActionBar } from 'vs/base/browser/ui/actionbar/actionbar';
import {
	UpdateAction, ReloadAction, EnableDropDownAction, DisableDropDownAction, ExtensionStatusLabelAction, SetFileIconThemeAction, SetColorThemeAction,
	RemoteInstallAction, ExtensionStatusAction, LocalInstallAction, ToggleSyncExtensionAction, SetProductIconThemeAction,
	ActionWithDropDownAction, InstallDropdownAction, InstallingLabelAction, UninstallAction, ExtensionActionWithDropdownActionViewItem, ExtensionDropDownAction,
	InstallAnotherVersionAction, ExtensionEditorManageExtensionAction, WebInstallAction, SwitchToPreReleaseVersionAction, SwitchToReleasedVersionAction, MigrateDeprecatedExtensionAction, SetLanguageAction, ClearLanguageAction, SkipUpdateAction
} from 'vs/workbench/contrib/extensions/browser/extensionsActions';
import { IKeybindingService } from 'vs/platform/keybinding/common/keybinding';
import { DomScrollableElement } from 'vs/base/browser/ui/scrollbar/scrollableElement';
import { IOpenerService, matchesScheme } from 'vs/platform/opener/common/opener';
import { IColorTheme, ICssStyleCollector, IThemeService, registerThemingParticipant } from 'vs/platform/theme/common/themeService';
import { ThemeIcon } from 'vs/base/common/themables';
import { KeybindingLabel } from 'vs/base/browser/ui/keybindingLabel/keybindingLabel';
import { ContextKeyExpr, IContextKey, IContextKeyService, IScopedContextKeyService, RawContextKey } from 'vs/platform/contextkey/common/contextkey';
import { IEditorService } from 'vs/workbench/services/editor/common/editorService';
import { KeybindingWeight } from 'vs/platform/keybinding/common/keybindingsRegistry';
import { Color } from 'vs/base/common/color';
import { INotificationService, Severity } from 'vs/platform/notification/common/notification';
import { CancellationToken, CancellationTokenSource } from 'vs/base/common/cancellation';
import { ExtensionsTree, ExtensionData, ExtensionsGridView, getExtensions } from 'vs/workbench/contrib/extensions/browser/extensionsViewer';
import { ShowCurrentReleaseNotesActionId } from 'vs/workbench/contrib/update/common/update';
import { IStorageService } from 'vs/platform/storage/common/storage';
import { IExtensionService } from 'vs/workbench/services/extensions/common/extensions';
import { getDefaultValue } from 'vs/platform/configuration/common/configurationRegistry';
import { isUndefined } from 'vs/base/common/types';
import { IWebviewService, IWebview, KEYBINDING_CONTEXT_WEBVIEW_FIND_WIDGET_FOCUSED } from 'vs/workbench/contrib/webview/browser/webview';
import { generateUuid } from 'vs/base/common/uuid';
import { platform } from 'vs/base/common/process';
import { URI } from 'vs/base/common/uri';
import { Schemas } from 'vs/base/common/network';
import { DEFAULT_MARKDOWN_STYLES, renderMarkdownDocument } from 'vs/workbench/contrib/markdown/browser/markdownDocumentRenderer';
import { ILanguageService } from 'vs/editor/common/languages/language';
import { TokenizationRegistry } from 'vs/editor/common/languages';
import { generateTokensCSSForColorMap } from 'vs/editor/common/languages/supports/tokenization';
import { buttonForeground, buttonHoverBackground, editorBackground, textLinkActiveForeground, textLinkForeground } from 'vs/platform/theme/common/colorRegistry';
import { registerAction2, Action2 } from 'vs/platform/actions/common/actions';
import { IContextMenuService } from 'vs/platform/contextview/browser/contextView';
import { EditorContextKeys } from 'vs/editor/common/editorContextKeys';
import { Delegate } from 'vs/workbench/contrib/extensions/browser/extensionsList';
import { renderMarkdown } from 'vs/base/browser/markdownRenderer';
import { areSameExtensions } from 'vs/platform/extensionManagement/common/extensionManagementUtil';
import { errorIcon, infoIcon, preReleaseIcon, warningIcon } from 'vs/workbench/contrib/extensions/browser/extensionsIcons';
import { IPaneCompositePartService } from 'vs/workbench/services/panecomposite/browser/panecomposite';
import { ViewContainerLocation } from 'vs/workbench/common/views';
import { IExtensionGalleryService, IGalleryExtension } from 'vs/platform/extensionManagement/common/extensionManagement';
import * as semver from 'vs/base/common/semver/semver';
import { defaultKeybindingLabelStyles } from 'vs/platform/theme/browser/defaultStyles';

class NavBar extends Disposable {

	private _onChange = this._register(new Emitter<{ id: string | null; focus: boolean }>());
	get onChange(): Event<{ id: string | null; focus: boolean }> { return this._onChange.event; }

	private _currentId: string | null = null;
	get currentId(): string | null { return this._currentId; }

	private actions: Action[];
	private actionbar: ActionBar;

	constructor(container: HTMLElement) {
		super();
		const element = append(container, $('.navbar'));
		this.actions = [];
		this.actionbar = this._register(new ActionBar(element, { animated: false }));
	}

	push(id: string, label: string, tooltip: string): void {
		const action = new Action(id, label, undefined, true, () => this.update(id, true));

		action.tooltip = tooltip;

		this.actions.push(action);
		this.actionbar.push(action);

		if (this.actions.length === 1) {
			this.update(id);
		}
	}

	clear(): void {
		this.actions = dispose(this.actions);
		this.actionbar.clear();
	}

	switch(id: string): boolean {
		const action = this.actions.find(action => action.id === id);
		if (action) {
			action.run();
			return true;
		}
		return false;
	}

	private update(id: string, focus?: boolean): void {
		this._currentId = id;
		this._onChange.fire({ id, focus: !!focus });
		this.actions.forEach(a => a.checked = a.id === id);
	}
}

interface ILayoutParticipant {
	layout(): void;
}

interface IActiveElement {
	focus(): void;
}

interface IExtensionEditorTemplate {
	iconContainer: HTMLElement;
	icon: HTMLImageElement;
	name: HTMLElement;
	preview: HTMLElement;
	builtin: HTMLElement;
	publisher: HTMLElement;
	publisherDisplayName: HTMLElement;
	installCount: HTMLElement;
	rating: HTMLElement;
	description: HTMLElement;
	actionsAndStatusContainer: HTMLElement;
	extensionActionBar: ActionBar;
	navbar: NavBar;
	content: HTMLElement;
	header: HTMLElement;
	extension: IExtension;
	gallery: IGalleryExtension | null;
	manifest: IExtensionManifest | null;
}

const enum WebviewIndex {
	Readme,
	Changelog
}

const CONTEXT_SHOW_PRE_RELEASE_VERSION = new RawContextKey<boolean>('showPreReleaseVersion', false);

abstract class ExtensionWithDifferentGalleryVersionWidget extends ExtensionWidget {
	private _gallery: IGalleryExtension | null = null;
	get gallery(): IGalleryExtension | null { return this._gallery; }
	set gallery(gallery: IGalleryExtension | null) {
		if (this.extension && gallery && !areSameExtensions(this.extension.identifier, gallery.identifier)) {
			return;
		}
		this._gallery = gallery;
		this.update();
	}
}

class VersionWidget extends ExtensionWithDifferentGalleryVersionWidget {
	private readonly element: HTMLElement;
	constructor(container: HTMLElement) {
		super();
		this.element = append(container, $('code.version', { title: localize('extension version', "Extension Version") }));
		this.render();
	}
	render(): void {
		if (!this.extension || !semver.valid(this.extension.version)) {
			return;
		}
		this.element.textContent = `v${this.gallery?.version ?? this.extension.version}`;
	}
}

class PreReleaseTextWidget extends ExtensionWithDifferentGalleryVersionWidget {
	private readonly element: HTMLElement;
	constructor(container: HTMLElement) {
		super();
		this.element = append(container, $('span.pre-release'));
		append(this.element, $('span' + ThemeIcon.asCSSSelector(preReleaseIcon)));
		const textElement = append(this.element, $('span.pre-release-text'));
		textElement.textContent = localize('preRelease', "Pre-Release");
		this.render();
	}
	render(): void {
		this.element.style.display = this.isPreReleaseVersion() ? 'inherit' : 'none';
	}
	private isPreReleaseVersion(): boolean {
		if (!this.extension) {
			return false;
		}
		if (this.gallery) {
			return this.gallery.properties.isPreReleaseVersion;
		}
		return !!(this.extension.state === ExtensionState.Installed ? this.extension.local?.isPreReleaseVersion : this.extension.gallery?.properties.isPreReleaseVersion);
	}
}

export class ExtensionEditor extends EditorPane {

	static readonly ID: string = 'workbench.editor.extension';

	private readonly _scopedContextKeyService = this._register(new MutableDisposable<IScopedContextKeyService>());
	private template: IExtensionEditorTemplate | undefined;

	private extensionReadme: Cache<string> | null;
	private extensionChangelog: Cache<string> | null;
	private extensionManifest: Cache<IExtensionManifest | null> | null;

	// Some action bar items use a webview whose vertical scroll position we track in this map
	private initialScrollProgress: Map<WebviewIndex, number> = new Map();

	// Spot when an ExtensionEditor instance gets reused for a different extension, in which case the vertical scroll positions must be zeroed
	private currentIdentifier: string = '';

	private layoutParticipants: ILayoutParticipant[] = [];
	private readonly contentDisposables = this._register(new DisposableStore());
	private readonly transientDisposables = this._register(new DisposableStore());
	private activeElement: IActiveElement | null = null;
	private dimension: Dimension | undefined;

	private showPreReleaseVersionContextKey: IContextKey<boolean> | undefined;

	constructor(
		@ITelemetryService telemetryService: ITelemetryService,
		@IInstantiationService private readonly instantiationService: IInstantiationService,
		@IPaneCompositePartService private readonly paneCompositeService: IPaneCompositePartService,
		@IExtensionsWorkbenchService private readonly extensionsWorkbenchService: IExtensionsWorkbenchService,
		@IExtensionGalleryService private readonly extensionGalleryService: IExtensionGalleryService,
		@IThemeService themeService: IThemeService,
		@IKeybindingService private readonly keybindingService: IKeybindingService,
		@INotificationService private readonly notificationService: INotificationService,
		@IOpenerService private readonly openerService: IOpenerService,
		@IExtensionRecommendationsService private readonly extensionRecommendationsService: IExtensionRecommendationsService,
		@IStorageService storageService: IStorageService,
		@IExtensionService private readonly extensionService: IExtensionService,
		@IWebviewService private readonly webviewService: IWebviewService,
		@ILanguageService private readonly languageService: ILanguageService,
		@IContextMenuService private readonly contextMenuService: IContextMenuService,
		@IContextKeyService private readonly contextKeyService: IContextKeyService,
	) {
		super(ExtensionEditor.ID, telemetryService, themeService, storageService);
		this.extensionReadme = null;
		this.extensionChangelog = null;
		this.extensionManifest = null;
	}

	override get scopedContextKeyService(): IContextKeyService | undefined {
		return this._scopedContextKeyService.value;
	}

	protected createEditor(parent: HTMLElement): void {
		const root = append(parent, $('.extension-editor'));
		this._scopedContextKeyService.value = this.contextKeyService.createScoped(root);
		this._scopedContextKeyService.value.createKey('inExtensionEditor', true);
		this.showPreReleaseVersionContextKey = CONTEXT_SHOW_PRE_RELEASE_VERSION.bindTo(this._scopedContextKeyService.value);

		root.tabIndex = 0; // this is required for the focus tracker on the editor
		root.style.outline = 'none';
		root.setAttribute('role', 'document');
		const header = append(root, $('.header'));

		const iconContainer = append(header, $('.icon-container'));
		const icon = append(iconContainer, $<HTMLImageElement>('img.icon', { draggable: false, alt: '' }));
		const remoteBadge = this.instantiationService.createInstance(RemoteBadgeWidget, iconContainer, true);

		const details = append(header, $('.details'));
		const title = append(details, $('.title'));
		const name = append(title, $('span.name.clickable', { title: localize('name', "Extension name"), role: 'heading', tabIndex: 0 }));
		const versionWidget = new VersionWidget(title);

		const preReleaseWidget = new PreReleaseTextWidget(title);

		const preview = append(title, $('span.preview', { title: localize('preview', "Preview") }));
		preview.textContent = localize('preview', "Preview");

		const builtin = append(title, $('span.builtin'));
		builtin.textContent = localize('builtin', "Built-in");

		const subtitle = append(details, $('.subtitle'));
		const publisher = append(append(subtitle, $('.subtitle-entry')), $('.publisher.clickable', { title: localize('publisher', "Publisher"), tabIndex: 0 }));
		publisher.setAttribute('role', 'button');
		const publisherDisplayName = append(publisher, $('.publisher-name'));
		const verifiedPublisherWidget = this.instantiationService.createInstance(VerifiedPublisherWidget, append(publisher, $('.verified-publisher')), false);

		const installCount = append(append(subtitle, $('.subtitle-entry')), $('span.install', { title: localize('install count', "Install count"), tabIndex: 0 }));
		const installCountWidget = this.instantiationService.createInstance(InstallCountWidget, installCount, false);

		const rating = append(append(subtitle, $('.subtitle-entry')), $('span.rating.clickable', { title: localize('rating', "Rating"), tabIndex: 0 }));
		rating.setAttribute('role', 'link'); // #132645
		const ratingsWidget = this.instantiationService.createInstance(RatingsWidget, rating, false);

		const sponsorWidget = this.instantiationService.createInstance(SponsorWidget, append(subtitle, $('.subtitle-entry')));

		const widgets: ExtensionWidget[] = [
			remoteBadge,
			versionWidget,
			preReleaseWidget,
			verifiedPublisherWidget,
			installCountWidget,
			ratingsWidget,
			sponsorWidget,
		];

		const description = append(details, $('.description'));

		const installAction = this.instantiationService.createInstance(InstallDropdownAction);
		const actions = [
			this.instantiationService.createInstance(ReloadAction),
			this.instantiationService.createInstance(ExtensionStatusLabelAction),
			this.instantiationService.createInstance(ActionWithDropDownAction, 'extensions.updateActions', '',
				[[this.instantiationService.createInstance(UpdateAction, true)], [this.instantiationService.createInstance(SkipUpdateAction)]]),
			this.instantiationService.createInstance(SetColorThemeAction),
			this.instantiationService.createInstance(SetFileIconThemeAction),
			this.instantiationService.createInstance(SetProductIconThemeAction),
			this.instantiationService.createInstance(SetLanguageAction),
			this.instantiationService.createInstance(ClearLanguageAction),

			this.instantiationService.createInstance(EnableDropDownAction),
			this.instantiationService.createInstance(DisableDropDownAction),
			this.instantiationService.createInstance(RemoteInstallAction, false),
			this.instantiationService.createInstance(LocalInstallAction),
			this.instantiationService.createInstance(WebInstallAction),
			installAction,
			this.instantiationService.createInstance(InstallingLabelAction),
			this.instantiationService.createInstance(ActionWithDropDownAction, 'extensions.uninstall', UninstallAction.UninstallLabel, [
				[
					this.instantiationService.createInstance(MigrateDeprecatedExtensionAction, false),
					this.instantiationService.createInstance(UninstallAction),
					this.instantiationService.createInstance(InstallAnotherVersionAction),
				]
			]),
			this.instantiationService.createInstance(SwitchToPreReleaseVersionAction, false),
			this.instantiationService.createInstance(SwitchToReleasedVersionAction, false),
			this.instantiationService.createInstance(ToggleSyncExtensionAction),
			new ExtensionEditorManageExtensionAction(this.scopedContextKeyService || this.contextKeyService, this.instantiationService),
		];

		const actionsAndStatusContainer = append(details, $('.actions-status-container'));
		const extensionActionBar = this._register(new ActionBar(actionsAndStatusContainer, {
			animated: false,
			actionViewItemProvider: (action: IAction) => {
				if (action instanceof ExtensionDropDownAction) {
					return action.createActionViewItem();
				}
				if (action instanceof ActionWithDropDownAction) {
					return new ExtensionActionWithDropdownActionViewItem(action, { icon: true, label: true, menuActionsOrProvider: { getActions: () => action.menuActions }, menuActionClassNames: (action.class || '').split(' ') }, this.contextMenuService);
				}
				return undefined;
			},
			focusOnlyEnabledItems: true
		}));

		extensionActionBar.push(actions, { icon: true, label: true });
		extensionActionBar.setFocusable(true);
		// update focusable elements when the enablement of an action changes
		this._register(Event.any(...actions.map(a => Event.filter(a.onDidChange, e => e.enabled !== undefined)))(() => {
			extensionActionBar.setFocusable(false);
			extensionActionBar.setFocusable(true);
		}));

		const otherExtensionContainers: IExtensionContainer[] = [];
		const extensionStatusAction = this.instantiationService.createInstance(ExtensionStatusAction);
		const extensionStatusWidget = this._register(this.instantiationService.createInstance(ExtensionStatusWidget, append(actionsAndStatusContainer, $('.status')), extensionStatusAction));

		otherExtensionContainers.push(extensionStatusAction, new class extends ExtensionWidget {
			render() {
				actionsAndStatusContainer.classList.toggle('list-layout', this.extension?.state === ExtensionState.Installed);
			}
		}());

		const recommendationWidget = this.instantiationService.createInstance(ExtensionRecommendationWidget, append(details, $('.recommendation')));
		widgets.push(recommendationWidget);

		this._register(Event.any(extensionStatusWidget.onDidRender, recommendationWidget.onDidRender)(() => {
			if (this.dimension) {
				this.layout(this.dimension);
			}
		}));

		const extensionContainers: ExtensionContainers = this.instantiationService.createInstance(ExtensionContainers, [...actions, ...widgets, ...otherExtensionContainers]);
		for (const disposable of [...actions, ...widgets, ...otherExtensionContainers, extensionContainers]) {
			this._register(disposable);
		}

		const onError = Event.chain(extensionActionBar.onDidRun, $ =>
			$.map(({ error }) => error)
				.filter(error => !!error)
		);

		this._register(onError(this.onError, this));

		const body = append(root, $('.body'));
		const navbar = new NavBar(body);

		const content = append(body, $('.content'));
		content.id = generateUuid(); // An id is needed for the webview parent flow to

		this.template = {
			builtin,
			content,
			description,
			header,
			icon,
			iconContainer,
			installCount,
			name,
			navbar,
			preview,
			publisher,
			publisherDisplayName,
			rating,
			actionsAndStatusContainer,
			extensionActionBar,
			set extension(extension: IExtension) {
				extensionContainers.extension = extension;
			},
			set gallery(gallery: IGalleryExtension | null) {
				versionWidget.gallery = gallery;
				preReleaseWidget.gallery = gallery;
			},
			set manifest(manifest: IExtensionManifest | null) {
				installAction.manifest = manifest;
			}
		};
	}

	override async setInput(input: ExtensionsInput, options: IExtensionEditorOptions | undefined, context: IEditorOpenContext, token: CancellationToken): Promise<void> {
		await super.setInput(input, options, context, token);
		this.updatePreReleaseVersionContext();
		if (this.template) {
			await this.render(input.extension, this.template, !!options?.preserveFocus);
		}
	}

	override setOptions(options: IExtensionEditorOptions | undefined): void {
		const currentOptions: IExtensionEditorOptions | undefined = this.options;
		super.setOptions(options);
		this.updatePreReleaseVersionContext();
		if (this.input && this.template && currentOptions?.showPreReleaseVersion !== options?.showPreReleaseVersion) {
			this.render((this.input as ExtensionsInput).extension, this.template, !!options?.preserveFocus);
		}
	}

	private updatePreReleaseVersionContext(): void {
		let showPreReleaseVersion = (<IExtensionEditorOptions | undefined>this.options)?.showPreReleaseVersion;
		if (isUndefined(showPreReleaseVersion)) {
			showPreReleaseVersion = !!(<ExtensionsInput>this.input).extension.gallery?.properties.isPreReleaseVersion;
		}
		this.showPreReleaseVersionContextKey?.set(showPreReleaseVersion);
	}

	async openTab(tab: ExtensionEditorTab): Promise<void> {
		if (!this.input || !this.template) {
			return;
		}
		if (this.template.navbar.switch(tab)) {
			return;
		}
		// Fallback to Readme tab if ExtensionPack tab does not exist
		if (tab === ExtensionEditorTab.ExtensionPack) {
			this.template.navbar.switch(ExtensionEditorTab.Readme);
		}
	}

	private async getGalleryVersionToShow(extension: IExtension, preRelease?: boolean): Promise<IGalleryExtension | null> {
		if (isUndefined(preRelease)) {
			return null;
		}
		if (preRelease === extension.gallery?.properties.isPreReleaseVersion) {
			return null;
		}
		if (preRelease && !extension.hasPreReleaseVersion) {
			return null;
		}
		if (!preRelease && !extension.hasReleaseVersion) {
			return null;
		}
		return (await this.extensionGalleryService.getExtensions([{ ...extension.identifier, preRelease, hasPreRelease: extension.hasPreReleaseVersion }], CancellationToken.None))[0] || null;
	}

	private async render(extension: IExtension, template: IExtensionEditorTemplate, preserveFocus: boolean): Promise<void> {
		this.activeElement = null;
		this.transientDisposables.clear();

		const token = this.transientDisposables.add(new CancellationTokenSource()).token;

		const gallery = await this.getGalleryVersionToShow(extension, (this.options as IExtensionEditorOptions)?.showPreReleaseVersion);
		if (token.isCancellationRequested) {
			return;
		}

		this.extensionReadme = new Cache(() => gallery ? this.extensionGalleryService.getReadme(gallery, token) : extension.getReadme(token));
		this.extensionChangelog = new Cache(() => gallery ? this.extensionGalleryService.getChangelog(gallery, token) : extension.getChangelog(token));
		this.extensionManifest = new Cache(() => gallery ? this.extensionGalleryService.getManifest(gallery, token) : extension.getManifest(token));

		template.extension = extension;
		template.gallery = gallery;
		template.manifest = null;

		this.transientDisposables.add(addDisposableListener(template.icon, 'error', () => template.icon.src = extension.iconUrlFallback, { once: true }));
		template.icon.src = extension.iconUrl;

		template.name.textContent = extension.displayName;
		template.name.classList.toggle('clickable', !!extension.url);
		template.name.classList.toggle('deprecated', !!extension.deprecationInfo);
		template.preview.style.display = extension.preview ? 'inherit' : 'none';
		template.builtin.style.display = extension.isBuiltin ? 'inherit' : 'none';

		template.description.textContent = extension.description;

		// subtitle
		template.publisher.classList.toggle('clickable', !!extension.url);
		template.publisherDisplayName.textContent = extension.publisherDisplayName;

		template.installCount.parentElement?.classList.toggle('hide', !extension.url);
		template.rating.parentElement?.classList.toggle('hide', !extension.url);
		template.rating.classList.toggle('clickable', !!extension.url);

		if (extension.url) {
			this.transientDisposables.add(onClick(template.name, () => this.openerService.open(URI.parse(extension.url!))));
			this.transientDisposables.add(onClick(template.rating, () => this.openerService.open(URI.parse(`${extension.url}&ssr=false#review-details`))));
			this.transientDisposables.add(onClick(template.publisher, () => {
				this.paneCompositeService.openPaneComposite(VIEWLET_ID, ViewContainerLocation.Sidebar, true)
					.then(viewlet => viewlet?.getViewPaneContainer() as IExtensionsViewPaneContainer)
					.then(viewlet => viewlet.search(`publisher:"${extension.publisherDisplayName}"`));
			}));
		}

		const manifest = await this.extensionManifest.get().promise;
		if (token.isCancellationRequested) {
			return;
		}

		if (manifest) {
			template.manifest = manifest;
		}

		this.renderNavbar(extension, manifest, template, preserveFocus);

		// report telemetry
		const extRecommendations = this.extensionRecommendationsService.getAllRecommendationsWithReason();
		let recommendationsData = {};
		if (extRecommendations[extension.identifier.id.toLowerCase()]) {
			recommendationsData = { recommendationReason: extRecommendations[extension.identifier.id.toLowerCase()].reasonId };
		}
		/* __GDPR__
		"extensionGallery:openExtension" : {
			"owner": "sandy081",
			"recommendationReason": { "classification": "SystemMetaData", "purpose": "FeatureInsight", "isMeasurement": true },
			"${include}": [
				"${GalleryExtensionTelemetryData}"
			]
		}
		*/
		this.telemetryService.publicLog('extensionGallery:openExtension', { ...extension.telemetryData, ...recommendationsData });

	}

	private renderNavbar(extension: IExtension, manifest: IExtensionManifest | null, template: IExtensionEditorTemplate, preserveFocus: boolean): void {
		template.content.innerText = '';
		template.navbar.clear();

		if (this.currentIdentifier !== extension.identifier.id) {
			this.initialScrollProgress.clear();
			this.currentIdentifier = extension.identifier.id;
		}

		if (extension.hasReadme()) {
			template.navbar.push(ExtensionEditorTab.Readme, localize('details', "Details"), localize('detailstooltip', "Extension details, rendered from the extension's 'README.md' file"));
		}
		if (manifest && manifest.contributes) {
			template.navbar.push(ExtensionEditorTab.Contributions, localize('contributions', "Feature Contributions"), localize('contributionstooltip', "Lists contributions to VS Code by this extension"));
		}
		if (extension.hasChangelog()) {
			template.navbar.push(ExtensionEditorTab.Changelog, localize('changelog', "Changelog"), localize('changelogtooltip', "Extension update history, rendered from the extension's 'CHANGELOG.md' file"));
		}
		if (extension.dependencies.length) {
			template.navbar.push(ExtensionEditorTab.Dependencies, localize('dependencies', "Dependencies"), localize('dependenciestooltip', "Lists extensions this extension depends on"));
		}
		if (manifest && manifest.extensionPack?.length && !this.shallRenderAsExtensionPack(manifest)) {
			template.navbar.push(ExtensionEditorTab.ExtensionPack, localize('extensionpack', "Extension Pack"), localize('extensionpacktooltip', "Lists extensions those will be installed together with this extension"));
		}

		const addRuntimeStatusSection = () => template.navbar.push(ExtensionEditorTab.RuntimeStatus, localize('runtimeStatus', "Runtime Status"), localize('runtimeStatus description', "Extension runtime status"));
		if (this.extensionsWorkbenchService.getExtensionStatus(extension)) {
			addRuntimeStatusSection();
		} else {
			const disposable = this.extensionService.onDidChangeExtensionsStatus(e => {
				if (e.some(extensionIdentifier => areSameExtensions({ id: extensionIdentifier.value }, extension.identifier))) {
					addRuntimeStatusSection();
					disposable.dispose();
				}
			}, this, this.transientDisposables);
		}

		if (template.navbar.currentId) {
			this.onNavbarChange(extension, { id: template.navbar.currentId, focus: !preserveFocus }, template);
		}
		template.navbar.onChange(e => this.onNavbarChange(extension, e, template), this, this.transientDisposables);
	}

	override clearInput(): void {
		this.contentDisposables.clear();
		this.transientDisposables.clear();

		super.clearInput();
	}

	override focus(): void {
		super.focus();
		this.activeElement?.focus();

		super.focus();
	}

	showFind(): void {
		this.activeWebview?.showFind();
	}

	runFindAction(previous: boolean): void {
		this.activeWebview?.runFindAction(previous);
	}

	public get activeWebview(): IWebview | undefined {
		if (!this.activeElement || !(this.activeElement as IWebview).runFindAction) {
			return undefined;
		}
		return this.activeElement as IWebview;
	}

	private onNavbarChange(extension: IExtension, { id, focus }: { id: string | null; focus: boolean }, template: IExtensionEditorTemplate): void {
		this.contentDisposables.clear();
		template.content.innerText = '';
		this.activeElement = null;
		if (id) {
			const cts = new CancellationTokenSource();
			this.contentDisposables.add(toDisposable(() => cts.dispose(true)));
			this.open(id, extension, template, cts.token)
				.then(activeElement => {
					if (cts.token.isCancellationRequested) {
						return;
					}
					this.activeElement = activeElement;
					if (focus) {
						this.focus();
					}
				});
		}
	}

	private open(id: string, extension: IExtension, template: IExtensionEditorTemplate, token: CancellationToken): Promise<IActiveElement | null> {
		switch (id) {
			case ExtensionEditorTab.Readme: return this.openDetails(extension, template, token);
			case ExtensionEditorTab.Contributions: return this.openContributions(template, token);
			case ExtensionEditorTab.Changelog: return this.openChangelog(template, token);
			case ExtensionEditorTab.Dependencies: return this.openExtensionDependencies(extension, template, token);
			case ExtensionEditorTab.ExtensionPack: return this.openExtensionPack(extension, template, token);
			case ExtensionEditorTab.RuntimeStatus: return this.openRuntimeStatus(extension, template, token);
		}
		return Promise.resolve(null);
	}

	private async openMarkdown(cacheResult: CacheResult<string>, noContentCopy: string, container: HTMLElement, webviewIndex: WebviewIndex, title: string, token: CancellationToken): Promise<IActiveElement | null> {
		try {
			const body = await this.renderMarkdown(cacheResult, container, token);
			if (token.isCancellationRequested) {
				return Promise.resolve(null);
			}

			const webview = this.contentDisposables.add(this.webviewService.createWebviewOverlay({
				title,
				options: {
					enableFindWidget: true,
					tryRestoreScrollPosition: true,
					disableServiceWorker: true,
				},
				contentOptions: {},
				extension: undefined,
			}));

			webview.initialScrollProgress = this.initialScrollProgress.get(webviewIndex) || 0;

			webview.claim(this, this.scopedContextKeyService);
			setParentFlowTo(webview.container, container);
			webview.layoutWebviewOverElement(container);

			webview.setHtml(body);
			webview.claim(this, undefined);

			this.contentDisposables.add(webview.onDidFocus(() => this.fireOnDidFocus()));

			this.contentDisposables.add(webview.onDidScroll(() => this.initialScrollProgress.set(webviewIndex, webview.initialScrollProgress)));

			const removeLayoutParticipant = arrays.insert(this.layoutParticipants, {
				layout: () => {
					webview.layoutWebviewOverElement(container);
				}
			});
			this.contentDisposables.add(toDisposable(removeLayoutParticipant));

			let isDisposed = false;
			this.contentDisposables.add(toDisposable(() => { isDisposed = true; }));

			this.contentDisposables.add(this.themeService.onDidColorThemeChange(async () => {
				// Render again since syntax highlighting of code blocks may have changed
				const body = await this.renderMarkdown(cacheResult, container);
				if (!isDisposed) { // Make sure we weren't disposed of in the meantime
					webview.setHtml(body);
				}
			}));

			this.contentDisposables.add(webview.onDidClickLink(link => {
				if (!link) {
					return;
				}
				// Only allow links with specific schemes
				if (matchesScheme(link, Schemas.http) || matchesScheme(link, Schemas.https) || matchesScheme(link, Schemas.mailto)) {
					this.openerService.open(link);
				}
				if (matchesScheme(link, Schemas.command) && URI.parse(link).path === ShowCurrentReleaseNotesActionId) {
					this.openerService.open(link, { allowCommands: true }); // TODO@sandy081 use commands service
				}
			}));

			return webview;
		} catch (e) {
			const p = append(container, $('p.nocontent'));
			p.textContent = noContentCopy;
			return p;
		}
	}

	private async renderMarkdown(cacheResult: CacheResult<string>, container: HTMLElement, token?: CancellationToken): Promise<string> {
		const contents = await this.loadContents(() => cacheResult, container);
		if (token?.isCancellationRequested) {
			return '';
		}

		const content = await renderMarkdownDocument(contents, this.extensionService, this.languageService, true, false, token);
		if (token?.isCancellationRequested) {
			return '';
		}

		return this.renderBody(content);
	}

	private renderBody(body: string): string {
		const nonce = generateUuid();
		const colorMap = TokenizationRegistry.getColorMap();
		const css = colorMap ? generateTokensCSSForColorMap(colorMap) : '';
		return `<!DOCTYPE html>
		<html>
			<head>
				<meta http-equiv="Content-type" content="text/html;charset=UTF-8">
				<meta http-equiv="Content-Security-Policy" content="default-src 'none'; img-src https: data:; media-src https:; script-src 'none'; style-src 'nonce-${nonce}';">
				<style nonce="${nonce}">
					${DEFAULT_MARKDOWN_STYLES}

					/* prevent scroll-to-top button from blocking the body text */
					body {
						padding-bottom: 75px;
					}

					#scroll-to-top {
						position: fixed;
						width: 32px;
						height: 32px;
						right: 25px;
						bottom: 25px;
						background-color: var(--vscode-button-secondaryBackground);
						border-color: var(--vscode-button-border);
						border-radius: 50%;
						cursor: pointer;
						box-shadow: 1px 1px 1px rgba(0,0,0,.25);
						outline: none;
						display: flex;
						justify-content: center;
						align-items: center;
					}

					#scroll-to-top:hover {
						background-color: var(--vscode-button-secondaryHoverBackground);
						box-shadow: 2px 2px 2px rgba(0,0,0,.25);
					}

					body.vscode-high-contrast #scroll-to-top {
						border-width: 2px;
						border-style: solid;
						box-shadow: none;
					}

					#scroll-to-top span.icon::before {
						content: "";
						display: block;
						background: var(--vscode-button-secondaryForeground);
						/* Chevron up icon */
						webkit-mask-image: url('data:image/svg+xml;base64,PD94bWwgdmVyc2lvbj0iMS4wIiBlbmNvZGluZz0idXRmLTgiPz4KPCEtLSBHZW5lcmF0b3I6IEFkb2JlIElsbHVzdHJhdG9yIDE5LjIuMCwgU1ZHIEV4cG9ydCBQbHVnLUluIC4gU1ZHIFZlcnNpb246IDYuMDAgQnVpbGQgMCkgIC0tPgo8c3ZnIHZlcnNpb249IjEuMSIgaWQ9IkxheWVyXzEiIHhtbG5zPSJodHRwOi8vd3d3LnczLm9yZy8yMDAwL3N2ZyIgeG1sbnM6eGxpbms9Imh0dHA6Ly93d3cudzMub3JnLzE5OTkveGxpbmsiIHg9IjBweCIgeT0iMHB4IgoJIHZpZXdCb3g9IjAgMCAxNiAxNiIgc3R5bGU9ImVuYWJsZS1iYWNrZ3JvdW5kOm5ldyAwIDAgMTYgMTY7IiB4bWw6c3BhY2U9InByZXNlcnZlIj4KPHN0eWxlIHR5cGU9InRleHQvY3NzIj4KCS5zdDB7ZmlsbDojRkZGRkZGO30KCS5zdDF7ZmlsbDpub25lO30KPC9zdHlsZT4KPHRpdGxlPnVwY2hldnJvbjwvdGl0bGU+CjxwYXRoIGNsYXNzPSJzdDAiIGQ9Ik04LDUuMWwtNy4zLDcuM0wwLDExLjZsOC04bDgsOGwtMC43LDAuN0w4LDUuMXoiLz4KPHJlY3QgY2xhc3M9InN0MSIgd2lkdGg9IjE2IiBoZWlnaHQ9IjE2Ii8+Cjwvc3ZnPgo=');
						-webkit-mask-image: url('data:image/svg+xml;base64,PD94bWwgdmVyc2lvbj0iMS4wIiBlbmNvZGluZz0idXRmLTgiPz4KPCEtLSBHZW5lcmF0b3I6IEFkb2JlIElsbHVzdHJhdG9yIDE5LjIuMCwgU1ZHIEV4cG9ydCBQbHVnLUluIC4gU1ZHIFZlcnNpb246IDYuMDAgQnVpbGQgMCkgIC0tPgo8c3ZnIHZlcnNpb249IjEuMSIgaWQ9IkxheWVyXzEiIHhtbG5zPSJodHRwOi8vd3d3LnczLm9yZy8yMDAwL3N2ZyIgeG1sbnM6eGxpbms9Imh0dHA6Ly93d3cudzMub3JnLzE5OTkveGxpbmsiIHg9IjBweCIgeT0iMHB4IgoJIHZpZXdCb3g9IjAgMCAxNiAxNiIgc3R5bGU9ImVuYWJsZS1iYWNrZ3JvdW5kOm5ldyAwIDAgMTYgMTY7IiB4bWw6c3BhY2U9InByZXNlcnZlIj4KPHN0eWxlIHR5cGU9InRleHQvY3NzIj4KCS5zdDB7ZmlsbDojRkZGRkZGO30KCS5zdDF7ZmlsbDpub25lO30KPC9zdHlsZT4KPHRpdGxlPnVwY2hldnJvbjwvdGl0bGU+CjxwYXRoIGNsYXNzPSJzdDAiIGQ9Ik04LDUuMWwtNy4zLDcuM0wwLDExLjZsOC04bDgsOGwtMC43LDAuN0w4LDUuMXoiLz4KPHJlY3QgY2xhc3M9InN0MSIgd2lkdGg9IjE2IiBoZWlnaHQ9IjE2Ii8+Cjwvc3ZnPgo=');
						width: 16px;
						height: 16px;
					}
					${css}
				</style>
			</head>
			<body>
				<a id="scroll-to-top" role="button" aria-label="scroll to top" href="#"><span class="icon"></span></a>
				${body}
			</body>
		</html>`;
	}

	private async openDetails(extension: IExtension, template: IExtensionEditorTemplate, token: CancellationToken): Promise<IActiveElement | null> {
		const details = append(template.content, $('.details'));
		const readmeContainer = append(details, $('.readme-container'));
		const additionalDetailsContainer = append(details, $('.additional-details-container'));

		const layout = () => details.classList.toggle('narrow', this.dimension && this.dimension.width < 500);
		layout();
		this.contentDisposables.add(toDisposable(arrays.insert(this.layoutParticipants, { layout })));

		let activeElement: IActiveElement | null = null;
		const manifest = await this.extensionManifest!.get().promise;
		if (manifest && manifest.extensionPack?.length && this.shallRenderAsExtensionPack(manifest)) {
			activeElement = await this.openExtensionPackReadme(manifest, readmeContainer, token);
		} else {
			activeElement = await this.openMarkdown(this.extensionReadme!.get(), localize('noReadme', "No README available."), readmeContainer, WebviewIndex.Readme, localize('Readme title', "Readme"), token);
		}

		this.renderAdditionalDetails(additionalDetailsContainer, extension);
		return activeElement;
	}

	private shallRenderAsExtensionPack(manifest: IExtensionManifest): boolean {
		return !!(manifest.categories?.some(category => category.toLowerCase() === 'extension packs'));
	}

	private async openExtensionPackReadme(manifest: IExtensionManifest, container: HTMLElement, token: CancellationToken): Promise<IActiveElement | null> {
		if (token.isCancellationRequested) {
			return Promise.resolve(null);
		}

		const extensionPackReadme = append(container, $('div', { class: 'extension-pack-readme' }));
		extensionPackReadme.style.margin = '0 auto';
		extensionPackReadme.style.maxWidth = '882px';

		const extensionPack = append(extensionPackReadme, $('div', { class: 'extension-pack' }));
		if (manifest.extensionPack!.length <= 3) {
			extensionPackReadme.classList.add('one-row');
		} else if (manifest.extensionPack!.length <= 6) {
			extensionPackReadme.classList.add('two-rows');
		} else if (manifest.extensionPack!.length <= 9) {
			extensionPackReadme.classList.add('three-rows');
		} else {
			extensionPackReadme.classList.add('more-rows');
		}

		const extensionPackHeader = append(extensionPack, $('div.header'));
		extensionPackHeader.textContent = localize('extension pack', "Extension Pack ({0})", manifest.extensionPack!.length);
		const extensionPackContent = append(extensionPack, $('div', { class: 'extension-pack-content' }));
		extensionPackContent.setAttribute('tabindex', '0');
		append(extensionPack, $('div.footer'));
		const readmeContent = append(extensionPackReadme, $('div.readme-content'));

		await Promise.all([
			this.renderExtensionPack(manifest, extensionPackContent, token),
			this.openMarkdown(this.extensionReadme!.get(), localize('noReadme', "No README available."), readmeContent, WebviewIndex.Readme, localize('Readme title', "Readme"), token),
		]);

		return { focus: () => extensionPackContent.focus() };
	}

	private renderAdditionalDetails(container: HTMLElement, extension: IExtension): void {
		const content = $('div', { class: 'additional-details-content', tabindex: '0' });
		const scrollableContent = new DomScrollableElement(content, {});
		const layout = () => scrollableContent.scanDomNode();
		const removeLayoutParticipant = arrays.insert(this.layoutParticipants, { layout });
		this.contentDisposables.add(toDisposable(removeLayoutParticipant));
		this.contentDisposables.add(scrollableContent);

		this.renderCategories(content, extension);
		this.renderExtensionResources(content, extension);
		this.renderMoreInfo(content, extension);

		append(container, scrollableContent.getDomNode());
		scrollableContent.scanDomNode();
	}

	private renderCategories(container: HTMLElement, extension: IExtension): void {
		if (extension.categories.length) {
			const categoriesContainer = append(container, $('.categories-container.additional-details-element'));
			append(categoriesContainer, $('.additional-details-title', undefined, localize('categories', "Categories")));
			const categoriesElement = append(categoriesContainer, $('.categories'));
			for (const category of extension.categories) {
				this.transientDisposables.add(onClick(append(categoriesElement, $('span.category', { tabindex: '0' }, category)), () => {
					this.paneCompositeService.openPaneComposite(VIEWLET_ID, ViewContainerLocation.Sidebar, true)
						.then(viewlet => viewlet?.getViewPaneContainer() as IExtensionsViewPaneContainer)
						.then(viewlet => viewlet.search(`@category:"${category}"`));
				}));
			}
		}
	}

	private renderExtensionResources(container: HTMLElement, extension: IExtension): void {
		const resources: [string, URI][] = [];
		if (extension.url) {
			resources.push([localize('Marketplace', "Marketplace"), URI.parse(extension.url)]);
		}
		if (extension.repository) {
			try {
				resources.push([localize('repository', "Repository"), URI.parse(extension.repository)]);
			} catch (error) {/* Ignore */ }
		}
		if (extension.url && extension.licenseUrl) {
			try {
				resources.push([localize('license', "License"), URI.parse(extension.licenseUrl)]);
			} catch (error) {/* Ignore */ }
		}
		if (extension.publisherUrl) {
			resources.push([extension.publisherDisplayName, extension.publisherUrl]);
		}
		if (resources.length || extension.publisherSponsorLink) {
			const extensionResourcesContainer = append(container, $('.resources-container.additional-details-element'));
			append(extensionResourcesContainer, $('.additional-details-title', undefined, localize('resources', "Extension Resources")));
			const resourcesElement = append(extensionResourcesContainer, $('.resources'));
			for (const [label, uri] of resources) {
				this.transientDisposables.add(onClick(append(resourcesElement, $('a.resource', { title: uri.toString(), tabindex: '0' }, label)), () => this.openerService.open(uri)));
			}
		}
	}

	private renderMoreInfo(container: HTMLElement, extension: IExtension): void {
		const gallery = extension.gallery;
		const moreInfoContainer = append(container, $('.more-info-container.additional-details-element'));
		append(moreInfoContainer, $('.additional-details-title', undefined, localize('Marketplace Info', "More Info")));
		const moreInfo = append(moreInfoContainer, $('.more-info'));
		const toDateString = (date: Date) => `${date.getFullYear()}-${String(date.getMonth() + 1).padStart(2, '0')}-${String(date.getDate()).padStart(2, '0')}, ${date.toLocaleTimeString(language, { hourCycle: 'h23' })}`;
		if (gallery) {
			append(moreInfo,
				$('.more-info-entry', undefined,
					$('div', undefined, localize('published', "Published")),
					$('div', undefined, toDateString(new Date(gallery.releaseDate)))
				),
				$('.more-info-entry', undefined,
					$('div', undefined, localize('last released', "Last released")),
					$('div', undefined, toDateString(new Date(gallery.lastUpdated)))
				)
			);
		}
		if (extension.local && extension.local.installedTimestamp) {
			append(moreInfo,
				$('.more-info-entry', undefined,
					$('div', undefined, localize('last updated', "Last updated")),
					$('div', undefined, toDateString(new Date(extension.local.installedTimestamp)))
				)
			);
		}
		append(moreInfo,
			$('.more-info-entry', undefined,
				$('div', undefined, localize('id', "Identifier")),
				$('code', undefined, extension.identifier.id)
			));
	}

	private openChangelog(template: IExtensionEditorTemplate, token: CancellationToken): Promise<IActiveElement | null> {
		return this.openMarkdown(this.extensionChangelog!.get(), localize('noChangelog', "No Changelog available."), template.content, WebviewIndex.Changelog, localize('Changelog title', "Changelog"), token);
	}

	private openContributions(template: IExtensionEditorTemplate, token: CancellationToken): Promise<IActiveElement | null> {
		const content = $('div.subcontent.feature-contributions', { tabindex: '0' });
		return this.loadContents(() => this.extensionManifest!.get(), template.content)
			.then(manifest => {
				if (token.isCancellationRequested) {
					return null;
				}

				if (!manifest) {
					return content;
				}

				const scrollableContent = new DomScrollableElement(content, {});

				const layout = () => scrollableContent.scanDomNode();
				const removeLayoutParticipant = arrays.insert(this.layoutParticipants, { layout });
				this.contentDisposables.add(toDisposable(removeLayoutParticipant));

				const renders = [
					this.renderSettings(content, manifest, layout),
					this.renderCommands(content, manifest, layout),
					this.renderCodeActions(content, manifest, layout),
					this.renderLanguages(content, manifest, layout),
					this.renderColorThemes(content, manifest, layout),
					this.renderIconThemes(content, manifest, layout),
					this.renderProductIconThemes(content, manifest, layout),
					this.renderColors(content, manifest, layout),
					this.renderJSONValidation(content, manifest, layout),
					this.renderDebuggers(content, manifest, layout),
					this.renderViewContainers(content, manifest, layout),
					this.renderViews(content, manifest, layout),
					this.renderLocalizations(content, manifest, layout),
					this.renderCustomEditors(content, manifest, layout),
					this.renderNotebooks(content, manifest, layout),
					this.renderNotebookRenderers(content, manifest, layout),
					this.renderAuthentication(content, manifest, layout),
					this.renderActivationEvents(content, manifest, layout),
				];

				scrollableContent.scanDomNode();

				const isEmpty = !renders.some(x => x);
				if (isEmpty) {
					append(content, $('p.nocontent')).textContent = localize('noContributions', "No Contributions");
					append(template.content, content);
				} else {
					append(template.content, scrollableContent.getDomNode());
					this.contentDisposables.add(scrollableContent);
				}
				return content;
			}, () => {
				if (token.isCancellationRequested) {
					return null;
				}

				append(content, $('p.nocontent')).textContent = localize('noContributions', "No Contributions");
				append(template.content, content);
				return content;
			});
	}

	private openExtensionDependencies(extension: IExtension, template: IExtensionEditorTemplate, token: CancellationToken): Promise<IActiveElement | null> {
		if (token.isCancellationRequested) {
			return Promise.resolve(null);
		}

		if (arrays.isFalsyOrEmpty(extension.dependencies)) {
			append(template.content, $('p.nocontent')).textContent = localize('noDependencies', "No Dependencies");
			return Promise.resolve(template.content);
		}

		const content = $('div', { class: 'subcontent' });
		const scrollableContent = new DomScrollableElement(content, {});
		append(template.content, scrollableContent.getDomNode());
		this.contentDisposables.add(scrollableContent);

		const dependenciesTree = this.instantiationService.createInstance(ExtensionsTree,
			new ExtensionData(extension, null, extension => extension.dependencies || [], this.extensionsWorkbenchService), content,
			{
				listBackground: editorBackground
			});
		const layout = () => {
			scrollableContent.scanDomNode();
			const scrollDimensions = scrollableContent.getScrollDimensions();
			dependenciesTree.layout(scrollDimensions.height);
		};
		const removeLayoutParticipant = arrays.insert(this.layoutParticipants, { layout });
		this.contentDisposables.add(toDisposable(removeLayoutParticipant));

		this.contentDisposables.add(dependenciesTree);
		scrollableContent.scanDomNode();
		return Promise.resolve({ focus() { dependenciesTree.domFocus(); } });
	}

	private async openExtensionPack(extension: IExtension, template: IExtensionEditorTemplate, token: CancellationToken): Promise<IActiveElement | null> {
		if (token.isCancellationRequested) {
			return Promise.resolve(null);
		}
		const manifest = await this.loadContents(() => this.extensionManifest!.get(), template.content);
		if (token.isCancellationRequested) {
			return null;
		}
		if (!manifest) {
			return null;
		}
		return this.renderExtensionPack(manifest, template.content, token);
	}

	private async openRuntimeStatus(extension: IExtension, template: IExtensionEditorTemplate, token: CancellationToken): Promise<IActiveElement | null> {
		const content = $('div', { class: 'subcontent', tabindex: '0' });

		const scrollableContent = new DomScrollableElement(content, {});
		const layout = () => scrollableContent.scanDomNode();
		const removeLayoutParticipant = arrays.insert(this.layoutParticipants, { layout });
		this.contentDisposables.add(toDisposable(removeLayoutParticipant));

		const updateContent = () => {
			scrollableContent.scanDomNode();
			reset(content, this.renderRuntimeStatus(extension, layout));
		};

		updateContent();
		this.extensionService.onDidChangeExtensionsStatus(e => {
			if (e.some(extensionIdentifier => areSameExtensions({ id: extensionIdentifier.value }, extension.identifier))) {
				updateContent();
			}
		}, this, this.contentDisposables);

		this.contentDisposables.add(scrollableContent);
		append(template.content, scrollableContent.getDomNode());
		return content;
	}

	private renderRuntimeStatus(extension: IExtension, onDetailsToggle: Function): HTMLElement {
		const extensionStatus = this.extensionsWorkbenchService.getExtensionStatus(extension);
		const element = $('.runtime-status');

		if (extensionStatus?.activationTimes) {
			const activationTime = extensionStatus.activationTimes.codeLoadingTime + extensionStatus.activationTimes.activateCallTime;
			const activationElement = append(element, $('div.activation-details'));

			const activationReasonElement = append(activationElement, $('div.activation-element-entry'));
			append(activationReasonElement, $('span.activation-message-title', undefined, localize('activation reason', "Activation Event:")));
			append(activationReasonElement, $('code', undefined, extensionStatus.activationTimes.activationReason.startup ? localize('startup', "Startup") : extensionStatus.activationTimes.activationReason.activationEvent));

			const activationTimeElement = append(activationElement, $('div.activation-element-entry'));
			append(activationTimeElement, $('span.activation-message-title', undefined, localize('activation time', "Activation Time:")));
			append(activationTimeElement, $('code', undefined, `${activationTime}ms`));


			if (ExtensionIdentifier.toKey(extensionStatus.activationTimes.activationReason.extensionId) !== ExtensionIdentifier.toKey(extension.identifier.id)) {
				const activatedByElement = append(activationElement, $('div.activation-element-entry'));
				append(activatedByElement, $('span.activation-message-title', undefined, localize('activatedBy', "Activated By:")));
				append(activatedByElement, $('span', undefined, extensionStatus.activationTimes.activationReason.extensionId.value));
			}
		}

		else if (extension.local && (extension.local.manifest.main || extension.local.manifest.browser)) {
			append(element, $('div.activation-message', undefined, localize('not yet activated', "Not yet activated.")));
		}

		if (extensionStatus?.runtimeErrors.length) {
			append(element, $('details', { open: true, ontoggle: onDetailsToggle },
				$('summary', { tabindex: '0' }, localize('uncaught errors', "Uncaught Errors ({0})", extensionStatus.runtimeErrors.length)),
				$('div', undefined,
					...extensionStatus.runtimeErrors.map(error => $('div.message-entry', undefined,
						$(`span${ThemeIcon.asCSSSelector(errorIcon)}`, undefined),
						$('span', undefined, getErrorMessage(error)),
					))
				),
			));
		}

		if (extensionStatus?.messages.length) {
			append(element, $('details', { open: true, ontoggle: onDetailsToggle },
				$('summary', { tabindex: '0' }, localize('messages', "Messages ({0})", extensionStatus?.messages.length)),
				$('div', undefined,
					...extensionStatus.messages.sort((a, b) => b.type - a.type)
						.map(message => $('div.message-entry', undefined,
							$(`span${ThemeIcon.asCSSSelector(message.type === Severity.Error ? errorIcon : message.type === Severity.Warning ? warningIcon : infoIcon)}`, undefined),
							$('span', undefined, message.message)
						))
				),
			));
		}

		if (element.children.length === 0) {
			append(element, $('div.no-status-message')).textContent = localize('noStatus', "No status available.");
		}

		return element;
	}

	private async renderExtensionPack(manifest: IExtensionManifest, parent: HTMLElement, token: CancellationToken): Promise<IActiveElement | null> {
		if (token.isCancellationRequested) {
			return null;
		}

		const content = $('div', { class: 'subcontent' });
		const scrollableContent = new DomScrollableElement(content, { useShadows: false });
		append(parent, scrollableContent.getDomNode());

		const extensionsGridView = this.instantiationService.createInstance(ExtensionsGridView, content, new Delegate());
		const extensions: IExtension[] = await getExtensions(manifest.extensionPack!, this.extensionsWorkbenchService);
		extensionsGridView.setExtensions(extensions);
		scrollableContent.scanDomNode();

		this.contentDisposables.add(scrollableContent);
		this.contentDisposables.add(extensionsGridView);
		this.contentDisposables.add(toDisposable(arrays.insert(this.layoutParticipants, { layout: () => scrollableContent.scanDomNode() })));

		return content;
	}

	private renderSettings(container: HTMLElement, manifest: IExtensionManifest, onDetailsToggle: Function): boolean {
		const configuration = manifest.contributes?.configuration;
		let properties: any = {};
		if (Array.isArray(configuration)) {
			configuration.forEach(config => {
				properties = { ...properties, ...config.properties };
			});
		} else if (configuration) {
			properties = configuration.properties;
		}

		let contrib = properties ? Object.keys(properties) : [];

		// filter deprecated settings
		contrib = contrib.filter(key => {
			const config = properties[key];
			return !config.deprecationMessage && !config.markdownDeprecationMessage;
		});

		if (!contrib.length) {
			return false;
		}

		const details = $('details', { open: true, ontoggle: onDetailsToggle },
			$('summary', { tabindex: '0' }, localize('settings', "Settings ({0})", contrib.length)),
			$('table', undefined,
				$('tr', undefined,
					$('th', undefined, localize('setting name', "ID")),
					$('th', undefined, localize('description', "Description")),
					$('th', undefined, localize('default', "Default"))
				),
				...contrib
					.sort((a, b) => a.localeCompare(b))
					.map(key => {
						let description: (Node | string) = properties[key].description || '';
						if (properties[key].markdownDescription) {
							const { element, dispose } = renderMarkdown({ value: properties[key].markdownDescription }, { actionHandler: { callback: (content) => this.openerService.open(content).catch(onUnexpectedError), disposables: this.contentDisposables } });
							description = element;
							this.contentDisposables.add(toDisposable(dispose));
						}
						return $('tr', undefined,
							$('td', undefined, $('code', undefined, key)),
							$('td', undefined, description),
<<<<<<< HEAD
							$('td', undefined, $('code', undefined, `${isUndefined(properties[key].default) ? getDefaultValue(properties[key].type) : properties[key].default}`)));
=======
							$('td', undefined, $('code', undefined, `${isUndefined(properties[key].default) ? getDefaultValue(properties[key].type) : JSON.stringify(properties[key].default)}`)));
>>>>>>> 0e98f35f
					})
			)
		);

		append(container, details);
		return true;
	}

	private renderDebuggers(container: HTMLElement, manifest: IExtensionManifest, onDetailsToggle: Function): boolean {
		const contrib = manifest.contributes?.debuggers || [];
		if (!contrib.length) {
			return false;
		}

		const details = $('details', { open: true, ontoggle: onDetailsToggle },
			$('summary', { tabindex: '0' }, localize('debuggers', "Debuggers ({0})", contrib.length)),
			$('table', undefined,
				$('tr', undefined,
					$('th', undefined, localize('debugger name', "Name")),
					$('th', undefined, localize('debugger type', "Type")),
				),
				...contrib
					.sort((a, b) => a.label!.localeCompare(b.label!))
					.map(d => $('tr', undefined,
						$('td', undefined, d.label!),
						$('td', undefined, d.type)))
			)
		);

		append(container, details);
		return true;
	}

	private renderViewContainers(container: HTMLElement, manifest: IExtensionManifest, onDetailsToggle: Function): boolean {
		const contrib = manifest.contributes?.viewsContainers || {};

		const viewContainers = Object.keys(contrib).reduce((result, location) => {
			const viewContainersForLocation: IViewContainer[] = contrib[location];
			result.push(...viewContainersForLocation.map(viewContainer => ({ ...viewContainer, location })));
			return result;
		}, [] as Array<{ id: string; title: string; location: string }>);

		if (!viewContainers.length) {
			return false;
		}

		const details = $('details', { open: true, ontoggle: onDetailsToggle },
			$('summary', { tabindex: '0' }, localize('viewContainers', "View Containers ({0})", viewContainers.length)),
			$('table', undefined,
				$('tr', undefined, $('th', undefined, localize('view container id', "ID")), $('th', undefined, localize('view container title', "Title")), $('th', undefined, localize('view container location', "Where"))),
				...viewContainers
					.sort((a, b) => a.id.localeCompare(b.id))
					.map(viewContainer => $('tr', undefined, $('td', undefined, viewContainer.id), $('td', undefined, viewContainer.title), $('td', undefined, viewContainer.location)))
			)
		);

		append(container, details);
		return true;
	}

	private renderViews(container: HTMLElement, manifest: IExtensionManifest, onDetailsToggle: Function): boolean {
		const contrib = manifest.contributes?.views || {};

		const views = Object.keys(contrib).reduce((result, location) => {
			const viewsForLocation: IView[] = contrib[location];
			result.push(...viewsForLocation.map(view => ({ ...view, location })));
			return result;
		}, [] as Array<{ id: string; name: string; location: string }>);

		if (!views.length) {
			return false;
		}

		const details = $('details', { open: true, ontoggle: onDetailsToggle },
			$('summary', { tabindex: '0' }, localize('views', "Views ({0})", views.length)),
			$('table', undefined,
				$('tr', undefined, $('th', undefined, localize('view id', "ID")), $('th', undefined, localize('view name', "Name")), $('th', undefined, localize('view location', "Where"))),
				...views
					.sort((a, b) => a.id.localeCompare(b.id))
					.map(view => $('tr', undefined, $('td', undefined, view.id), $('td', undefined, view.name), $('td', undefined, view.location)))
			)
		);

		append(container, details);
		return true;
	}

	private renderLocalizations(container: HTMLElement, manifest: IExtensionManifest, onDetailsToggle: Function): boolean {
		const localizations = manifest.contributes?.localizations || [];
		if (!localizations.length) {
			return false;
		}

		const details = $('details', { open: true, ontoggle: onDetailsToggle },
			$('summary', { tabindex: '0' }, localize('localizations', "Localizations ({0})", localizations.length)),
			$('table', undefined,
				$('tr', undefined, $('th', undefined, localize('localizations language id', "Language ID")), $('th', undefined, localize('localizations language name', "Language Name")), $('th', undefined, localize('localizations localized language name', "Language Name (Localized)"))),
				...localizations
					.sort((a, b) => a.languageId.localeCompare(b.languageId))
					.map(localization => $('tr', undefined, $('td', undefined, localization.languageId), $('td', undefined, localization.languageName || ''), $('td', undefined, localization.localizedLanguageName || '')))
			)
		);

		append(container, details);
		return true;
	}

	private renderCustomEditors(container: HTMLElement, manifest: IExtensionManifest, onDetailsToggle: Function): boolean {
		const webviewEditors = manifest.contributes?.customEditors || [];
		if (!webviewEditors.length) {
			return false;
		}
		const renderEditors = Array.from(webviewEditors).sort((a, b) => a.viewType.localeCompare(b.viewType));
		const details = $('details', { open: true, ontoggle: onDetailsToggle },
			$('summary', { tabindex: '0' }, localize('customEditors', "Custom Editors ({0})", renderEditors.length)),
			$('table', undefined,
				$('tr', undefined,
					$('th', undefined, localize('customEditors view type', "View Type")),
					$('th', undefined, localize('customEditors priority', "Priority")),
					$('th', undefined, localize('customEditors filenamePattern', "Filename Pattern"))),
				...renderEditors.map(webviewEditor =>
					$('tr', undefined,
						$('td', undefined, webviewEditor.viewType),
						$('td', undefined, webviewEditor.priority),
						$('td', undefined, arrays.coalesce(webviewEditor.selector.map(x => x.filenamePattern)).join(', '))))
			)
		);

		append(container, details);
		return true;
	}

	private renderCodeActions(container: HTMLElement, manifest: IExtensionManifest, onDetailsToggle: Function): boolean {
		const codeActions = manifest.contributes?.codeActions || [];
		if (!codeActions.length) {
			return false;
		}

		const flatActions = arrays.flatten(
			codeActions.map(contribution =>
				contribution.actions.map(action => ({ ...action, languages: contribution.languages }))));

		const details = $('details', { open: true, ontoggle: onDetailsToggle },
			$('summary', { tabindex: '0' }, localize('codeActions', "Code Actions ({0})", flatActions.length)),
			$('table', undefined,
				$('tr', undefined,
					$('th', undefined, localize('codeActions.title', "Title")),
					$('th', undefined, localize('codeActions.kind', "Kind")),
					$('th', undefined, localize('codeActions.description', "Description")),
					$('th', undefined, localize('codeActions.languages', "Languages"))),
				...flatActions
					.sort((a, b) => a.title.localeCompare(b.title))
					.map(action =>
						$('tr', undefined,
							$('td', undefined, action.title),
							$('td', undefined, $('code', undefined, action.kind)),
							$('td', undefined, action.description ?? ''),
							$('td', undefined, ...action.languages.map(language => $('code', undefined, language)))))
			)
		);

		append(container, details);
		return true;
	}

	private renderAuthentication(container: HTMLElement, manifest: IExtensionManifest, onDetailsToggle: Function): boolean {
		const authentication = manifest.contributes?.authentication || [];
		if (!authentication.length) {
			return false;
		}

		const details = $('details', { open: true, ontoggle: onDetailsToggle },
			$('summary', { tabindex: '0' }, localize('authentication', "Authentication ({0})", authentication.length)),
			$('table', undefined,
				$('tr', undefined,
					$('th', undefined, localize('authentication.label', "Label")),
					$('th', undefined, localize('authentication.id', "ID"))
				),
				...authentication
					.sort((a, b) => a.label.localeCompare(b.label))
					.map(action =>
						$('tr', undefined,
							$('td', undefined, action.label),
							$('td', undefined, action.id)
						)
					)
			)
		);

		append(container, details);
		return true;
	}

	private renderColorThemes(container: HTMLElement, manifest: IExtensionManifest, onDetailsToggle: Function): boolean {
		const contrib = manifest.contributes?.themes || [];
		if (!contrib.length) {
			return false;
		}

		const details = $('details', { open: true, ontoggle: onDetailsToggle },
			$('summary', { tabindex: '0' }, localize('colorThemes', "Color Themes ({0})", contrib.length)),
			$('ul', undefined,
				...contrib
					.sort((a, b) => a.label.localeCompare(b.label))
					.map(theme => $('li', undefined, theme.label)))
		);

		append(container, details);
		return true;
	}

	private renderIconThemes(container: HTMLElement, manifest: IExtensionManifest, onDetailsToggle: Function): boolean {
		const contrib = manifest.contributes?.iconThemes || [];
		if (!contrib.length) {
			return false;
		}

		const details = $('details', { open: true, ontoggle: onDetailsToggle },
			$('summary', { tabindex: '0' }, localize('iconThemes', "File Icon Themes ({0})", contrib.length)),
			$('ul', undefined,
				...contrib
					.sort((a, b) => a.label.localeCompare(b.label))
					.map(theme => $('li', undefined, theme.label)))
		);

		append(container, details);
		return true;
	}

	private renderProductIconThemes(container: HTMLElement, manifest: IExtensionManifest, onDetailsToggle: Function): boolean {
		const contrib = manifest.contributes?.productIconThemes || [];
		if (!contrib.length) {
			return false;
		}

		const details = $('details', { open: true, ontoggle: onDetailsToggle },
			$('summary', { tabindex: '0' }, localize('productThemes', "Product Icon Themes ({0})", contrib.length)),
			$('ul', undefined,
				...contrib
					.sort((a, b) => a.label.localeCompare(b.label))
					.map(theme => $('li', undefined, theme.label)))
		);

		append(container, details);
		return true;
	}

	private renderColors(container: HTMLElement, manifest: IExtensionManifest, onDetailsToggle: Function): boolean {
		const colors = manifest.contributes?.colors || [];
		if (!colors.length) {
			return false;
		}

		function colorPreview(colorReference: string): Node[] {
			const result: Node[] = [];
			if (colorReference && colorReference[0] === '#') {
				const color = Color.fromHex(colorReference);
				if (color) {
					result.push($('span', { class: 'colorBox', style: 'background-color: ' + Color.Format.CSS.format(color) }, ''));
				}
			}
			result.push($('code', undefined, colorReference));
			return result;
		}

		const details = $('details', { open: true, ontoggle: onDetailsToggle },
			$('summary', { tabindex: '0' }, localize('colors', "Colors ({0})", colors.length)),
			$('table', undefined,
				$('tr', undefined,
					$('th', undefined, localize('colorId', "ID")),
					$('th', undefined, localize('description', "Description")),
					$('th', undefined, localize('defaultDark', "Dark Default")),
					$('th', undefined, localize('defaultLight', "Light Default")),
					$('th', undefined, localize('defaultHC', "High Contrast Default"))
				),
				...colors
					.sort((a, b) => a.id.localeCompare(b.id))
					.map(color => $('tr', undefined,
						$('td', undefined, $('code', undefined, color.id)),
						$('td', undefined, color.description),
						$('td', undefined, ...colorPreview(color.defaults.dark)),
						$('td', undefined, ...colorPreview(color.defaults.light)),
						$('td', undefined, ...colorPreview(color.defaults.highContrast))
					))
			)
		);

		append(container, details);
		return true;
	}


	private renderJSONValidation(container: HTMLElement, manifest: IExtensionManifest, onDetailsToggle: Function): boolean {
		const contrib = manifest.contributes?.jsonValidation || [];
		if (!contrib.length) {
			return false;
		}

		const details = $('details', { open: true, ontoggle: onDetailsToggle },
			$('summary', { tabindex: '0' }, localize('JSON Validation', "JSON Validation ({0})", contrib.length)),
			$('table', undefined,
				$('tr', undefined,
					$('th', undefined, localize('fileMatch', "File Match")),
					$('th', undefined, localize('schema', "Schema"))
				),
				...contrib.map(v => $('tr', undefined,
					$('td', undefined, $('code', undefined, Array.isArray(v.fileMatch) ? v.fileMatch.join(', ') : v.fileMatch)),
					$('td', undefined, v.url)
				))));

		append(container, details);
		return true;
	}

	private renderCommands(container: HTMLElement, manifest: IExtensionManifest, onDetailsToggle: Function): boolean {
		const rawCommands = manifest.contributes?.commands || [];
		const commands = rawCommands.map(c => ({
			id: c.command,
			title: c.title,
			keybindings: [] as ResolvedKeybinding[],
			menus: [] as string[]
		}));

		const byId = arrays.index(commands, c => c.id);

		const menus = manifest.contributes?.menus || {};

		for (const context in menus) {
			for (const menu of menus[context]) {
				if (menu.command) {
					let command = byId[menu.command];
					if (command) {
						command.menus.push(context);
					} else {
						command = { id: menu.command, title: '', keybindings: [], menus: [context] };
						byId[command.id] = command;
						commands.push(command);
					}
				}
			}
		}

		const rawKeybindings = manifest.contributes?.keybindings ? (Array.isArray(manifest.contributes.keybindings) ? manifest.contributes.keybindings : [manifest.contributes.keybindings]) : [];

		rawKeybindings.forEach(rawKeybinding => {
			const keybinding = this.resolveKeybinding(rawKeybinding);

			if (!keybinding) {
				return;
			}

			let command = byId[rawKeybinding.command];

			if (command) {
				command.keybindings.push(keybinding);
			} else {
				command = { id: rawKeybinding.command, title: '', keybindings: [keybinding], menus: [] };
				byId[command.id] = command;
				commands.push(command);
			}
		});

		if (!commands.length) {
			return false;
		}

		const renderKeybinding = (keybinding: ResolvedKeybinding): HTMLElement => {
			const element = $('');
			const kbl = new KeybindingLabel(element, OS, defaultKeybindingLabelStyles);
			kbl.set(keybinding);
			return element;
		};

		const details = $('details', { open: true, ontoggle: onDetailsToggle },
			$('summary', { tabindex: '0' }, localize('commands', "Commands ({0})", commands.length)),
			$('table', undefined,
				$('tr', undefined,
					$('th', undefined, localize('command name', "ID")),
					$('th', undefined, localize('command title', "Title")),
					$('th', undefined, localize('keyboard shortcuts', "Keyboard Shortcuts")),
					$('th', undefined, localize('menuContexts', "Menu Contexts"))
				),
				...commands
					.sort((a, b) => a.id.localeCompare(b.id))
					.map(c => $('tr', undefined,
						$('td', undefined, $('code', undefined, c.id)),
						$('td', undefined, typeof c.title === 'string' ? c.title : c.title.value),
						$('td', undefined, ...c.keybindings.map(keybinding => renderKeybinding(keybinding))),
						$('td', undefined, ...c.menus.map(context => $('code', undefined, context)))
					))
			)
		);

		append(container, details);
		return true;
	}

	private renderLanguages(container: HTMLElement, manifest: IExtensionManifest, onDetailsToggle: Function): boolean {
		const contributes = manifest.contributes;
		const rawLanguages = contributes?.languages || [];
		const languages = rawLanguages.map(l => ({
			id: l.id,
			name: (l.aliases || [])[0] || l.id,
			extensions: l.extensions || [],
			hasGrammar: false,
			hasSnippets: false
		}));

		const byId = arrays.index(languages, l => l.id);

		const grammars = contributes?.grammars || [];
		grammars.forEach(grammar => {
			let language = byId[grammar.language];

			if (language) {
				language.hasGrammar = true;
			} else {
				language = { id: grammar.language, name: grammar.language, extensions: [], hasGrammar: true, hasSnippets: false };
				byId[language.id] = language;
				languages.push(language);
			}
		});

		const snippets = contributes?.snippets || [];
		snippets.forEach(snippet => {
			let language = byId[snippet.language];

			if (language) {
				language.hasSnippets = true;
			} else {
				language = { id: snippet.language, name: snippet.language, extensions: [], hasGrammar: false, hasSnippets: true };
				byId[language.id] = language;
				languages.push(language);
			}
		});

		if (!languages.length) {
			return false;
		}

		const details = $('details', { open: true, ontoggle: onDetailsToggle },
			$('summary', { tabindex: '0' }, localize('languages', "Languages ({0})", languages.length)),
			$('table', undefined,
				$('tr', undefined,
					$('th', undefined, localize('language id', "ID")),
					$('th', undefined, localize('language name', "Name")),
					$('th', undefined, localize('file extensions', "File Extensions")),
					$('th', undefined, localize('grammar', "Grammar")),
					$('th', undefined, localize('snippets', "Snippets"))
				),
				...languages
					.sort((a, b) => a.id.localeCompare(b.id))
					.map(l => $('tr', undefined,
						$('td', undefined, l.id),
						$('td', undefined, l.name),
						$('td', undefined, ...join(l.extensions.map(ext => $('code', undefined, ext)), ' ')),
						$('td', undefined, document.createTextNode(l.hasGrammar ? '✔︎' : '\u2014')),
						$('td', undefined, document.createTextNode(l.hasSnippets ? '✔︎' : '\u2014'))
					))
			)
		);

		append(container, details);
		return true;
	}

	private renderActivationEvents(container: HTMLElement, manifest: IExtensionManifest, onDetailsToggle: Function): boolean {
		const activationEvents = manifest.activationEvents || [];
		if (!activationEvents.length) {
			return false;
		}

		const details = $('details', { open: true, ontoggle: onDetailsToggle },
			$('summary', { tabindex: '0' }, localize('activation events', "Activation Events ({0})", activationEvents.length)),
			$('ul', undefined,
				...activationEvents
					.sort((a, b) => a.localeCompare(b))
					.map(activationEvent => $('li', undefined, $('code', undefined, activationEvent))))
		);

		append(container, details);
		return true;
	}

	private renderNotebooks(container: HTMLElement, manifest: IExtensionManifest, onDetailsToggle: Function): boolean {
		const contrib = manifest.contributes?.notebooks || [];

		if (!contrib.length) {
			return false;
		}

		const details = $('details', { open: true, ontoggle: onDetailsToggle },
			$('summary', { tabindex: '0' }, localize('Notebooks', "Notebooks ({0})", contrib.length)),
			$('table', undefined,
				$('tr', undefined,
					$('th', undefined, localize('Notebook id', "ID")),
					$('th', undefined, localize('Notebook name', "Name")),
				),
				...contrib
					.sort((a, b) => a.type.localeCompare(b.type))
					.map(d => $('tr', undefined,
						$('td', undefined, d.type),
						$('td', undefined, d.displayName)))
			)
		);

		append(container, details);
		return true;
	}

	private renderNotebookRenderers(container: HTMLElement, manifest: IExtensionManifest, onDetailsToggle: Function): boolean {
		const contrib = manifest.contributes?.notebookRenderer || [];

		if (!contrib.length) {
			return false;
		}

		const details = $('details', { open: true, ontoggle: onDetailsToggle },
			$('summary', { tabindex: '0' }, localize('NotebookRenderers', "Notebook Renderers ({0})", contrib.length)),
			$('table', undefined,
				$('tr', undefined,
					$('th', undefined, localize('Notebook renderer name', "Name")),
					$('th', undefined, localize('Notebook mimetypes', "Mimetypes")),
				),
				...contrib
					.sort((a, b) => a.displayName.localeCompare(b.displayName))
					.map(d => $('tr', undefined,
						$('td', undefined, d.displayName),
						$('td', undefined, d.mimeTypes.join(','))))
			)
		);

		append(container, details);
		return true;
	}

	private resolveKeybinding(rawKeyBinding: IKeyBinding): ResolvedKeybinding | null {
		let key: string | undefined;

		switch (platform) {
			case 'win32': key = rawKeyBinding.win; break;
			case 'linux': key = rawKeyBinding.linux; break;
			case 'darwin': key = rawKeyBinding.mac; break;
		}

		return this.keybindingService.resolveUserBinding(key || rawKeyBinding.key)[0];
	}

	private loadContents<T>(loadingTask: () => CacheResult<T>, container: HTMLElement): Promise<T> {
		container.classList.add('loading');

		const result = this.contentDisposables.add(loadingTask());
		const onDone = () => container.classList.remove('loading');
		result.promise.then(onDone, onDone);

		return result.promise;
	}

	layout(dimension: Dimension): void {
		this.dimension = dimension;
		this.layoutParticipants.forEach(p => p.layout());
	}

	private onError(err: any): void {
		if (isCancellationError(err)) {
			return;
		}

		this.notificationService.error(err);
	}
}

const contextKeyExpr = ContextKeyExpr.and(ContextKeyExpr.equals('activeEditor', ExtensionEditor.ID), EditorContextKeys.focus.toNegated());
registerAction2(class ShowExtensionEditorFindAction extends Action2 {
	constructor() {
		super({
			id: 'editor.action.extensioneditor.showfind',
			title: localize('find', "Find"),
			keybinding: {
				when: contextKeyExpr,
				weight: KeybindingWeight.EditorContrib,
				primary: KeyMod.CtrlCmd | KeyCode.KeyF,
			}
		});
	}
	run(accessor: ServicesAccessor): any {
		const extensionEditor = getExtensionEditor(accessor);
		extensionEditor?.showFind();
	}
});

registerAction2(class StartExtensionEditorFindNextAction extends Action2 {
	constructor() {
		super({
			id: 'editor.action.extensioneditor.findNext',
			title: localize('find next', "Find Next"),
			keybinding: {
				when: ContextKeyExpr.and(
					contextKeyExpr,
					KEYBINDING_CONTEXT_WEBVIEW_FIND_WIDGET_FOCUSED),
				primary: KeyCode.Enter,
				weight: KeybindingWeight.EditorContrib
			}
		});
	}
	run(accessor: ServicesAccessor): any {
		const extensionEditor = getExtensionEditor(accessor);
		extensionEditor?.runFindAction(false);
	}
});

registerAction2(class StartExtensionEditorFindPreviousAction extends Action2 {
	constructor() {
		super({
			id: 'editor.action.extensioneditor.findPrevious',
			title: localize('find previous', "Find Previous"),
			keybinding: {
				when: ContextKeyExpr.and(
					contextKeyExpr,
					KEYBINDING_CONTEXT_WEBVIEW_FIND_WIDGET_FOCUSED),
				primary: KeyMod.Shift | KeyCode.Enter,
				weight: KeybindingWeight.EditorContrib
			}
		});
	}
	run(accessor: ServicesAccessor): any {
		const extensionEditor = getExtensionEditor(accessor);
		extensionEditor?.runFindAction(true);
	}
});

registerThemingParticipant((theme: IColorTheme, collector: ICssStyleCollector) => {

	const link = theme.getColor(textLinkForeground);
	if (link) {
		collector.addRule(`.monaco-workbench .extension-editor .content .details .additional-details-container .resources-container a.resource { color: ${link}; }`);
		collector.addRule(`.monaco-workbench .extension-editor .content .feature-contributions a { color: ${link}; }`);
	}

	const activeLink = theme.getColor(textLinkActiveForeground);
	if (activeLink) {
		collector.addRule(`.monaco-workbench .extension-editor .content .details .additional-details-container .resources-container a.resource:hover,
			.monaco-workbench .extension-editor .content .details .additional-details-container .resources-container a.resource:active { color: ${activeLink}; }`);
		collector.addRule(`.monaco-workbench .extension-editor .content .feature-contributions a:hover,
			.monaco-workbench .extension-editor .content .feature-contributions a:active { color: ${activeLink}; }`);
	}

	const buttonHoverBackgroundColor = theme.getColor(buttonHoverBackground);
	if (buttonHoverBackgroundColor) {
		collector.addRule(`.monaco-workbench .extension-editor .content > .details > .additional-details-container .categories-container > .categories > .category:hover { background-color: ${buttonHoverBackgroundColor}; border-color: ${buttonHoverBackgroundColor}; }`);
		collector.addRule(`.monaco-workbench .extension-editor .content > .details > .additional-details-container .tags-container > .tags > .tag:hover { background-color: ${buttonHoverBackgroundColor}; border-color: ${buttonHoverBackgroundColor}; }`);
	}

	const buttonForegroundColor = theme.getColor(buttonForeground);
	if (buttonForegroundColor) {
		collector.addRule(`.monaco-workbench .extension-editor .content > .details > .additional-details-container .categories-container > .categories > .category:hover { color: ${buttonForegroundColor}; }`);
		collector.addRule(`.monaco-workbench .extension-editor .content > .details > .additional-details-container .tags-container > .tags > .tag:hover { color: ${buttonForegroundColor}; }`);
	}

});

function getExtensionEditor(accessor: ServicesAccessor): ExtensionEditor | null {
	const activeEditorPane = accessor.get(IEditorService).activeEditorPane;
	if (activeEditorPane instanceof ExtensionEditor) {
		return activeEditorPane;
	}
	return null;
}<|MERGE_RESOLUTION|>--- conflicted
+++ resolved
@@ -625,8 +625,6 @@
 	override focus(): void {
 		super.focus();
 		this.activeElement?.focus();
-
-		super.focus();
 	}
 
 	showFind(): void {
@@ -1238,11 +1236,7 @@
 						return $('tr', undefined,
 							$('td', undefined, $('code', undefined, key)),
 							$('td', undefined, description),
-<<<<<<< HEAD
-							$('td', undefined, $('code', undefined, `${isUndefined(properties[key].default) ? getDefaultValue(properties[key].type) : properties[key].default}`)));
-=======
 							$('td', undefined, $('code', undefined, `${isUndefined(properties[key].default) ? getDefaultValue(properties[key].type) : JSON.stringify(properties[key].default)}`)));
->>>>>>> 0e98f35f
 					})
 			)
 		);
