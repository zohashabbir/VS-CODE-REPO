--- conflicted
+++ resolved
@@ -960,9 +960,13 @@
 	}
 
 	private async handleWebExternalDrop(data: DesktopDragAndDropData, target: ExplorerItem, originalEvent: DragEvent): Promise<void> {
-<<<<<<< HEAD
-		const entries = [];
-		for (let item of (originalEvent as any).dataTransfer.items) {
+		const items = (originalEvent.dataTransfer as unknown as IWebkitDataTransfer).items;
+
+		// Somehow the items thing is being modified at random, maybe as a security
+		// measure since this is a DND operation. As such, we copy the items into
+		// an array we own as early as possible before using it.
+		const entries: IWebkitDataTransferItemEntry[] = [];
+		for (const item of items) {
 			entries.push(item.webkitGetAsEntry());
 		}
 
@@ -991,16 +995,22 @@
 		notification.progress.total(stats.totalSize);
 
 		// Start upload
+		const results: { isFile: boolean, resource: URI }[] = [];
 		for (let entry of entries) {
-			await this.uploadFileEntry(entry, target.resource, target, (bytes: number) => {
+			const result = await this.doUploadWebFileEntry(entry, target.resource, target, (bytes: number) => {
 				notification.progress.worked(bytes);
 			});
 
-			if (entries.length === 1 && entry.isFile) {
-				await this.editorService.openEditor({ resource: joinPath(target.resource, entry.name), options: { pinned: true } });
+			if (result) {
+				results.push(result);
 			}
 		}
 		notification.close();
+
+		// Open uploaded file in editor only if we upload just one
+		if (results.length === 1 && results[0].isFile) {
+			await this.editorService.openEditor({ resource: results[0].resource, options: { pinned: true } });
+		}
 	}
 
 	private async scanFileEntity(entry: any): Promise<{ totalFiles: number, totalSize: number }> {
@@ -1033,39 +1043,11 @@
 		return stats;
 	}
 
-	private async uploadFileEntry(entry: any, parentResource: URI, target: ExplorerItem | undefined, progressCallback: (bytes: number) => void): Promise<void> {
-=======
-		const items = (originalEvent.dataTransfer as unknown as IWebkitDataTransfer).items;
-
-		// Somehow the items thing is being modified at random, maybe as a security
-		// measure since this is a DND operation. As such, we copy the items into
-		// an array we own as early as possible before using it.
-		const entries: IWebkitDataTransferItemEntry[] = [];
-		for (const item of items) {
-			entries.push(item.webkitGetAsEntry());
-		}
-
-		const results: { isFile: boolean, resource: URI }[] = [];
-		for (let entry of entries) {
-			const result = await this.doUploadWebFileEntry(entry, target.resource, target);
-
-			if (result) {
-				results.push(result);
-			}
-		}
-
-		// Open uploaded file in editor only if we upload just one
-		if (results.length === 1 && results[0].isFile) {
-			await this.editorService.openEditor({ resource: results[0].resource, options: { pinned: true } });
-		}
-	}
-
-	private async doUploadWebFileEntry(entry: IWebkitDataTransferItemEntry, parentResource: URI, target: ExplorerItem | undefined): Promise<{ isFile: boolean, resource: URI } | undefined> {
+	private async doUploadWebFileEntry(entry: IWebkitDataTransferItemEntry, parentResource: URI, target: ExplorerItem | undefined, progressCallback: (bytes: number) => void): Promise<{ isFile: boolean, resource: URI } | undefined> {
 		if (!entry.name || !entry.isFile && !entry.isDirectory) {
 			return undefined;
 		}
 
->>>>>>> 46c67605
 		const resource = joinPath(parentResource, entry.name);
 
 		// Confirm overwrite as needed
@@ -1079,40 +1061,12 @@
 		// Handle file upload
 		if (entry.isFile) {
 			const file = await new Promise<File>((resolve, reject) => entry.file(resolve, reject));
-<<<<<<< HEAD
 
 			let readableStream = new FileReadableStream(file);
 			readableStream.on('progress', bytes => {
 				progressCallback(bytes);
 			});
 			await this.fileService.writeFile(resource, readableStream);
-
-			const reader = new FileReader();
-			reader.readAsArrayBuffer(file);
-			reader.onload = async (event) => {
-				const name = file.name;
-				if (typeof name === 'string' && event.target?.result instanceof ArrayBuffer) {
-=======
-			await new Promise<void>((resolve, reject) => {
-				const reader = new FileReader();
-				reader.onload = async event => {
-					try {
-						if (event.target?.result instanceof ArrayBuffer) {
-							await this.fileService.writeFile(resource, VSBuffer.wrap(new Uint8Array(event.target.result)));
-						} else {
-							throw new Error('Could not read from dropped file.');
-						}
->>>>>>> 46c67605
-
-						resolve();
-					} catch (error) {
-						reject(error);
-					}
-				};
-
-				// Start reading the file to trigger `onload`
-				reader.readAsArrayBuffer(file);
-			});
 
 			return { isFile: true, resource };
 		}
@@ -1129,11 +1083,7 @@
 			});
 
 			for (let childEntry of childEntries) {
-<<<<<<< HEAD
-				await this.uploadFileEntry(childEntry, resource, folderTarget, progressCallback);
-=======
-				await this.doUploadWebFileEntry(childEntry, resource, folderTarget);
->>>>>>> 46c67605
+				await this.doUploadWebFileEntry(childEntry, resource, folderTarget, progressCallback);
 			}
 
 			return { isFile: false, resource };
