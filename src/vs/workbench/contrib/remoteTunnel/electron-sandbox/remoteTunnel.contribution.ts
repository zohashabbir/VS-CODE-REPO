--- conflicted
+++ resolved
@@ -698,13 +698,8 @@
 			items.push({ id: RemoteTunnelCommandIds.learnMore, label: RemoteTunnelCommandLabels.learnMore });
 			if (this.connectionInfo && account) {
 				quickPick.title = localize(
-<<<<<<< HEAD
-					{ key: 'manage.title.on', comment: ['{0} will be a user account name, {1} the provider name (e.g. Github), {2} is the host name'] },
+					{ key: 'manage.title.on', comment: ['{0} will be a user account name, {1} the provider name (e.g. Github), {2} is the tunnel name'] },
 					'Remote Machine Access enabled for {0}({1}) as {2}', account.accountLabel, account.providerId, this.connectionInfo.hostName);
-=======
-					{ key: 'manage.title.on', comment: ['{0} will be a user account name, {1} the provider name (e.g. Github), {2} is the tunnel name'] },
-					'Remote Machine Access enabled for {0}({1}) as {2}', account.label, account.description, this.connectionInfo.hostName);
->>>>>>> 3edcfeb3
 				items.push({ id: RemoteTunnelCommandIds.copyToClipboard, label: RemoteTunnelCommandLabels.copyToClipboard, description: this.connectionInfo.domain });
 			} else {
 				quickPick.title = localize('manage.title.off', 'Remote Machine Access not enabled');
