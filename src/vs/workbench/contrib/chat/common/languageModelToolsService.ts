--- conflicted
+++ resolved
@@ -29,14 +29,11 @@
 	modelDescription: string;
 	parametersSchema?: IJSONSchema;
 	canBeInvokedManually?: boolean;
-<<<<<<< HEAD
 
 	confirmationTitle?: string;
 	messageTemplate?: string;
 	progressTemplate?: string;
-=======
 	supportedContentTypes: string[];
->>>>>>> 3c321bad
 }
 
 interface IToolEntry {
