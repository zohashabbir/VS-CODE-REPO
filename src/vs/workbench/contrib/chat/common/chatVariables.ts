--- conflicted
+++ resolved
@@ -9,11 +9,7 @@
 import { IRange } from 'vs/editor/common/core/range';
 import { createDecorator } from 'vs/platform/instantiation/common/instantiation';
 import { IChatModel } from 'vs/workbench/contrib/chat/common/chatModel';
-<<<<<<< HEAD
 import { IParsedChatRequest } from 'vs/workbench/contrib/chat/common/chatParserTypes';
-=======
-import { ChatRequestVariablePart, IParsedChatRequest, chatVariableLeader } from 'vs/workbench/contrib/chat/common/chatParserTypes';
->>>>>>> ba36ae4d
 
 export interface IChatVariableData {
 	name: string;
@@ -53,71 +49,8 @@
 	prompt: string;
 }
 
-<<<<<<< HEAD
 export interface IDynamicReference {
 	range: IRange;
 	// data: any; // File details for a file, something else for a different type of thing, is it typed?
 	data: URI;
-}
-=======
-export class ChatVariablesService implements IChatVariablesService {
-	declare _serviceBrand: undefined;
-
-	private _resolver = new Map<string, IChatData>();
-
-	constructor() {
-	}
-
-	async resolveVariables(prompt: IParsedChatRequest, model: IChatModel, token: CancellationToken): Promise<IChatVariableResolveResult> {
-		const resolvedVariables: Record<string, IChatRequestVariableValue[]> = {};
-		const jobs: Promise<any>[] = [];
-
-		const parsedPrompt: string[] = [];
-		prompt.parts
-			.forEach((varPart, i) => {
-				if (varPart instanceof ChatRequestVariablePart) {
-					const data = this._resolver.get(varPart.variableName.toLowerCase());
-					if (data) {
-						jobs.push(data.resolver(prompt.text, varPart.variableArg, model, token).then(value => {
-							if (value) {
-								resolvedVariables[varPart.variableName] = value;
-								parsedPrompt[i] = `[${chatVariableLeader}${varPart.variableName}](values:${varPart.variableName})`;
-							} else {
-								parsedPrompt[i] = varPart.text;
-							}
-						}).catch(onUnexpectedExternalError));
-					}
-				} else {
-					parsedPrompt[i] = varPart.text;
-				}
-			});
-
-		await Promise.allSettled(jobs);
-
-		return {
-			variables: resolvedVariables,
-			prompt: parsedPrompt.join('')
-		};
-	}
-
-	hasVariable(name: string): boolean {
-		return this._resolver.has(name.toLowerCase());
-	}
-
-	getVariables(): Iterable<Readonly<IChatVariableData>> {
-		const all = Iterable.map(this._resolver.values(), data => data.data);
-		return Iterable.filter(all, data => !data.hidden);
-	}
-
-	registerVariable(data: IChatVariableData, resolver: IChatVariableResolver): IDisposable {
-		const key = data.name.toLowerCase();
-		if (this._resolver.has(key)) {
-			throw new Error(`A chat variable with the name '${data.name}' already exists.`);
-		}
-		this._resolver.set(key, { data, resolver });
-		return toDisposable(() => {
-			this._resolver.delete(key);
-		});
-	}
-}
->>>>>>> ba36ae4d
+}