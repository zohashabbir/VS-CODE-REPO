--- conflicted
+++ resolved
@@ -607,9 +607,6 @@
 	private _getLabelWithCodeBlockCount(element: IChatResponseViewModel): string {
 		const accessibleViewHint = this._accessibleViewService.getOpenAriaHint(AccessibilityVerbositySettingId.Chat);
 		let label: string = '';
-<<<<<<< HEAD
-		const codeBlockCount = marked.lexer(element.response.asString()).filter(token => token.type === 'code')?.length ?? 0;
-=======
 		let commandFollowUpInfo;
 		const commandFollowupLength = element.commandFollowups?.length ?? 0;
 		switch (commandFollowupLength) {
@@ -621,8 +618,7 @@
 			default:
 				commandFollowUpInfo = localize('commandFollowUpInfoMany', "Commands: {0}", element.commandFollowups!.map(followup => followup.title).join(', '));
 		}
-		const codeBlockCount = marked.lexer(element.response.value).filter(token => token.type === 'code')?.length ?? 0;
->>>>>>> 45efcb4d
+		const codeBlockCount = marked.lexer(element.response.asString()).filter(token => token.type === 'code')?.length ?? 0;
 		switch (codeBlockCount) {
 			case 0:
 				label = accessibleViewHint ? localize('noCodeBlocksHint', "{0} {1}", element.response.asString(), accessibleViewHint) : localize('noCodeBlocks', "{0}", element.response.asString());
