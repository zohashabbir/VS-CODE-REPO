/*---------------------------------------------------------------------------------------------
 *  Copyright (c) Microsoft Corporation. All rights reserved.
 *  Licensed under the MIT License. See License.txt in the project root for license information.
 *--------------------------------------------------------------------------------------------*/

import * as nls from 'vs/nls';
import { Event } from 'vs/base/common/event';
import { IDisposable } from 'vs/base/common/lifecycle';
import { RawContextKey } from 'vs/platform/contextkey/common/contextkey';
import { IProcessEnvironment, OperatingSystem } from 'vs/base/common/platform';
import { IExtensionPointDescriptor } from 'vs/workbench/services/extensions/common/extensionsRegistry';
import { IProcessDataEvent, IProcessReadyEvent, IShellLaunchConfig, ITerminalDimensions, ITerminalDimensionsOverride, ITerminalLaunchError, ITerminalProfile, ITerminalProfileObject, TerminalShellType, TitleEventSource } from 'vs/platform/terminal/common/terminal';
import { IEnvironmentVariableInfo } from 'vs/workbench/contrib/terminal/common/environmentVariable';
import { createDecorator } from 'vs/platform/instantiation/common/instantiation';
import { URI } from 'vs/base/common/uri';

export const TERMINAL_VIEW_ID = 'terminal';

/** A context key that is set when there is at least one opened integrated terminal. */
export const KEYBINDING_CONTEXT_TERMINAL_IS_OPEN = new RawContextKey<boolean>('terminalIsOpen', false, true);

/** A context key that is set when the integrated terminal has focus. */
export const KEYBINDING_CONTEXT_TERMINAL_FOCUS = new RawContextKey<boolean>('terminalFocus', false, nls.localize('terminalFocusContextKey', "Whether the terminal is focused"));

/** A context key that is set to the current number of integrated terminals. */
export const KEYBINDING_CONTEXT_TERMINAL_COUNT = new RawContextKey<number>('terminalCount', 0, nls.localize('terminalCountContextKey', "The current number of terminals"));

/** A context key that is set to the current number of integrated terminals. */
export const KEYBINDING_CONTEXT_TERMINAL_GROUP_COUNT = new RawContextKey<number>('terminalGroupCount', 0, nls.localize('terminalGroupCountContextKey', "The current number of terminal groups"));

/** A context key that is set when the terminal tabs view is narrow. */
export const KEYBINDING_CONTEXT_TERMINAL_IS_TABS_NARROW_FOCUS = new RawContextKey<boolean>('isTerminalTabsNarrow', false, true);

/** A context key that is set when the integrated terminal tabs widget has focus. */
export const KEYBINDING_CONTEXT_TERMINAL_TABS_FOCUS = new RawContextKey<boolean>('terminalTabsFocus', false, nls.localize('terminalTabsFocusContextKey', "Whether the terminal tabs widget is focused"));

/** A context key that is set when the integrated terminal tabs widget has the mouse focus. */
export const KEYBINDING_CONTEXT_TERMINAL_TABS_MOUSE = new RawContextKey<boolean>('terminalTabsMouse', false, undefined);

export const KEYBINDING_CONTEXT_TERMINAL_SHELL_TYPE_KEY = 'terminalShellType';
/** A context key that is set to the detected shell for the most recently active terminal, this is set to the last known value when no terminals exist. */
export const KEYBINDING_CONTEXT_TERMINAL_SHELL_TYPE = new RawContextKey<string>(KEYBINDING_CONTEXT_TERMINAL_SHELL_TYPE_KEY, undefined, { type: 'string', description: nls.localize('terminalShellTypeContextKey', "The shell type of the active terminal") });

export const KEYBINDING_CONTEXT_TERMINAL_ALT_BUFFER_ACTIVE = new RawContextKey<boolean>('terminalAltBufferActive', false, true);

/** A context key that is set when the integrated terminal does not have focus. */
export const KEYBINDING_CONTEXT_TERMINAL_NOT_FOCUSED = KEYBINDING_CONTEXT_TERMINAL_FOCUS.toNegated();

/** A context key that is set when the user is navigating the accessibility tree */
export const KEYBINDING_CONTEXT_TERMINAL_A11Y_TREE_FOCUS = new RawContextKey<boolean>('terminalA11yTreeFocus', false, true);

/** A keybinding context key that is set when the integrated terminal has text selected. */
export const KEYBINDING_CONTEXT_TERMINAL_TEXT_SELECTED = new RawContextKey<boolean>('terminalTextSelected', false, nls.localize('terminalTextSelectedContextKey', "Whether text is selected in the active terminal"));
/** A keybinding context key that is set when the integrated terminal does not have text selected. */
export const KEYBINDING_CONTEXT_TERMINAL_TEXT_NOT_SELECTED = KEYBINDING_CONTEXT_TERMINAL_TEXT_SELECTED.toNegated();

/**  A context key that is set when the find widget in integrated terminal is visible. */
export const KEYBINDING_CONTEXT_TERMINAL_FIND_VISIBLE = new RawContextKey<boolean>('terminalFindVisible', false, true);
/**  A context key that is set when the find widget in integrated terminal is not visible. */
export const KEYBINDING_CONTEXT_TERMINAL_FIND_NOT_VISIBLE = KEYBINDING_CONTEXT_TERMINAL_FIND_VISIBLE.toNegated();
/**  A context key that is set when the find widget find input in integrated terminal is focused. */
export const KEYBINDING_CONTEXT_TERMINAL_FIND_INPUT_FOCUSED = new RawContextKey<boolean>('terminalFindInputFocused', false, true);
/**  A context key that is set when the find widget in integrated terminal is focused. */
export const KEYBINDING_CONTEXT_TERMINAL_FIND_FOCUSED = new RawContextKey<boolean>('terminalFindFocused', false, true);
/**  A context key that is set when the find widget find input in integrated terminal is not focused. */
export const KEYBINDING_CONTEXT_TERMINAL_FIND_INPUT_NOT_FOCUSED = KEYBINDING_CONTEXT_TERMINAL_FIND_INPUT_FOCUSED.toNegated();

export const KEYBINDING_CONTEXT_TERMINAL_PROCESS_SUPPORTED = new RawContextKey<boolean>('terminalProcessSupported', false, nls.localize('terminalProcessSupportedContextKey', "Whether terminal processes can be launched"));

export const KEYBINDING_CONTEXT_TERMINAL_TABS_SINGULAR_SELECTION = new RawContextKey<boolean>('terminalTabsSingularSelection', false, nls.localize('terminalTabsSingularSelectedContextKey', "Whether one terminal tab is selected"));

export const IS_SPLIT_TERMINAL_CONTEXT_KEY = new RawContextKey<boolean>('isSplitTerminal', false, nls.localize('isSplitTerminalContextKey', "Whether or not the focused tab's terminal is a split terminal"));

export const NEVER_MEASURE_RENDER_TIME_STORAGE_KEY = 'terminal.integrated.neverMeasureRenderTime';

export const TERMINAL_CREATION_COMMANDS = ['workbench.action.terminal.toggleTerminal', 'workbench.action.terminal.new', 'workbench.action.togglePanel', 'workbench.action.terminal.focus'];

export const SUGGESTED_RENDERER_TYPE = 'terminal.integrated.suggestedRendererType';

export const TerminalCursorStyle = {
	BLOCK: 'block',
	LINE: 'line',
	UNDERLINE: 'underline'
};

export const TERMINAL_CONFIG_SECTION = 'terminal.integrated';

export const TERMINAL_ACTION_CATEGORY = nls.localize('terminalCategory', "Terminal");

export const DEFAULT_LETTER_SPACING = 0;
export const MINIMUM_LETTER_SPACING = -5;
export const DEFAULT_LINE_HEIGHT = 1;

export const MINIMUM_FONT_WEIGHT = 1;
export const MAXIMUM_FONT_WEIGHT = 1000;
export const DEFAULT_FONT_WEIGHT = 'normal';
export const DEFAULT_BOLD_FONT_WEIGHT = 'bold';
export const SUGGESTIONS_FONT_WEIGHT = ['normal', 'bold', '100', '200', '300', '400', '500', '600', '700', '800', '900'];

export const ITerminalProfileResolverService = createDecorator<ITerminalProfileResolverService>('terminalProfileResolverService');
export interface ITerminalProfileResolverService {
	readonly _serviceBrand: undefined;

	readonly defaultProfileName: string | undefined;

	/**
	 * Resolves the icon of a shell launch config if this will use the default profile
	 */
	resolveIcon(shellLaunchConfig: IShellLaunchConfig, os: OperatingSystem): void;
	resolveShellLaunchConfig(shellLaunchConfig: IShellLaunchConfig, options: IShellLaunchConfigResolveOptions): Promise<void>;
	getDefaultProfile(options: IShellLaunchConfigResolveOptions): Promise<ITerminalProfile>;
	getDefaultShell(options: IShellLaunchConfigResolveOptions): Promise<string>;
	getDefaultShellArgs(options: IShellLaunchConfigResolveOptions): Promise<string | string[]>;
	getEnvironment(remoteAuthority: string | undefined): Promise<IProcessEnvironment>;
	createProfileFromShellAndShellArgs(shell?: unknown, shellArgs?: unknown): Promise<ITerminalProfile | string>;
}

export interface IShellLaunchConfigResolveOptions {
	remoteAuthority: string | undefined;
	os: OperatingSystem;
	allowAutomationShell?: boolean;
}

export type FontWeight = 'normal' | 'bold' | number;

export interface ITerminalProfiles {
	linux: { [key: string]: ITerminalProfileObject };
	osx: { [key: string]: ITerminalProfileObject };
	windows: { [key: string]: ITerminalProfileObject };
}

export interface ITerminalConfiguration {
	shell: {
		linux: string | null;
		osx: string | null;
		windows: string | null;
	};
	automationShell: {
		linux: string | null;
		osx: string | null;
		windows: string | null;
	};
	shellArgs: {
		linux: string[];
		osx: string[];
		windows: string[];
	};
	profiles: ITerminalProfiles;
	defaultProfile: {
		linux: string | null;
		osx: string | null;
		windows: string | null;
	};
	useWslProfiles: boolean;
	altClickMovesCursor: boolean;
	macOptionIsMeta: boolean;
	macOptionClickForcesSelection: boolean;
	gpuAcceleration: 'auto' | 'on' | 'canvas' | 'off';
	rightClickBehavior: 'default' | 'copyPaste' | 'paste' | 'selectWord';
	cursorBlinking: boolean;
	cursorStyle: string;
	cursorWidth: number;
	drawBoldTextInBrightColors: boolean;
	fastScrollSensitivity: number;
	fontFamily: string;
	fontWeight: FontWeight;
	fontWeightBold: FontWeight;
	minimumContrastRatio: number;
	mouseWheelScrollSensitivity: number;
	sendKeybindingsToShell: boolean;
	// fontLigatures: boolean;
	fontSize: number;
	letterSpacing: number;
	lineHeight: number;
	detectLocale: 'auto' | 'off' | 'on';
	scrollback: number;
	commandsToSkipShell: string[];
	allowChords: boolean;
	allowMnemonics: boolean;
	cwd: string;
	confirmOnExit: boolean;
	enableBell: boolean;
	env: {
		linux: { [key: string]: string };
		osx: { [key: string]: string };
		windows: { [key: string]: string };
	};
	environmentChangesIndicator: 'off' | 'on' | 'warnonly';
	environmentChangesRelaunch: boolean;
	showExitAlert: boolean;
	splitCwd: 'workspaceRoot' | 'initial' | 'inherited';
	windowsEnableConpty: boolean;
	wordSeparators: string;
	titleMode: 'executable' | 'sequence';
	enableFileLinks: boolean;
	unicodeVersion: '6' | '11';
	experimentalLinkProvider: boolean;
	localEchoLatencyThreshold: number;
	localEchoExcludePrograms: ReadonlyArray<string>;
	localEchoStyle: 'bold' | 'dim' | 'italic' | 'underlined' | 'inverted' | string;
	enablePersistentSessions: boolean;
	tabs: {
		enabled: boolean;
		hideCondition: 'never' | 'singleTerminal' | 'singleGroup';
		showActiveTerminal: 'always' | 'singleTerminal' | 'singleTerminalOrNarrow' | 'singleGroup' | 'never';
		location: 'left' | 'right';
		focusMode: 'singleClick' | 'doubleClick';
	},
	bellDuration: number;
<<<<<<< HEAD
	creationTarget: TerminalTarget.Editor | TerminalTarget.TerminalView;
}

export const enum TerminalTarget {
=======
	creationTarget: TerminalLocation;
}

export const enum TerminalLocation {
>>>>>>> ae6a9303
	TerminalView = 'view',
	Editor = 'editor'
}

export const DEFAULT_LOCAL_ECHO_EXCLUDE: ReadonlyArray<string> = ['vim', 'vi', 'nano', 'tmux'];

export interface ITerminalConfigHelper {
	config: ITerminalConfiguration;

	configFontIsMonospace(): boolean;
	getFont(): ITerminalFont;
	showRecommendations(shellLaunchConfig: IShellLaunchConfig): void;
}

export interface ITerminalFont {
	fontFamily: string;
	fontSize: number;
	letterSpacing: number;
	lineHeight: number;
	charWidth?: number;
	charHeight?: number;
}

export interface IRemoteTerminalAttachTarget {
	id: number;
	pid: number;
	title: string;
	titleSource: TitleEventSource;
	cwd: string;
	workspaceId: string;
	workspaceName: string;
	isOrphan: boolean;
	icon: URI | { light: URI; dark: URI } | { id: string, color?: { id: string } } | undefined;
	color: string | undefined;
}

export interface ICommandTracker {
	scrollToPreviousCommand(): void;
	scrollToNextCommand(): void;
	selectToPreviousCommand(): void;
	selectToNextCommand(): void;
	selectToPreviousLine(): void;
	selectToNextLine(): void;
}

export interface INavigationMode {
	exitNavigationMode(): void;
	focusPreviousLine(): void;
	focusNextLine(): void;
}

export interface IBeforeProcessDataEvent {
	/**
	 * The data of the event, this can be modified by the event listener to change what gets sent
	 * to the terminal.
	 */
	data: string;
}

export interface IDefaultShellAndArgsRequest {
	useAutomationShell: boolean;
	callback: (shell: string, args: string[] | string | undefined) => void;
}

export interface ITerminalProcessManager extends IDisposable {
	readonly processState: ProcessState;
	readonly ptyProcessReady: Promise<void>;
	readonly shellProcessId: number | undefined;
	readonly remoteAuthority: string | undefined;
	readonly os: OperatingSystem | undefined;
	readonly userHome: string | undefined;
	readonly environmentVariableInfo: IEnvironmentVariableInfo | undefined;
	readonly persistentProcessId: number | undefined;
	readonly shouldPersist: boolean;
	readonly isDisconnected: boolean;
	/** Whether the process has had data written to it yet. */
	readonly hasWrittenData: boolean;

	readonly onPtyDisconnect: Event<void>;
	readonly onPtyReconnect: Event<void>;

	readonly onProcessReady: Event<IProcessReadyEvent>;
	readonly onBeforeProcessData: Event<IBeforeProcessDataEvent>;
	readonly onProcessData: Event<IProcessDataEvent>;
	readonly onProcessTitle: Event<string>;
	readonly onProcessShellTypeChanged: Event<TerminalShellType>;
	readonly onProcessExit: Event<number | undefined>;
	readonly onProcessOverrideDimensions: Event<ITerminalDimensionsOverride | undefined>;
	readonly onProcessResolvedShellLaunchConfig: Event<IShellLaunchConfig>;
	readonly onEnvironmentVariableInfoChanged: Event<IEnvironmentVariableInfo>;

	dispose(immediate?: boolean): void;
	detachFromProcess(): Promise<void>;
	createProcess(shellLaunchConfig: IShellLaunchConfig, cols: number, rows: number, isScreenReaderModeEnabled: boolean): Promise<ITerminalLaunchError | undefined>;
	relaunch(shellLaunchConfig: IShellLaunchConfig, cols: number, rows: number, isScreenReaderModeEnabled: boolean, reset: boolean): Promise<ITerminalLaunchError | undefined>;
	write(data: string): void;
	setDimensions(cols: number, rows: number): Promise<void>;
	setDimensions(cols: number, rows: number, sync: false): Promise<void>;
	setDimensions(cols: number, rows: number, sync: true): void;
	acknowledgeDataEvent(charCount: number): void;
	processBinary(data: string): void;

	getInitialCwd(): Promise<string>;
	getCwd(): Promise<string>;
	getLatency(): Promise<number>;
}

export const enum ProcessState {
	// The process has not been initialized yet.
	Uninitialized = 1,
	// The process is currently launching, the process is marked as launching
	// for a short duration after being created and is helpful to indicate
	// whether the process died as a result of bad shell and args.
	Launching = 2,
	// The process is running normally.
	Running = 3,
	// The process was killed during launch, likely as a result of bad shell and
	// args.
	KilledDuringLaunch = 4,
	// The process was killed by the user (the event originated from VS Code).
	KilledByUser = 5,
	// The process was killed by itself, for example the shell crashed or `exit`
	// was run.
	KilledByProcess = 6
}

export interface ITerminalProcessExtHostProxy extends IDisposable {
	readonly instanceId: number;

	emitData(data: string): void;
	emitTitle(title: string): void;
	emitReady(pid: number, cwd: string): void;
	emitExit(exitCode: number | undefined): void;
	emitOverrideDimensions(dimensions: ITerminalDimensions | undefined): void;
	emitResolvedShellLaunchConfig(shellLaunchConfig: IShellLaunchConfig): void;
	emitInitialCwd(initialCwd: string): void;
	emitCwd(cwd: string): void;
	emitLatency(latency: number): void;

	onInput: Event<string>;
	onBinary: Event<string>;
	onResize: Event<{ cols: number, rows: number }>;
	onAcknowledgeDataEvent: Event<number>;
	onShutdown: Event<boolean>;
	onRequestInitialCwd: Event<void>;
	onRequestCwd: Event<void>;
	onRequestLatency: Event<void>;
}

export interface IStartExtensionTerminalRequest {
	proxy: ITerminalProcessExtHostProxy;
	cols: number;
	rows: number;
	callback: (error: ITerminalLaunchError | undefined) => void;
}

export interface IDefaultShellAndArgsRequest {
	useAutomationShell: boolean;
	callback: (shell: string, args: string[] | string | undefined) => void;
}

export const QUICK_LAUNCH_PROFILE_CHOICE = 'workbench.action.terminal.profile.choice';

export const enum TerminalCommandId {
	FindNext = 'workbench.action.terminal.findNext',
	FindPrevious = 'workbench.action.terminal.findPrevious',
	Toggle = 'workbench.action.terminal.toggleTerminal',
	Kill = 'workbench.action.terminal.kill',
	KillInstance = 'workbench.action.terminal.killInstance',
	QuickKill = 'workbench.action.terminal.quickKill',
	ConfigureTerminalSettings = 'workbench.action.terminal.openSettings',
	CopySelection = 'workbench.action.terminal.copySelection',
	SelectAll = 'workbench.action.terminal.selectAll',
	DeleteWordLeft = 'workbench.action.terminal.deleteWordLeft',
	DeleteWordRight = 'workbench.action.terminal.deleteWordRight',
	DeleteToLineStart = 'workbench.action.terminal.deleteToLineStart',
	MoveToLineStart = 'workbench.action.terminal.moveToLineStart',
	MoveToLineEnd = 'workbench.action.terminal.moveToLineEnd',
	New = 'workbench.action.terminal.new',
	NewWithCwd = 'workbench.action.terminal.newWithCwd',
	NewLocal = 'workbench.action.terminal.newLocal',
	NewInActiveWorkspace = 'workbench.action.terminal.newInActiveWorkspace',
	NewWithProfile = 'workbench.action.terminal.newWithProfile',
	Split = 'workbench.action.terminal.split',
	SplitInstance = 'workbench.action.terminal.splitInstance',
	SplitInActiveWorkspace = 'workbench.action.terminal.splitInActiveWorkspace',
	Unsplit = 'workbench.action.terminal.unsplit',
	UnsplitInstance = 'workbench.action.terminal.unsplitInstance',
	JoinInstance = 'workbench.action.terminal.joinInstance',
	Relaunch = 'workbench.action.terminal.relaunch',
	FocusPreviousPane = 'workbench.action.terminal.focusPreviousPane',
	ShowTabs = 'workbench.action.terminal.showTabs',
	CreateTerminalEditor = 'workbench.action.createTerminalEditor',
	FocusTabs = 'workbench.action.terminal.focusTabs',
	FocusNextPane = 'workbench.action.terminal.focusNextPane',
	ResizePaneLeft = 'workbench.action.terminal.resizePaneLeft',
	ResizePaneRight = 'workbench.action.terminal.resizePaneRight',
	ResizePaneUp = 'workbench.action.terminal.resizePaneUp',
	CreateWithProfileButton = 'workbench.action.terminal.createProfileButton',
	ResizePaneDown = 'workbench.action.terminal.resizePaneDown',
	Focus = 'workbench.action.terminal.focus',
	FocusNext = 'workbench.action.terminal.focusNext',
	FocusPrevious = 'workbench.action.terminal.focusPrevious',
	Paste = 'workbench.action.terminal.paste',
	PasteSelection = 'workbench.action.terminal.pasteSelection',
	SelectDefaultProfile = 'workbench.action.terminal.selectDefaultShell',
	RunSelectedText = 'workbench.action.terminal.runSelectedText',
	RunActiveFile = 'workbench.action.terminal.runActiveFile',
	SwitchTerminal = 'workbench.action.terminal.switchTerminal',
	ScrollDownLine = 'workbench.action.terminal.scrollDown',
	ScrollDownPage = 'workbench.action.terminal.scrollDownPage',
	ScrollToBottom = 'workbench.action.terminal.scrollToBottom',
	ScrollUpLine = 'workbench.action.terminal.scrollUp',
	ScrollUpPage = 'workbench.action.terminal.scrollUpPage',
	ScrollToTop = 'workbench.action.terminal.scrollToTop',
	Clear = 'workbench.action.terminal.clear',
	ClearSelection = 'workbench.action.terminal.clearSelection',
	ChangeIcon = 'workbench.action.terminal.changeIcon',
	ChangeIconInstance = 'workbench.action.terminal.changeIconInstance',
	ChangeColor = 'workbench.action.terminal.changeColor',
	ChangeColorInstance = 'workbench.action.terminal.changeColorInstance',
	Rename = 'workbench.action.terminal.rename',
	RenameInstance = 'workbench.action.terminal.renameInstance',
	RenameWithArgs = 'workbench.action.terminal.renameWithArg',
	FindFocus = 'workbench.action.terminal.focusFind',
	FindHide = 'workbench.action.terminal.hideFind',
	QuickOpenTerm = 'workbench.action.quickOpenTerm',
	ScrollToPreviousCommand = 'workbench.action.terminal.scrollToPreviousCommand',
	ScrollToNextCommand = 'workbench.action.terminal.scrollToNextCommand',
	SelectToPreviousCommand = 'workbench.action.terminal.selectToPreviousCommand',
	SelectToNextCommand = 'workbench.action.terminal.selectToNextCommand',
	SelectToPreviousLine = 'workbench.action.terminal.selectToPreviousLine',
	SelectToNextLine = 'workbench.action.terminal.selectToNextLine',
	ToggleEscapeSequenceLogging = 'toggleEscapeSequenceLogging',
	SendSequence = 'workbench.action.terminal.sendSequence',
	ToggleFindRegex = 'workbench.action.terminal.toggleFindRegex',
	ToggleFindWholeWord = 'workbench.action.terminal.toggleFindWholeWord',
	ToggleFindCaseSensitive = 'workbench.action.terminal.toggleFindCaseSensitive',
	NavigationModeExit = 'workbench.action.terminal.navigationModeExit',
	NavigationModeFocusNext = 'workbench.action.terminal.navigationModeFocusNext',
	NavigationModeFocusPrevious = 'workbench.action.terminal.navigationModeFocusPrevious',
	ShowEnvironmentInformation = 'workbench.action.terminal.showEnvironmentInformation',
	SearchWorkspace = 'workbench.action.terminal.searchWorkspace',
	AttachToRemoteTerminal = 'workbench.action.terminal.attachToSession',
	DetachProcess = 'workbench.action.terminal.detachProcess',
	MoveToEditor = 'workbench.action.terminal.moveToEditor',
	MoveToTerminalView = 'workbench.action.terminal.moveToTerminalView',
}

export const DEFAULT_COMMANDS_TO_SKIP_SHELL: string[] = [
	TerminalCommandId.ClearSelection,
	TerminalCommandId.Clear,
	TerminalCommandId.CopySelection,
	TerminalCommandId.DeleteToLineStart,
	TerminalCommandId.DeleteWordLeft,
	TerminalCommandId.DeleteWordRight,
	TerminalCommandId.FindFocus,
	TerminalCommandId.FindHide,
	TerminalCommandId.FindNext,
	TerminalCommandId.FindPrevious,
	TerminalCommandId.ToggleFindRegex,
	TerminalCommandId.ToggleFindWholeWord,
	TerminalCommandId.ToggleFindCaseSensitive,
	TerminalCommandId.FocusNextPane,
	TerminalCommandId.FocusNext,
	TerminalCommandId.FocusPreviousPane,
	TerminalCommandId.FocusPrevious,
	TerminalCommandId.Focus,
	TerminalCommandId.Kill,
	TerminalCommandId.MoveToLineEnd,
	TerminalCommandId.MoveToLineStart,
	TerminalCommandId.NewInActiveWorkspace,
	TerminalCommandId.New,
	TerminalCommandId.Paste,
	TerminalCommandId.PasteSelection,
	TerminalCommandId.ResizePaneDown,
	TerminalCommandId.ResizePaneLeft,
	TerminalCommandId.ResizePaneRight,
	TerminalCommandId.ResizePaneUp,
	TerminalCommandId.RunActiveFile,
	TerminalCommandId.RunSelectedText,
	TerminalCommandId.ScrollDownLine,
	TerminalCommandId.ScrollDownPage,
	TerminalCommandId.ScrollToBottom,
	TerminalCommandId.ScrollToNextCommand,
	TerminalCommandId.ScrollToPreviousCommand,
	TerminalCommandId.ScrollToTop,
	TerminalCommandId.ScrollUpLine,
	TerminalCommandId.ScrollUpPage,
	TerminalCommandId.SendSequence,
	TerminalCommandId.SelectAll,
	TerminalCommandId.SelectToNextCommand,
	TerminalCommandId.SelectToNextLine,
	TerminalCommandId.SelectToPreviousCommand,
	TerminalCommandId.SelectToPreviousLine,
	TerminalCommandId.SplitInActiveWorkspace,
	TerminalCommandId.Split,
	TerminalCommandId.Toggle,
	TerminalCommandId.NavigationModeExit,
	TerminalCommandId.NavigationModeFocusNext,
	TerminalCommandId.NavigationModeFocusPrevious,
	'editor.action.toggleTabFocusMode',
	'workbench.action.quickOpen',
	'workbench.action.quickOpenPreviousEditor',
	'workbench.action.showCommands',
	'workbench.action.tasks.build',
	'workbench.action.tasks.restartTask',
	'workbench.action.tasks.runTask',
	'workbench.action.tasks.reRunTask',
	'workbench.action.tasks.showLog',
	'workbench.action.tasks.showTasks',
	'workbench.action.tasks.terminate',
	'workbench.action.tasks.test',
	'workbench.action.toggleFullScreen',
	'workbench.action.terminal.focusAtIndex1',
	'workbench.action.terminal.focusAtIndex2',
	'workbench.action.terminal.focusAtIndex3',
	'workbench.action.terminal.focusAtIndex4',
	'workbench.action.terminal.focusAtIndex5',
	'workbench.action.terminal.focusAtIndex6',
	'workbench.action.terminal.focusAtIndex7',
	'workbench.action.terminal.focusAtIndex8',
	'workbench.action.terminal.focusAtIndex9',
	'workbench.action.focusSecondEditorGroup',
	'workbench.action.focusThirdEditorGroup',
	'workbench.action.focusFourthEditorGroup',
	'workbench.action.focusFifthEditorGroup',
	'workbench.action.focusSixthEditorGroup',
	'workbench.action.focusSeventhEditorGroup',
	'workbench.action.focusEighthEditorGroup',
	'workbench.action.focusNextPart',
	'workbench.action.focusPreviousPart',
	'workbench.action.nextPanelView',
	'workbench.action.previousPanelView',
	'workbench.action.nextSideBarView',
	'workbench.action.previousSideBarView',
	'workbench.action.debug.start',
	'workbench.action.debug.stop',
	'workbench.action.debug.run',
	'workbench.action.debug.restart',
	'workbench.action.debug.continue',
	'workbench.action.debug.pause',
	'workbench.action.debug.stepInto',
	'workbench.action.debug.stepOut',
	'workbench.action.debug.stepOver',
	'workbench.action.nextEditor',
	'workbench.action.previousEditor',
	'workbench.action.nextEditorInGroup',
	'workbench.action.previousEditorInGroup',
	'workbench.action.openNextRecentlyUsedEditor',
	'workbench.action.openPreviousRecentlyUsedEditor',
	'workbench.action.openNextRecentlyUsedEditorInGroup',
	'workbench.action.openPreviousRecentlyUsedEditorInGroup',
	'workbench.action.quickOpenPreviousRecentlyUsedEditor',
	'workbench.action.quickOpenLeastRecentlyUsedEditor',
	'workbench.action.quickOpenPreviousRecentlyUsedEditorInGroup',
	'workbench.action.quickOpenLeastRecentlyUsedEditorInGroup',
	'workbench.action.focusActiveEditorGroup',
	'workbench.action.focusFirstEditorGroup',
	'workbench.action.focusLastEditorGroup',
	'workbench.action.firstEditorInGroup',
	'workbench.action.lastEditorInGroup',
	'workbench.action.navigateUp',
	'workbench.action.navigateDown',
	'workbench.action.navigateRight',
	'workbench.action.navigateLeft',
	'workbench.action.togglePanel',
	'workbench.action.quickOpenView',
	'workbench.action.toggleMaximizedPanel'
];

export interface ITerminalContributions {
	profiles?: ITerminalProfileContribution[];
}

export interface ITerminalProfileContribution {
	title: string;
	id: string;
	icon?: string;
}

export const terminalContributionsDescriptor: IExtensionPointDescriptor = {
	extensionPoint: 'terminal',
	defaultExtensionKind: 'workspace',
	jsonSchema: {
		description: nls.localize('vscode.extension.contributes.terminal', 'Contributes terminal functionality.'),
		type: 'object',
		properties: {
			types: {
				type: 'array',
				description: nls.localize('vscode.extension.contributes.terminal.types', "Defines additional terminal types that the user can create."),
				items: {
					type: 'object',
					required: ['command', 'title'],
					properties: {
						command: {
							description: nls.localize('vscode.extension.contributes.terminal.types.command', "Command to execute when the user creates this type of terminal."),
							type: 'string',
						},
						title: {
							description: nls.localize('vscode.extension.contributes.terminal.types.title', "Title for this type of terminal."),
							type: 'string',
						},
						icon: {
							description: nls.localize('vscode.extension.contributes.terminal.types.icon', "A codicon to associate with this terminal type."),
							type: 'string',
						},
					},
				},
			},
			profiles: {
				type: 'array',
				description: nls.localize('vscode.extension.contributes.terminal.profiles', "Defines additional terminal profiles that the user can create."),
				items: {
					type: 'object',
					required: ['id', 'title'],
					properties: {
						id: {
							description: nls.localize('vscode.extension.contributes.terminal.profiles.id', "The ID of the terminal profile provider."),
							type: 'string',
						},
						title: {
							description: nls.localize('vscode.extension.contributes.terminal.profiles.title', "Title for this terminal profile."),
							type: 'string',
						},
						icon: {
							description: nls.localize('vscode.extension.contributes.terminal.profiles.icon', "A codicon to associate with this terminal profile."),
							type: 'string',
						},
					},
				},
			},
		},
	},
};<|MERGE_RESOLUTION|>--- conflicted
+++ resolved
@@ -207,17 +207,10 @@
 		focusMode: 'singleClick' | 'doubleClick';
 	},
 	bellDuration: number;
-<<<<<<< HEAD
-	creationTarget: TerminalTarget.Editor | TerminalTarget.TerminalView;
-}
-
-export const enum TerminalTarget {
-=======
 	creationTarget: TerminalLocation;
 }
 
 export const enum TerminalLocation {
->>>>>>> ae6a9303
 	TerminalView = 'view',
 	Editor = 'editor'
 }
