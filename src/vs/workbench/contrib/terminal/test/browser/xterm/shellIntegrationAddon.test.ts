/*---------------------------------------------------------------------------------------------
 *  Copyright (c) Microsoft Corporation. All rights reserved.
 *  Licensed under the MIT License. See License.txt in the project root for license information.
 *--------------------------------------------------------------------------------------------*/

import { Terminal } from 'xterm';
import { strictEqual, deepStrictEqual } from 'assert';
import { timeout } from 'vs/base/common/async';
import * as sinon from 'sinon';
import { parseKeyValueAssignment, ShellIntegrationAddon } from 'vs/platform/terminal/common/xterm/shellIntegrationAddon';
import { ITerminalCapabilityStore, TerminalCapability } from 'vs/platform/terminal/common/capabilities/capabilities';
import { TestInstantiationService } from 'vs/platform/instantiation/test/common/instantiationServiceMock';
import { ILogService, NullLogService } from 'vs/platform/log/common/log';

async function writeP(terminal: Terminal, data: string): Promise<void> {
	return new Promise<void>((resolve, reject) => {
		const failTimeout = timeout(2000);
		failTimeout.then(() => reject('Writing to xterm is taking longer than 2 seconds'));
		terminal.write(data, () => {
			failTimeout.cancel();
			resolve();
		});
	});
}

class TestShellIntegrationAddon extends ShellIntegrationAddon {
	getCommandDetectionMock(terminal: Terminal): sinon.SinonMock {
		const capability = super._createOrGetCommandDetection(terminal);
		this.capabilities.add(TerminalCapability.CommandDetection, capability);
		return sinon.mock(capability);
	}
	getCwdDectionMock(): sinon.SinonMock {
		const capability = super._createOrGetCwdDetection();
		this.capabilities.add(TerminalCapability.CwdDetection, capability);
		return sinon.mock(capability);
	}
}

suite('ShellIntegrationAddon', () => {
	let xterm: Terminal;
	let shellIntegrationAddon: TestShellIntegrationAddon;
	let capabilities: ITerminalCapabilityStore;

	setup(() => {
		xterm = new Terminal({ allowProposedApi: true, cols: 80, rows: 30 });
		const instantiationService = new TestInstantiationService();
		instantiationService.stub(ILogService, NullLogService);
		shellIntegrationAddon = instantiationService.createInstance(TestShellIntegrationAddon, undefined, undefined);
		xterm.loadAddon(shellIntegrationAddon);
		capabilities = shellIntegrationAddon.capabilities;
	});

	suite('cwd detection', async () => {
		test('should activate capability on the cwd sequence (OSC 633 ; P ; Cwd=<cwd> ST)', async () => {
			strictEqual(capabilities.has(TerminalCapability.CwdDetection), false);
			await writeP(xterm, 'foo');
			strictEqual(capabilities.has(TerminalCapability.CwdDetection), false);
			await writeP(xterm, '\x1b]633;P;Cwd=/foo\x07');
			strictEqual(capabilities.has(TerminalCapability.CwdDetection), true);
		});

		test('should pass cwd sequence to the capability', async () => {
			const mock = shellIntegrationAddon.getCwdDectionMock();
			mock.expects('updateCwd').once().withExactArgs('/foo');
			await writeP(xterm, '\x1b]633;P;Cwd=/foo\x07');
			mock.verify();
		});

		test('detect ITerm sequence: `OSC 1337 ; CurrentDir=<Cwd> ST`', async () => {
			type TestCase = [title: string, input: string, expected: string];
			const cases: TestCase[] = [
				['root', '/', '/'],
				['non-root', '/some/path', '/some/path'],
			];
			for (const x of cases) {
				const [title, input, expected] = x;
				const mock = shellIntegrationAddon.getCwdDectionMock();
				mock.expects('updateCwd').once().withExactArgs(expected).named(title);
				await writeP(xterm, `\x1b]1337;CurrentDir=${input}\x07`);
				mock.verify();
			}
		});

		suite('detect `SetCwd` sequence: `OSC 7; scheme://cwd ST`', async () => {
			test('should accept well-formatted URLs', async () => {
				type TestCase = [title: string, input: string, expected: string];
				const cases: TestCase[] = [
					// Different hostname values:
					['empty hostname, pointing root', 'file:///', '/'],
					['empty hostname', 'file:///test-root/local', '/test-root/local'],
					['non-empty hostname', 'file://some-hostname/test-root/local', '/test-root/local'],
					// URL-encoded chars:
					['URL-encoded value (1)', 'file:///test-root/%6c%6f%63%61%6c', '/test-root/local'],
					['URL-encoded value (2)', 'file:///test-root/local%22', '/test-root/local"'],
					['URL-encoded value (3)', 'file:///test-root/local"', '/test-root/local"'],
				];
				for (const x of cases) {
					const [title, input, expected] = x;
					const mock = shellIntegrationAddon.getCwdDectionMock();
					mock.expects('updateCwd').once().withExactArgs(expected).named(title);
					await writeP(xterm, `\x1b]7;${input}\x07`);
					mock.verify();
				}
			});

			test('should ignore ill-formatted URLs', async () => {
				type TestCase = [title: string, input: string];
				const cases: TestCase[] = [
					// Different hostname values:
					['no hostname, pointing root', 'file://'],
					// Non-`file` scheme values:
					['no scheme (1)', '/test-root'],
					['no scheme (2)', '//test-root'],
					['no scheme (3)', '///test-root'],
					['no scheme (4)', ':///test-root'],
					['http', 'http:///test-root'],
					['ftp', 'ftp:///test-root'],
					['ssh', 'ssh:///test-root'],
				];

				for (const x of cases) {
					const [title, input] = x;
					const mock = shellIntegrationAddon.getCwdDectionMock();
					mock.expects('updateCwd').never().named(title);
					await writeP(xterm, `\x1b]7;${input}\x07`);
					mock.verify();
				}
			});
		});

		test('detect `SetWindowsFrindlyCwd` sequence: `OSC 9 ; 9 ; <cwd> ST`', async () => {
			type TestCase = [title: string, input: string, expected: string];
			const cases: TestCase[] = [
				['root', '/', '/'],
				['non-root', '/some/path', '/some/path'],
			];
			for (const x of cases) {
				const [title, input, expected] = x;
				const mock = shellIntegrationAddon.getCwdDectionMock();
				mock.expects('updateCwd').once().withExactArgs(expected).named(title);
				await writeP(xterm, `\x1b]9;9;${input}\x07`);
				mock.verify();
			}
		});
	});

	suite('command tracking', async () => {
		test('should activate capability on the prompt start sequence (OSC 633 ; A ST)', async () => {
			strictEqual(capabilities.has(TerminalCapability.CommandDetection), false);
			await writeP(xterm, 'foo');
			strictEqual(capabilities.has(TerminalCapability.CommandDetection), false);
			await writeP(xterm, '\x1b]633;A\x07');
			strictEqual(capabilities.has(TerminalCapability.CommandDetection), true);
		});
		test('should pass prompt start sequence to the capability', async () => {
			const mock = shellIntegrationAddon.getCommandDetectionMock(xterm);
			mock.expects('handlePromptStart').once().withExactArgs();
			await writeP(xterm, '\x1b]633;A\x07');
			mock.verify();
		});
		test('should activate capability on the command start sequence (OSC 633 ; B ST)', async () => {
			strictEqual(capabilities.has(TerminalCapability.CommandDetection), false);
			await writeP(xterm, 'foo');
			strictEqual(capabilities.has(TerminalCapability.CommandDetection), false);
			await writeP(xterm, '\x1b]633;B\x07');
			strictEqual(capabilities.has(TerminalCapability.CommandDetection), true);
		});
		test('should pass command start sequence to the capability', async () => {
			const mock = shellIntegrationAddon.getCommandDetectionMock(xterm);
			mock.expects('handleCommandStart').once().withExactArgs();
			await writeP(xterm, '\x1b]633;B\x07');
			mock.verify();
		});
		test('should activate capability on the command executed sequence (OSC 633 ; C ST)', async () => {
			strictEqual(capabilities.has(TerminalCapability.CommandDetection), false);
			await writeP(xterm, 'foo');
			strictEqual(capabilities.has(TerminalCapability.CommandDetection), false);
			await writeP(xterm, '\x1b]633;C\x07');
			strictEqual(capabilities.has(TerminalCapability.CommandDetection), true);
		});
		test('should pass command executed sequence to the capability', async () => {
			const mock = shellIntegrationAddon.getCommandDetectionMock(xterm);
			mock.expects('handleCommandExecuted').once().withExactArgs();
			await writeP(xterm, '\x1b]633;C\x07');
			mock.verify();
		});
		test('should activate capability on the command finished sequence (OSC 633 ; D ; <ExitCode> ST)', async () => {
			strictEqual(capabilities.has(TerminalCapability.CommandDetection), false);
			await writeP(xterm, 'foo');
			strictEqual(capabilities.has(TerminalCapability.CommandDetection), false);
			await writeP(xterm, '\x1b]633;D;7\x07');
			strictEqual(capabilities.has(TerminalCapability.CommandDetection), true);
		});
		test('should pass command finished sequence to the capability', async () => {
			const mock = shellIntegrationAddon.getCommandDetectionMock(xterm);
			mock.expects('handleCommandFinished').once().withExactArgs(7);
			await writeP(xterm, '\x1b]633;D;7\x07');
			mock.verify();
		});
		test('should not activate capability on the cwd sequence (OSC 633 ; P=Cwd=<cwd> ST)', async () => {
			strictEqual(capabilities.has(TerminalCapability.CommandDetection), false);
			await writeP(xterm, 'foo');
			strictEqual(capabilities.has(TerminalCapability.CommandDetection), false);
			await writeP(xterm, '\x1b]633;P;Cwd=/foo\x07');
			strictEqual(capabilities.has(TerminalCapability.CommandDetection), false);
		});
		test('should pass cwd sequence to the capability if it\'s initialized', async () => {
			const mock = shellIntegrationAddon.getCommandDetectionMock(xterm);
			mock.expects('setCwd').once().withExactArgs('/foo');
			await writeP(xterm, '\x1b]633;P;Cwd=/foo\x07');
			mock.verify();
		});
	});
<<<<<<< HEAD
	suite('BufferMarkCapability', async () => {
		test('SetMark', async () => {
			strictEqual(capabilities.has(TerminalCapability.BufferMarkDetection), false);
			await writeP(xterm, 'foo');
			strictEqual(capabilities.has(TerminalCapability.BufferMarkDetection), false);
			await writeP(xterm, '\x1b]633;SetMark;1;\x07');
			strictEqual(capabilities.has(TerminalCapability.BufferMarkDetection), true);
		});
		test('SetMark hidden', async () => {
			strictEqual(capabilities.has(TerminalCapability.BufferMarkDetection), false);
			await writeP(xterm, 'foo');
			strictEqual(capabilities.has(TerminalCapability.BufferMarkDetection), false);
			await writeP(xterm, '\x1b]633;SetMark;1;true\x07');
			strictEqual(capabilities.has(TerminalCapability.BufferMarkDetection), true);
		});
		test('SetMark no ID is provided', async () => {
			strictEqual(capabilities.has(TerminalCapability.BufferMarkDetection), false);
			await writeP(xterm, 'foo');
			strictEqual(capabilities.has(TerminalCapability.BufferMarkDetection), false);
			await writeP(xterm, '\x1b]633;SetMark;;true\x07');
			strictEqual(capabilities.has(TerminalCapability.BufferMarkDetection), false);
		});
=======
});

test('parseKeyValueAssignment', () => {
	type TestCase = [title: string, input: string, expected: [key: string, value: string | undefined]];
	const cases: TestCase[] = [
		['empty', '', ['', undefined]],
		['no "=" sign', 'some-text', ['some-text', undefined]],
		['empty value', 'key=', ['key', '']],
		['empty key', '=value', ['', 'value']],
		['normal', 'key=value', ['key', 'value']],
		['multiple "=" signs (1)', 'key==value', ['key', '=value']],
		['multiple "=" signs (2)', 'key=value===true', ['key', 'value===true']],
		['just a "="', '=', ['', '']],
		['just a "=="', '==', ['', '=']],
	];

	cases.forEach(x => {
		const [title, input, [key, value]] = x;
		deepStrictEqual(parseKeyValueAssignment(input), { key, value }, title);
>>>>>>> 3cb58241
	});
});<|MERGE_RESOLUTION|>--- conflicted
+++ resolved
@@ -211,7 +211,6 @@
 			mock.verify();
 		});
 	});
-<<<<<<< HEAD
 	suite('BufferMarkCapability', async () => {
 		test('SetMark', async () => {
 			strictEqual(capabilities.has(TerminalCapability.BufferMarkDetection), false);
@@ -234,7 +233,7 @@
 			await writeP(xterm, '\x1b]633;SetMark;;true\x07');
 			strictEqual(capabilities.has(TerminalCapability.BufferMarkDetection), false);
 		});
-=======
+	});
 });
 
 test('parseKeyValueAssignment', () => {
@@ -254,6 +253,5 @@
 	cases.forEach(x => {
 		const [title, input, [key, value]] = x;
 		deepStrictEqual(parseKeyValueAssignment(input), { key, value }, title);
->>>>>>> 3cb58241
 	});
 });