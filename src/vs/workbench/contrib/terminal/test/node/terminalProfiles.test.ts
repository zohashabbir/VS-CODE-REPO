/*---------------------------------------------------------------------------------------------
 *  Copyright (c) Microsoft Corporation. All rights reserved.
 *  Licensed under the MIT License. See License.txt in the project root for license information.
 *--------------------------------------------------------------------------------------------*/

// import * as assert from 'assert';
import { isWindows } from 'vs/base/common/platform';
import { ITerminalProfiles } from 'vs/workbench/contrib/terminal/common/terminal';
// import { detectAvailableProfiles, IStatProvider } from 'vs/workbench/contrib/terminal/node/terminalProfiles';

export interface ITestTerminalConfig {
	profiles: ITerminalProfiles;
	quickLaunchWslProfiles: boolean
}

suite('Workbench - TerminalProfiles', () => {
	suite('detectAvailableProfiles', () => {
		if (isWindows) {
			suite('detectAvailableWindowsProfiles', async () => {
<<<<<<< HEAD
				test('should detect Git Bash and provide login args', async () => {
					const _paths = [`C:\\Program Files\\Git\\bin\\bash.exe`];
					let config: ITestTerminalConfig = {
						profiles: {
							windows: {
								'Git Bash': { source: ProfileSource.GitBash }
							},
							linux: {},
							osx: {}
						},
						quickLaunchWslProfiles: false
					};
					const profiles = await detectAvailableProfiles(true, undefined, config, undefined, undefined, createStatProvider(_paths));
					const expected = [{ profileName: 'Git Bash', path: _paths[0], args: ['--login'] }];
					assert.deepStrictEqual(profiles, expected);
=======
				// test('should detect cmd prompt', async () => {
				// 	const _paths = ['C:\\WINDOWS\\System32\\cmd.exe'];
				// 	let config: ITestTerminalConfig = {
				// 		profiles: {
				// 			windows: {
				// 				'Command Prompt': { path: _paths }
				// 			}
				// 		},
				// 		detectWslProfiles: false
				// 	};
				// 	const profiles = await detectAvailableProfiles(true, undefined, config, undefined, undefined, createStatProvider(_paths));
				// 	const expected = [{ profileName: 'Command Prompt', path: _paths[0] }];
				// 	assert.deepStrictEqual(expected, profiles);
				// });
				test('should detect Git Bash and provide login args', async () => {
					// const _paths = [`C:\\Program Files\\Git\\bin\\bash.exe`];
					// let config: ITestTerminalConfig = {
					// 	profiles: {
					// 		windows: {
					// 			'Git Bash': {
					// 				source: ProfileSource['Git Bash']
					// 			},
					// 		},
					// 		linux: {},
					// 		osx: {}
					// 	},
					// 	detectWslProfiles: false
					// };
					// const profiles = await detectAvailableProfiles(true, undefined, config, undefined, undefined, createStatProvider(_paths));
					// const expected = [{ profileName: 'Git Bash', path: _paths[0], args: ['--login'] }];
					// assert.deepStrictEqual(profiles, expected);
>>>>>>> 1b52d828
				});
				// 	test('should detect cmd prompt', async () => {
				// 		const _paths = ['C:\\WINDOWS\\System32\\cmd.exe'];
				// 		let config: ITestTerminalConfig = {
				// 			profiles: {
				// 				windows: {
				// 					'Command Prompt': { pathOrPaths: _paths }
				// 				},
				// 				linux: {},
				// 				osx: {},
				// 			},
				// 			quickLaunchWslProfiles: false
				// 		};
				// 		const profiles = await detectAvailableProfiles(true, undefined, config, undefined, undefined, createStatProvider(_paths));
				// 		const expected = [{ profileName: 'Command Prompt', path: _paths[0] }];
				// 		assert.deepStrictEqual(expected, profiles);
				// 	});
			});
		}
	});
});
// function createStatProvider(expectedPaths: string[]): IStatProvider {
// 	const provider = {
// 		stat(path: string) {
// 			return expectedPaths.includes(path);
// 		},
// 		lstat(path: string) {
// 			return expectedPaths.includes(path);
// 		}
// 	};
// 	return provider;
// }<|MERGE_RESOLUTION|>--- conflicted
+++ resolved
@@ -6,7 +6,7 @@
 // import * as assert from 'assert';
 import { isWindows } from 'vs/base/common/platform';
 import { ITerminalProfiles } from 'vs/workbench/contrib/terminal/common/terminal';
-// import { detectAvailableProfiles, IStatProvider } from 'vs/workbench/contrib/terminal/node/terminalProfiles';
+import { detectAvailableProfiles, IStatProvider } from 'vs/workbench/contrib/terminal/node/terminalProfiles';
 
 export interface ITestTerminalConfig {
 	profiles: ITerminalProfiles;
@@ -17,7 +17,6 @@
 	suite('detectAvailableProfiles', () => {
 		if (isWindows) {
 			suite('detectAvailableWindowsProfiles', async () => {
-<<<<<<< HEAD
 				test('should detect Git Bash and provide login args', async () => {
 					const _paths = [`C:\\Program Files\\Git\\bin\\bash.exe`];
 					let config: ITestTerminalConfig = {
@@ -33,40 +32,7 @@
 					const profiles = await detectAvailableProfiles(true, undefined, config, undefined, undefined, createStatProvider(_paths));
 					const expected = [{ profileName: 'Git Bash', path: _paths[0], args: ['--login'] }];
 					assert.deepStrictEqual(profiles, expected);
-=======
-				// test('should detect cmd prompt', async () => {
-				// 	const _paths = ['C:\\WINDOWS\\System32\\cmd.exe'];
-				// 	let config: ITestTerminalConfig = {
-				// 		profiles: {
-				// 			windows: {
-				// 				'Command Prompt': { path: _paths }
-				// 			}
-				// 		},
-				// 		detectWslProfiles: false
-				// 	};
-				// 	const profiles = await detectAvailableProfiles(true, undefined, config, undefined, undefined, createStatProvider(_paths));
-				// 	const expected = [{ profileName: 'Command Prompt', path: _paths[0] }];
-				// 	assert.deepStrictEqual(expected, profiles);
-				// });
-				test('should detect Git Bash and provide login args', async () => {
-					// const _paths = [`C:\\Program Files\\Git\\bin\\bash.exe`];
-					// let config: ITestTerminalConfig = {
-					// 	profiles: {
-					// 		windows: {
-					// 			'Git Bash': {
-					// 				source: ProfileSource['Git Bash']
-					// 			},
-					// 		},
-					// 		linux: {},
-					// 		osx: {}
-					// 	},
-					// 	detectWslProfiles: false
-					// };
-					// const profiles = await detectAvailableProfiles(true, undefined, config, undefined, undefined, createStatProvider(_paths));
-					// const expected = [{ profileName: 'Git Bash', path: _paths[0], args: ['--login'] }];
-					// assert.deepStrictEqual(profiles, expected);
->>>>>>> 1b52d828
-				});
+          ));
 				// 	test('should detect cmd prompt', async () => {
 				// 		const _paths = ['C:\\WINDOWS\\System32\\cmd.exe'];
 				// 		let config: ITestTerminalConfig = {
@@ -87,14 +53,14 @@
 		}
 	});
 });
-// function createStatProvider(expectedPaths: string[]): IStatProvider {
-// 	const provider = {
-// 		stat(path: string) {
-// 			return expectedPaths.includes(path);
-// 		},
-// 		lstat(path: string) {
-// 			return expectedPaths.includes(path);
-// 		}
-// 	};
-// 	return provider;
-// }+function createStatProvider(expectedPaths: string[]): IStatProvider {
+	const provider = {
+		stat(path: string) {
+			return expectedPaths.includes(path);
+		},
+		lstat(path: string) {
+			return expectedPaths.includes(path);
+		}
+	};
+	return provider;
+}