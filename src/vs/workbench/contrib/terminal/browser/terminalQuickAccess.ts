/*---------------------------------------------------------------------------------------------
 *  Copyright (c) Microsoft Corporation. All rights reserved.
 *  Licensed under the MIT License. See License.txt in the project root for license information.
 *--------------------------------------------------------------------------------------------*/

import { localize } from 'vs/nls';
import { IQuickPickSeparator } from 'vs/platform/quickinput/common/quickInput';
import { IPickerQuickAccessItem, PickerQuickAccessProvider, TriggerAction } from 'vs/platform/quickinput/browser/pickerQuickAccess';
import { matchesFuzzy } from 'vs/base/common/filters';
import { ITerminalService } from 'vs/workbench/contrib/terminal/browser/terminal';
import { ICommandService } from 'vs/platform/commands/common/commands';
import { TerminalCommandId } from 'vs/workbench/contrib/terminal/common/terminal';
import { ThemeIcon } from 'vs/platform/theme/common/themeService';
import { killTerminalIcon, renameTerminalIcon } from 'vs/workbench/contrib/terminal/browser/terminalIcons';

export class TerminalQuickAccessProvider extends PickerQuickAccessProvider<IPickerQuickAccessItem> {

	static PREFIX = 'term ';

	constructor(
		@ITerminalService private readonly _terminalService: ITerminalService,
		@ICommandService private readonly _commandService: ICommandService,
	) {
		super(TerminalQuickAccessProvider.PREFIX, { canAcceptInBackground: true });
	}

	protected _getPicks(filter: string): Array<IPickerQuickAccessItem | IQuickPickSeparator> {
		const terminalPicks: Array<IPickerQuickAccessItem | IQuickPickSeparator> = [];

<<<<<<< HEAD
		const terminalGroups = this.terminalService.terminalGroups;
		for (let groupIndex = 0; groupIndex < terminalGroups.length; groupIndex++) {
			const terminalGroup = terminalGroups[groupIndex];
			for (let terminalIndex = 0; terminalIndex < terminalGroup.terminalInstances.length; terminalIndex++) {
				const terminal = terminalGroup.terminalInstances[terminalIndex];
				const label = `$(${terminal.icon?.id}) ${groupIndex + 1}.${terminalIndex + 1}: ${terminal.title}`;
=======
		const terminalTabs = this._terminalService.terminalTabs;
		for (let tabIndex = 0; tabIndex < terminalTabs.length; tabIndex++) {
			const terminalTab = terminalTabs[tabIndex];
			for (let terminalIndex = 0; terminalIndex < terminalTab.terminalInstances.length; terminalIndex++) {
				const terminal = terminalTab.terminalInstances[terminalIndex];
				const label = `$(${terminal.icon?.id}) ${tabIndex + 1}.${terminalIndex + 1}: ${terminal.title}`;
>>>>>>> 31fed906

				const highlights = matchesFuzzy(filter, label, true);
				if (highlights) {
					terminalPicks.push({
						label,
						highlights: { label: highlights },
						buttons: [
							{
								iconClass: ThemeIcon.asClassName(renameTerminalIcon),
								tooltip: localize('renameTerminal', "Rename Terminal")
							},
							{
								iconClass: ThemeIcon.asClassName(killTerminalIcon),
								tooltip: localize('killTerminal', "Kill Terminal Instance")
							}
						],
						trigger: buttonIndex => {
							switch (buttonIndex) {
								case 0:
									this._commandService.executeCommand(TerminalCommandId.Rename, terminal);
									return TriggerAction.NO_ACTION;
								case 1:
									terminal.dispose(true);
									return TriggerAction.REMOVE_ITEM;
							}

							return TriggerAction.NO_ACTION;
						},
						accept: (keyMod, event) => {
							this._terminalService.setActiveInstance(terminal);
							this._terminalService.showPanel(!event.inBackground);
						}
					});
				}
			}
		}

		if (terminalPicks.length > 0) {
			terminalPicks.push({ type: 'separator' });
		}

		const createTerminalLabel = localize("workbench.action.terminal.newplus", "Create New Terminal");
		terminalPicks.push({
			label: `$(plus) ${createTerminalLabel}`,
			ariaLabel: createTerminalLabel,
			accept: () => this._commandService.executeCommand(TerminalCommandId.New)
		});
		const createWithProfileLabel = localize("workbench.action.terminal.newWithProfilePlus", "Create New Terminal With Profile");
		terminalPicks.push({
			label: `$(plus) ${createWithProfileLabel}`,
			ariaLabel: createWithProfileLabel,
			accept: () => this._commandService.executeCommand(TerminalCommandId.NewWithProfile)
		});

		return terminalPicks;

	}
}<|MERGE_RESOLUTION|>--- conflicted
+++ resolved
@@ -27,21 +27,12 @@
 	protected _getPicks(filter: string): Array<IPickerQuickAccessItem | IQuickPickSeparator> {
 		const terminalPicks: Array<IPickerQuickAccessItem | IQuickPickSeparator> = [];
 
-<<<<<<< HEAD
-		const terminalGroups = this.terminalService.terminalGroups;
+		const terminalGroups = this._terminalService.terminalGroups;
 		for (let groupIndex = 0; groupIndex < terminalGroups.length; groupIndex++) {
 			const terminalGroup = terminalGroups[groupIndex];
 			for (let terminalIndex = 0; terminalIndex < terminalGroup.terminalInstances.length; terminalIndex++) {
 				const terminal = terminalGroup.terminalInstances[terminalIndex];
 				const label = `$(${terminal.icon?.id}) ${groupIndex + 1}.${terminalIndex + 1}: ${terminal.title}`;
-=======
-		const terminalTabs = this._terminalService.terminalTabs;
-		for (let tabIndex = 0; tabIndex < terminalTabs.length; tabIndex++) {
-			const terminalTab = terminalTabs[tabIndex];
-			for (let terminalIndex = 0; terminalIndex < terminalTab.terminalInstances.length; terminalIndex++) {
-				const terminal = terminalTab.terminalInstances[terminalIndex];
-				const label = `$(${terminal.icon?.id}) ${tabIndex + 1}.${terminalIndex + 1}: ${terminal.title}`;
->>>>>>> 31fed906
 
 				const highlights = matchesFuzzy(filter, label, true);
 				if (highlights) {
