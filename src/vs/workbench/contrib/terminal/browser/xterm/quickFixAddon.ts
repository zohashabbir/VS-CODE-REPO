--- conflicted
+++ resolved
@@ -285,23 +285,6 @@
 				height: rect.height
 			};
 
-<<<<<<< HEAD
-				const parentElement = e.parentElement?.parentElement?.parentElement?.parentElement;
-				if (!parentElement) {
-					return;
-				}
-				const delegate = {
-					onSelect: async (fix: TerminalQuickFix) => {
-						fix.action?.run();
-						this._actionWidgetService.hide();
-					},
-					onHide: () => {
-						this._terminal?.focus();
-					},
-				};
-				this._actionWidgetService.show('quickFixWidget', false, toMenuItems(actionSet.validActions, true), delegate, anchor, parentElement);
-			}));
-=======
 			const parentElement = e.parentElement?.parentElement?.parentElement?.parentElement;
 			if (!parentElement) {
 				return;
@@ -309,7 +292,6 @@
 
 			this._currentRenderContext = { quickFixes: fixes, anchor, parentElement };
 			this._register(dom.addDisposableListener(e, dom.EventType.CLICK, () => this.showMenu()));
->>>>>>> a3bde69a
 		});
 		decoration.onDispose(() => this._currentRenderContext = undefined);
 	}
