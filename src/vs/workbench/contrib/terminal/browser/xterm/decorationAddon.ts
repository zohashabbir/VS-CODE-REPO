--- conflicted
+++ resolved
@@ -353,9 +353,6 @@
 
 	private async _getCommandActions(command: ITerminalCommand): Promise<IAction[]> {
 		const actions: IAction[] = [];
-<<<<<<< HEAD
-		if (command.hasOutput()) {
-=======
 		if (command.command !== '') {
 			const labelRun = localize("terminal.rerunCommand", 'Rerun Command');
 			actions.push({
@@ -368,12 +365,11 @@
 				run: () => this._clipboardService.writeText(command.command)
 			});
 		}
-		if (command.hasOutput) {
+		if (command.hasOutput()) {
 			if (actions.length > 0) {
 				actions.push(new Separator());
 			}
 			const labelText = localize("terminal.copyOutput", 'Copy Output');
->>>>>>> 87635892
 			actions.push({
 				class: undefined, tooltip: labelText, dispose: () => { }, id: 'terminal.copyOutput', label: labelText, enabled: true,
 				run: () => this._clipboardService.writeText(command.getOutput()!)
