
if [ -z "$VSCODE_SHELL_LOGIN" ]; then
    . ~/.bashrc
else
    # Imitate -l because --init-file doesn't support it:
    # run the first of these files that exists
    if [ -f "~/.bash_profile" ]; then
        . ~/.bash_profile
    elif [ -f "~/.bash_login" ]; then
        . ~/.bash_login
    elif [ -f "~/.profile" ]; then
        . ~/.profile
    fi
    VSCODE_SHELL_LOGIN=""
fi

IN_COMMAND_EXECUTION="1"
prompt_start() {
    printf "\033]133;A\007"
}

prompt_end() {
    printf "\033]133;B\007"
}

update_cwd() {
    printf "\033]1337;CurrentDir=%s\007" "$PWD"
}

command_output_start() {
    printf "\033]133;C\007"
}

command_complete() {
    printf "\033]133;D;%s\007" "$STATUS"
    update_cwd
}

update_prompt() {
    PRIOR_PROMPT="$PS1"
    IN_COMMAND_EXECUTION=""
    PS1="$(prompt_start)$PREFIX$PS1$(prompt_end)"
}

precmd() {
    local STATUS="$?"
    if [ -z "${IN_COMMAND_EXECUTION-}" ]; then
        # if not in command execution
        command_output_start
    fi

    command_complete "$STATUS"

    # in command execution
    if [ -n "$IN_COMMAND_EXECUTION" ]; then
        # non null
        update_prompt
    fi
}
preexec() {
    PS1="$PRIOR_PROMPT"
    IN_COMMAND_EXECUTION="1"
    command_output_start
}

update_prompt
export ORIGINAL_PROMPT_COMMAND=$PROMPT_COMMAND

prompt_cmd() {
	precmd
}
<<<<<<< HEAD
original_cmd() {
=======
original_prompt_cmd() {
>>>>>>> b60a2543
    ${ORIGINAL_PROMPT_COMMAND}
    prompt_cmd
}
if [ -n "$ORIGINAL_PROMPT_COMMAND" ]; then
<<<<<<< HEAD
    export PROMPT_COMMAND=original_cmd
else
    export PROMPT_COMMAND=prompt_cmd
fi

trap 'preexec' DEBUG
=======
    export PROMPT_COMMAND=original_prompt_cmd
else
    export PROMPT_COMMAND=prompt_cmd
fi
>>>>>>> b60a2543

trap 'preexec' DEBUG
echo -e "\033[01;32mShell integration activated!\033[0m"<|MERGE_RESOLUTION|>--- conflicted
+++ resolved
@@ -69,28 +69,15 @@
 prompt_cmd() {
 	precmd
 }
-<<<<<<< HEAD
-original_cmd() {
-=======
 original_prompt_cmd() {
->>>>>>> b60a2543
     ${ORIGINAL_PROMPT_COMMAND}
     prompt_cmd
 }
 if [ -n "$ORIGINAL_PROMPT_COMMAND" ]; then
-<<<<<<< HEAD
-    export PROMPT_COMMAND=original_cmd
+    export PROMPT_COMMAND=original_prompt_cmd
 else
     export PROMPT_COMMAND=prompt_cmd
 fi
 
 trap 'preexec' DEBUG
-=======
-    export PROMPT_COMMAND=original_prompt_cmd
-else
-    export PROMPT_COMMAND=prompt_cmd
-fi
->>>>>>> b60a2543
-
-trap 'preexec' DEBUG
 echo -e "\033[01;32mShell integration activated!\033[0m"