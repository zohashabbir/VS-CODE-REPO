/*---------------------------------------------------------------------------------------------
 *  Copyright (c) Microsoft Corporation. All rights reserved.
 *  Licensed under the MIT License. See License.txt in the project root for license information.
 *--------------------------------------------------------------------------------------------*/

.monaco-workbench .pane-body.integrated-terminal {
	align-content: flex-start;
	align-items: baseline;
	display: flex;
	flex-direction: column;
	background-color: transparent!important;
	user-select: initial;
	-webkit-user-select: initial;
	position: relative;
}

.monaco-workbench .pane-body.integrated-terminal .terminal-outer-container {
	height: 100%;
	width: 100%;
	box-sizing: border-box;
	overflow: hidden;
}

.monaco-workbench .pane-body.integrated-terminal .terminal-group {
	height: 100%;
}

.monaco-workbench .pane-body.integrated-terminal .terminal-wrapper {
	display: none;
	margin: 0 10px;
	bottom: 2px; /* Matches padding-bottom on .terminal-outer-container */
}
.monaco-workbench .pane-body.integrated-terminal .terminal-wrapper.active {
	display: block;
	position: absolute;
	top: 0;
}
.monaco-workbench .pane-body.integrated-terminal .terminal-group .monaco-split-view2.horizontal .split-view-view:first-child .terminal-wrapper {
	margin-left: 20px;
}
.monaco-workbench .pane-body.integrated-terminal .terminal-group .monaco-split-view2.horizontal .split-view-view:last-child .terminal-wrapper {
	margin-right: 20px;
}

.monaco-workbench .pane-body.integrated-terminal .xterm a:not(.xterm-invalid-link) {
	/* To support message box sizing */
	position: relative;
}

.monaco-workbench .pane-body.integrated-terminal .terminal-wrapper > div {
	height: 100%;
}

.monaco-workbench .pane-body.integrated-terminal .xterm-viewport {
	box-sizing: border-box;
	margin-right: -10px;
}
.monaco-workbench .pane-body.integrated-terminal .monaco-split-view2.horizontal .split-view-view:last-child .xterm-viewport {
	margin-right: -20px;
}

.monaco-workbench .pane-body.integrated-terminal canvas {
	/* Align the viewport and canvases to the bottom of the panel */
	position: absolute;
	right: -20px;
	bottom: 0;
	left: 0;
	/* Disable upstream's style */
	top: auto;
}

.monaco-workbench .pane-body.integrated-terminal {
	font-variant-ligatures: none;
}

.monaco-workbench .pane-body.integrated-terminal .split-view-view {
	box-sizing: border-box;
	overflow: hidden;
}

.monaco-workbench .pane-body.integrated-terminal .split-view-view:first-child .tabs-container {
	border-right-width: 1px;
	border-right-style: solid;
}
.monaco-workbench .pane-body.integrated-terminal .split-view-view:last-child .tabs-container {
	border-left-width: 1px;
	border-left-style: solid;
}

/* border-color is set by theme key terminal.border */
.monaco-workbench .pane-body.integrated-terminal .terminal-group .monaco-split-view2.horizontal .split-view-view:not(:first-child) {
	border-left-width: 1px;
	border-left-style: solid;
}
.monaco-workbench .pane-body.integrated-terminal .terminal-group .monaco-split-view2.vertical .split-view-view:not(:first-child) {
	border-top-width: 1px;
	border-top-style: solid;
}

.monaco-workbench .pane-body.integrated-terminal.enable-ligatures {
	font-variant-ligatures: normal;
}


.monaco-workbench .pane-body.integrated-terminal.disable-bold .xterm-bold {
	font-weight: normal !important;
}

/* Use the default cursor when alt is active to help with clicking to move cursor */
.monaco-workbench .pane-body.integrated-terminal .terminal-outer-container.alt-active .xterm {
	cursor: default;
}

.monaco-workbench .pane-body.integrated-terminal .xterm {
	position: absolute;
	bottom: 0;
	left: 0;
	user-select: none;
	-webkit-user-select: none;
}
.monaco-workbench .pane-body.integrated-terminal .monaco-split-view2.vertical .split-view-view:not(:last-child) .xterm {
	/* When vertical and NOT the bottom terminal, align to the top instead to prevent the output jumping around erratically */
	top: 0;
	bottom: auto;
}

.monaco-workbench .pane-body.integrated-terminal .xterm:focus {
	/* Hide outline when focus jumps from xterm to the text area */
	outline: none;
}

.monaco-workbench.hc-black .pane-body.integrated-terminal .xterm.focus::before,
.monaco-workbench.hc-black .pane-body.integrated-terminal .xterm:focus::before {
	display: block;
	content: "";
	border: 1px solid;
	position: absolute;
	left: -5px;
	top: 0;
	right: -5px;
	bottom: 0;
	z-index: 10;
}

.monaco-workbench.hc-black .pane-body.integrated-terminal .monaco-split-view2.horizontal .split-view-view:not(:only-child) .xterm.focus::before,
.monaco-workbench.hc-black .pane-body.integrated-terminal .monaco-split-view2.horizontal .split-view-view:not(:only-child) .xterm:focus::before {
	right: 0;
}

.monaco-workbench .pane-body.integrated-terminal .xterm .xterm-helpers {
	position: absolute;
	top: 0;
}

.monaco-workbench .pane-body.integrated-terminal .xterm .xterm-helper-textarea:focus {
	/* Override the general vscode style applies `opacity:1!important` to textareas */
	opacity: 0 !important;
}

.monaco-workbench.vs-dark.mac .pane-body.integrated-terminal .terminal-outer-container:not(.alt-active) .terminal:not(.enable-mouse-events),
.monaco-workbench.hc-black.mac .pane-body.integrated-terminal .terminal-outer-container:not(.alt-active) .terminal:not(.enable-mouse-events) {
	cursor: -webkit-image-set(url('data:image/png;base64,iVBORw0KGgoAAAANSUhEUgAAABAAAAAQCAQAAAC1+jfqAAAAL0lEQVQoz2NgCD3x//9/BhBYBWdhgFVAiVW4JBFKGIa4AqD0//9D3pt4I4tAdAMAHTQ/j5Zom30AAAAASUVORK5CYII=') 1x, url('data:image/png;base64,iVBORw0KGgoAAAANSUhEUgAAACAAAAAgCAQAAADZc7J/AAAAz0lEQVRIx2NgYGBY/R8I/vx5eelX3n82IJ9FxGf6tksvf/8FiTMQAcAGQMDvSwu09abffY8QYSAScNk45G198eX//yev73/4///701eh//kZSARckrNBRvz//+8+6ZohwCzjGNjdgQxkAg7B9WADeBjIBqtJCbhRA0YNoIkBSNmaPEMoNmA0FkYNoFKhapJ6FGyAH3nauaSmPfwI0v/3OukVi0CIZ+F25KrtYcx/CTIy0e+rC7R1Z4KMICVTQQ14feVXIbR695u14+Ir4gwAAD49E54wc1kWAAAAAElFTkSuQmCC') 2x) 5 8, text;
}

/* Override default xterm style to make !important so it takes precedence over custom mac cursor */
.xterm.xterm-cursor-pointer {
	cursor: pointer!important;
}

.monaco-workbench .part.sidebar > .title > .title-actions .switch-terminal,
.monaco-pane-view .pane > .pane-header .monaco-action-bar .switch-terminal {
	border-width: 1px;
	border-style: solid;
}

.part.panel > .title > .title-actions .switch-terminal > .monaco-select-box {
	border-width: 1px;
	border-style: solid;
}

.monaco-workbench .part.sidebar > .title > .title-actions .switch-terminal  {
	display: flex;
	align-items: center;
	font-size: 11px;
	margin-right: 0.3em;
	height: 20px;
	flex-shrink: 1;
	margin-top: 7px;
}

.monaco-workbench.mac .part.sidebar > .title > .title-actions .switch-terminal {
	border-radius: 4px;
}

.monaco-workbench .part.sidebar > .title > .title-actions .switch-terminal > .monaco-select-box {
	border: none !important;
	display: block !important;
	background-color: unset !important;
}

.monaco-pane-view .pane > .pane-header .monaco-action-bar .switch-terminal.action-item.select-container {
	border: none !important;
}

.monaco-workbench .part.sidebar > .title > .title-actions .switch-terminal > .monaco-select-box {
	padding: 0 22px 0 6px;
}

.monaco-workbench .pane-body.integrated-terminal .tabs-container {
	height: 100%;
	display: flex;
	flex-direction: column;
}

.monaco-workbench .pane-body.integrated-terminal .tabs-list-container {
	height: 100%;
	overflow: hidden;
}

.monaco-workbench .pane-body.integrated-terminal .tabs-container > .monaco-toolbar {
	padding: 4px 0 2px;
	margin: auto;
}
.monaco-workbench .pane-body.integrated-terminal .tabs-container.has-text > .monaco-toolbar {
	padding: 4px 7px 2px;
	margin: 0;
}

.monaco-workbench .pane-body.integrated-terminal .tabs-container.has-text > .monaco-toolbar {
	text-align: left;
}

.monaco-workbench .pane-body.integrated-terminal .tabs-list {
	height: 100%;
}

.monaco-workbench .pane-body.integrated-terminal .tabs-list .terminal-tabs-entry {
	text-align: center;
}

.monaco-workbench .pane-body.integrated-terminal .tabs-container.has-text .tabs-list .terminal-tabs-entry {
	padding-left: 10px;
	padding-right: 10px;
	text-align: left;
}

.monaco-workbench .pane-body.integrated-terminal .tabs-container.has-text .tabs-list .terminal-tabs-entry .monaco-icon-label::after {
	padding-right: 0
}

.monaco-workbench .pane-body.integrated-terminal .tabs-container:not(.has-text) .terminal-tabs-entry .codicon {
	/* Force inherit when no text is showing as the regular icon gets replaced by the status icon */
	color: inherit;
}

.monaco-workbench .pane-body.integrated-terminal .tabs-container:not(.has-text) .monaco-icon-description-container {
	/* The description element doesn't go away once created sometimes so force hide */
	display: none;
}

.monaco-workbench .pane-body.integrated-terminal .tabs-list .codicon {
	vertical-align: text-bottom;
}

.monaco-workbench .pane-body.integrated-terminal .tabs-list .actions {
	display: none;
}

.monaco-workbench .pane-body.integrated-terminal .tabs-list .actions .action-label {
	padding: 2px;
}

.monaco-workbench .pane-body.integrated-terminal .tabs-list .monaco-list-row:hover .actions,
.monaco-workbench .pane-body.integrated-terminal .tabs-list:focus-within .monaco-list-row.selected .actions,
.monaco-workbench .pane-body.integrated-terminal .tabs-list:focus-within .monaco-list-row.focused .actions {
	display: block;
}

.monaco-action-bar .action-item .single-terminal-tab {
	display: flex !important;
	align-items: center;
}

.monaco-action-bar .action-item .single-terminal-tab .codicon:first-child {
	margin-right: 4px;
}

.monaco-action-bar .action-item .single-terminal-tab .codicon:nth-child(2) {
	margin-left: 4px;
	color: inherit;
}

<<<<<<< HEAD
.monaco-workbench .pane-body.integrated-terminal .tabs-container.has-text .tabs-list .terminal-tabs-entry .uri-icon {
	background-repeat: no-repeat;
	background-size: contain;
	margin-right: 4px;
	height: 100%;
}

.monaco-workbench .terminal-uri-icon .monaco-highlighted-label .codicon,
.monaco-action-bar .terminal-uri-icon.single-terminal-tab.action-label .codicon {
	background-size: 16px;
}
.monaco-workbench .terminal-uri-icon .monaco-highlighted-label .codicon::before,
.monaco-action-bar .terminal-uri-icon.single-terminal-tab.action-label:not(.alt-command) .codicon::before {
	content: '';
	display: inline-block;
	width: 16px;
	height: 16px;
=======
.monaco-workbench .pane-body.integrated-terminal .terminal-drop-overlay {
	display: block;
	position: absolute;
	left: 0;
	right: 0;
	height: 100%;
	pointer-events: none;
	opacity: 0; /* hidden initially */
	transition: left 70ms ease-out, right 70ms ease-out, opacity 150ms ease-out;
}
.monaco-workbench .pane-body.integrated-terminal .terminal-drop-overlay.drop-left {
	right: 50%;
}
.monaco-workbench .pane-body.integrated-terminal .terminal-drop-overlay.drop-right {
	left: 50%
>>>>>>> da4fcc26
}<|MERGE_RESOLUTION|>--- conflicted
+++ resolved
@@ -290,7 +290,6 @@
 	color: inherit;
 }
 
-<<<<<<< HEAD
 .monaco-workbench .pane-body.integrated-terminal .tabs-container.has-text .tabs-list .terminal-tabs-entry .uri-icon {
 	background-repeat: no-repeat;
 	background-size: contain;
@@ -308,7 +307,8 @@
 	display: inline-block;
 	width: 16px;
 	height: 16px;
-=======
+}
+
 .monaco-workbench .pane-body.integrated-terminal .terminal-drop-overlay {
 	display: block;
 	position: absolute;
@@ -324,5 +324,4 @@
 }
 .monaco-workbench .pane-body.integrated-terminal .terminal-drop-overlay.drop-right {
 	left: 50%
->>>>>>> da4fcc26
 }