--- conflicted
+++ resolved
@@ -47,11 +47,7 @@
 		super();
 		const useExternalEndpoint = this._configurationService.getValue<string>('webview.experimental.useExternalEndpoint');
 
-<<<<<<< HEAD
-		if ((!environmentService.options || typeof environmentService.options.webviewEndpoint !== 'string') && !useExternalEndpoint) {
-=======
 		if (!useExternalEndpoint && (!environmentService.options || typeof environmentService.options.webviewEndpoint !== 'string')) {
->>>>>>> 21ce78cf
 			throw new Error('To use iframe based webviews, you must configure `environmentService.webviewEndpoint`');
 		}
 
