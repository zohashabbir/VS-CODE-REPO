/*---------------------------------------------------------------------------------------------
 *  Copyright (c) Microsoft Corporation. All rights reserved.
 *  Licensed under the MIT License. See License.txt in the project root for license information.
 *--------------------------------------------------------------------------------------------*/

import { CancellationToken } from 'vs/base/common/cancellation';
import { IMarkdownString } from 'vs/base/common/htmlContent';
import { IDisposable } from 'vs/base/common/lifecycle';
import { IRange } from 'vs/editor/common/core/range';
import { ISelection } from 'vs/editor/common/core/selection';
import { Event } from 'vs/base/common/event';
import { ProviderResult, TextEdit, WorkspaceEdit } from 'vs/editor/common/languages';
import { ITextModel } from 'vs/editor/common/model';
import { localize } from 'vs/nls';
import { MenuId } from 'vs/platform/actions/common/actions';
import { Extensions, IConfigurationRegistry } from 'vs/platform/configuration/common/configurationRegistry';
import { RawContextKey } from 'vs/platform/contextkey/common/contextkey';
import { createDecorator } from 'vs/platform/instantiation/common/instantiation';
import { IProgress } from 'vs/platform/progress/common/progress';
import { Registry } from 'vs/platform/registry/common/platform';
import { diffInserted, diffRemoved, editorHoverHighlight, editorWidgetBackground, editorWidgetBorder, focusBorder, inputBackground, inputPlaceholderForeground, registerColor, transparent, widgetShadow } from 'vs/platform/theme/common/colorRegistry';
import { Extensions as ExtensionsMigration, IConfigurationMigrationRegistry } from 'vs/workbench/common/configuration';
import { IChatReplyFollowup } from 'vs/workbench/contrib/chat/common/chatService';

export interface IInlineChatSlashCommand {
	command: string;
	detail?: string;
	refer?: boolean;
	executeImmediately?: boolean;
}

export interface IInlineChatSession {
	id: number;
	placeholder?: string;
	input?: string;
	message?: string;
	slashCommands?: IInlineChatSlashCommand[];
	wholeRange?: IRange;
}

export interface IInlineChatRequest {
	prompt: string;
	selection: ISelection;
	wholeRange: IRange;
	attempt: number;
	requestId: string;
	live: boolean;
}

export type IInlineChatResponse = IInlineChatEditResponse | IInlineChatBulkEditResponse;

export const enum InlineChatResponseType {
	EditorEdit = 'editorEdit',
	BulkEdit = 'bulkEdit'
}

export const enum InlineChatResponseTypes {
	Empty = 'empty',
	OnlyEdits = 'onlyEdits',
	OnlyMessages = 'onlyMessages',
	Mixed = 'mixed'
}

export interface IInlineChatEditResponse {
	id: number;
	type: InlineChatResponseType.EditorEdit;
	edits: TextEdit[];
	message?: IMarkdownString;
	placeholder?: string;
	wholeRange?: IRange;
}

export interface IInlineChatBulkEditResponse {
	id: number;
	type: InlineChatResponseType.BulkEdit;
	edits: WorkspaceEdit;
	message?: IMarkdownString;
	placeholder?: string;
	wholeRange?: IRange;
}

export interface IInlineChatProgressItem {
	markdownFragment?: string;
	edits?: TextEdit[];
	editsShouldBeInstant?: boolean;
	message?: string;
	slashCommand?: string;
}

export const enum InlineChatResponseFeedbackKind {
	Unhelpful = 0,
	Helpful = 1,
	Undone = 2,
	Accepted = 3,
	Bug = 4
}

export interface IInlineChatSessionProvider {

	debugName: string;
	label: string;
	supportIssueReporting?: boolean;

	prepareInlineChatSession(model: ITextModel, range: ISelection, token: CancellationToken): ProviderResult<IInlineChatSession>;

	provideResponse(item: IInlineChatSession, request: IInlineChatRequest, progress: IProgress<IInlineChatProgressItem>, token: CancellationToken): ProviderResult<IInlineChatResponse>;

	provideFollowups?(session: IInlineChatSession, response: IInlineChatResponse, token: CancellationToken): ProviderResult<IChatReplyFollowup[]>;

	handleInlineChatResponseFeedback?(session: IInlineChatSession, response: IInlineChatResponse, kind: InlineChatResponseFeedbackKind): void;
}

export const IInlineChatService = createDecorator<IInlineChatService>('IInlineChatService');

export interface IInlineChatService {
	_serviceBrand: undefined;

	onDidChangeProviders: Event<void>;
	addProvider(provider: IInlineChatSessionProvider): IDisposable;
	getAllProvider(): Iterable<IInlineChatSessionProvider>;
}

export const INLINE_CHAT_ID = 'interactiveEditor';
export const INTERACTIVE_EDITOR_ACCESSIBILITY_HELP_ID = 'interactiveEditorAccessiblityHelp';

export const CTX_INLINE_CHAT_HAS_PROVIDER = new RawContextKey<boolean>('inlineChatHasProvider', false, localize('inlineChatHasProvider', "Whether a provider for interactive editors exists"));
export const CTX_INLINE_CHAT_VISIBLE = new RawContextKey<boolean>('inlineChatVisible', false, localize('inlineChatVisible', "Whether the interactive editor input is visible"));
export const CTX_INLINE_CHAT_FOCUSED = new RawContextKey<boolean>('inlineChatFocused', false, localize('inlineChatFocused', "Whether the interactive editor input is focused"));
export const CTX_INLINE_CHAT_RESPONSE_FOCUSED = new RawContextKey<boolean>('inlineChatResponseFocused', false, localize('inlineChatResponseFocused', "Whether the interactive widget's response is focused"));
export const CTX_INLINE_CHAT_EMPTY = new RawContextKey<boolean>('inlineChatEmpty', false, localize('inlineChatEmpty', "Whether the interactive editor input is empty"));
export const CTX_INLINE_CHAT_INNER_CURSOR_FIRST = new RawContextKey<boolean>('inlineChatInnerCursorFirst', false, localize('inlineChatInnerCursorFirst', "Whether the cursor of the iteractive editor input is on the first line"));
export const CTX_INLINE_CHAT_INNER_CURSOR_LAST = new RawContextKey<boolean>('inlineChatInnerCursorLast', false, localize('inlineChatInnerCursorLast', "Whether the cursor of the iteractive editor input is on the last line"));
export const CTX_INLINE_CHAT_INNER_CURSOR_START = new RawContextKey<boolean>('inlineChatInnerCursorStart', false, localize('inlineChatInnerCursorStart', "Whether the cursor of the iteractive editor input is on the start of the input"));
export const CTX_INLINE_CHAT_INNER_CURSOR_END = new RawContextKey<boolean>('inlineChatInnerCursorEnd', false, localize('inlineChatInnerCursorEnd', "Whether the cursor of the iteractive editor input is on the end of the input"));
export const CTX_INLINE_CHAT_MESSAGE_CROP_STATE = new RawContextKey<'cropped' | 'not_cropped' | 'expanded'>('inlineChatMarkdownMessageCropState', 'not_cropped', localize('inlineChatMarkdownMessageCropState', "Whether the interactive editor message is cropped, not cropped or expanded"));
export const CTX_INLINE_CHAT_OUTER_CURSOR_POSITION = new RawContextKey<'above' | 'below' | ''>('inlineChatOuterCursorPosition', '', localize('inlineChatOuterCursorPosition', "Whether the cursor of the outer editor is above or below the interactive editor input"));
export const CTX_INLINE_CHAT_HAS_ACTIVE_REQUEST = new RawContextKey<boolean>('inlineChatHasActiveRequest', false, localize('inlineChatHasActiveRequest', "Whether interactive editor has an active request"));
export const CTX_INLINE_CHAT_HAS_STASHED_SESSION = new RawContextKey<boolean>('inlineChatHasStashedSession', false, localize('inlineChatHasStashedSession', "Whether interactive editor has kept a session for quick restore"));
export const CTX_INLINE_CHAT_LAST_RESPONSE_TYPE = new RawContextKey<InlineChatResponseType | undefined>('inlineChatLastResponseType', undefined, localize('inlineChatResponseType', "What type was the last response of the current interactive editor session"));
export const CTX_INLINE_CHAT_RESPONSE_TYPES = new RawContextKey<InlineChatResponseTypes | undefined>('inlineChatResponseTypes', InlineChatResponseTypes.Empty, localize('inlineChatResponseTypes', "What type was the responses have been receieved"));
export const CTX_INLINE_CHAT_DID_EDIT = new RawContextKey<boolean>('inlineChatDidEdit', undefined, localize('inlineChatDidEdit', "Whether interactive editor did change any code"));
export const CTX_INLINE_CHAT_USER_DID_EDIT = new RawContextKey<boolean>('inlineChatUserDidEdit', undefined, localize('inlineChatUserDidEdit', "Whether the user did changes ontop of the inline chat"));
export const CTX_INLINE_CHAT_LAST_FEEDBACK = new RawContextKey<'unhelpful' | 'helpful' | ''>('inlineChatLastFeedbackKind', '', localize('inlineChatLastFeedbackKind', "The last kind of feedback that was provided"));
export const CTX_INLINE_CHAT_SUPPORT_ISSUE_REPORTING = new RawContextKey<boolean>('inlineChatSupportIssueReporting', false, localize('inlineChatSupportIssueReporting', "Whether the interactive editor supports issue reporting"));
export const CTX_INLINE_CHAT_DOCUMENT_CHANGED = new RawContextKey<boolean>('inlineChatDocumentChanged', false, localize('inlineChatDocumentChanged', "Whether the document has changed concurrently"));
export const CTX_INLINE_CHAT_CHANGE_HAS_DIFF = new RawContextKey<boolean>('inlineChatChangeHasDiff', false, localize('inlineChatChangeHasDiff', "Whether the current change supports showing a diff"));
export const CTX_INLINE_CHAT_CHANGE_SHOWS_DIFF = new RawContextKey<boolean>('inlineChatChangeShowsDiff', false, localize('inlineChatChangeShowsDiff', "Whether the current change showing a diff"));
export const CTX_INLINE_CHAT_EDIT_MODE = new RawContextKey<EditMode>('config.inlineChat.mode', EditMode.Live);

// --- (select) action identifier

export const ACTION_ACCEPT_CHANGES = 'interactive.acceptChanges';
export const ACTION_REGENERATE_RESPONSE = 'inlineChat.regenerate';
export const ACTION_VIEW_IN_CHAT = 'inlineChat.viewInChat';

// --- menus

export const MENU_INLINE_CHAT_INPUT = MenuId.for('inlineChatInput');
export const MENU_INLINE_CHAT_WIDGET = MenuId.for('inlineChatWidget');
export const MENU_INLINE_CHAT_WIDGET_MARKDOWN_MESSAGE = MenuId.for('inlineChatWidget.markdownMessage');
export const MENU_INLINE_CHAT_WIDGET_STATUS = MenuId.for('inlineChatWidget.status');
export const MENU_INLINE_CHAT_WIDGET_FEEDBACK = MenuId.for('inlineChatWidget.feedback');
export const MENU_INLINE_CHAT_WIDGET_DISCARD = MenuId.for('inlineChatWidget.undo');

// --- colors


export const inlineChatBackground = registerColor('inlineChat.background', { dark: editorWidgetBackground, light: editorWidgetBackground, hcDark: editorWidgetBackground, hcLight: editorWidgetBackground }, localize('inlineChat.background', "Background color of the interactive editor widget"));
export const inlineChatBorder = registerColor('inlineChat.border', { dark: editorWidgetBorder, light: editorWidgetBorder, hcDark: editorWidgetBorder, hcLight: editorWidgetBorder }, localize('inlineChat.border', "Border color of the interactive editor widget"));
export const inlineChatShadow = registerColor('inlineChat.shadow', { dark: widgetShadow, light: widgetShadow, hcDark: widgetShadow, hcLight: widgetShadow }, localize('inlineChat.shadow', "Shadow color of the interactive editor widget"));
export const inlineChatRegionHighlight = registerColor('inlineChat.regionHighlight', { dark: editorHoverHighlight, light: editorHoverHighlight, hcDark: editorHoverHighlight, hcLight: editorHoverHighlight }, localize('inlineChat.regionHighlight', "Background highlighting of the current interactive region. Must be transparent."), true);
export const inlineChatInputBorder = registerColor('inlineChatInput.border', { dark: editorWidgetBorder, light: editorWidgetBorder, hcDark: editorWidgetBorder, hcLight: editorWidgetBorder }, localize('inlineChatInput.border', "Border color of the interactive editor input"));
export const inlineChatInputFocusBorder = registerColor('inlineChatInput.focusBorder', { dark: focusBorder, light: focusBorder, hcDark: focusBorder, hcLight: focusBorder }, localize('inlineChatInput.focusBorder', "Border color of the interactive editor input when focused"));
export const inlineChatInputPlaceholderForeground = registerColor('inlineChatInput.placeholderForeground', { dark: inputPlaceholderForeground, light: inputPlaceholderForeground, hcDark: inputPlaceholderForeground, hcLight: inputPlaceholderForeground }, localize('inlineChatInput.placeholderForeground', "Foreground color of the interactive editor input placeholder"));
export const inlineChatInputBackground = registerColor('inlineChatInput.background', { dark: inputBackground, light: inputBackground, hcDark: inputBackground, hcLight: inputBackground }, localize('inlineChatInput.background', "Background color of the interactive editor input"));

export const inlineChatDiffInserted = registerColor('inlineChatDiff.inserted', { dark: transparent(diffInserted, .5), light: transparent(diffInserted, .5), hcDark: transparent(diffInserted, .5), hcLight: transparent(diffInserted, .5) }, localize('inlineChatDiff.inserted', "Background color of inserted text in the interactive editor input"));
export const overviewRulerInlineChatDiffInserted = registerColor('editorOverviewRuler.inlineChatInserted', { dark: transparent(diffInserted, 0.6), light: transparent(diffInserted, 0.8), hcDark: transparent(diffInserted, 0.6), hcLight: transparent(diffInserted, 0.8) }, localize('editorOverviewRuler.inlineChatInserted', 'Overview ruler marker color for inline chat inserted content.'));

export const inlineChatDiffRemoved = registerColor('inlineChatDiff.removed', { dark: transparent(diffRemoved, .5), light: transparent(diffRemoved, .5), hcDark: transparent(diffRemoved, .5), hcLight: transparent(diffRemoved, .5) }, localize('inlineChatDiff.removed', "Background color of removed text in the interactive editor input"));
export const overviewRulerInlineChatDiffRemoved = registerColor('editorOverviewRuler.inlineChatRemoved', { dark: transparent(diffRemoved, 0.6), light: transparent(diffRemoved, 0.8), hcDark: transparent(diffRemoved, 0.6), hcLight: transparent(diffRemoved, 0.8) }, localize('editorOverviewRuler.inlineChatRemoved', 'Overview ruler marker color for inline chat removed content.'));


// settings

export const enum EditMode {
	Live = 'live',
	LivePreview = 'livePreview',
	Preview = 'preview'
}

Registry.as<IConfigurationMigrationRegistry>(ExtensionsMigration.ConfigurationMigration).registerConfigurationMigrations(
	[{
		key: 'interactiveEditor.editMode', migrateFn: (value: any) => {
			return [['inlineChat.mode', { value: value }]];
		}
	}]
);

export const enum InlineChatConfigKeys {
	Mode = 'inlineChat.mode',
	FinishOnType = 'inlineChat.finishOnType',
}

Registry.as<IConfigurationRegistry>(Extensions.Configuration).registerConfiguration({
	id: 'editor',
	properties: {
		[InlineChatConfigKeys.Mode]: {
			description: localize('mode', "Configure if changes crafted with inline chat are applied directly to the document or are previewed first."),
			default: EditMode.LivePreview,
			type: 'string',
			enum: [EditMode.LivePreview, EditMode.Preview, EditMode.Live],
			markdownEnumDescriptions: [
				localize('mode.livePreview', "Changes are applied directly to the document and are highlighted visually via inline or side-by-side diffs. Ending a session will keep the changes."),
				localize('mode.preview', "Changes are previewed only and need to be accepted via the apply button. Ending a session will discard the changes."),
<<<<<<< HEAD
				localize('mode.live', "Changes are applied directly to the document but can be highlighted via inline diffs. Ending a session will keep the changes."),
			]
		},
		'inlineChat.showDiff': {
			description: localize('showDiff', "Enable/disable showing the diff when edits are generated. Works only with inlineChat.mode equal to live or livePreview."),
			default: true,
			type: 'boolean'
		}
=======
				localize('mode.live', "Changes are applied directly to the document, can be highlighted via inline diffs, and accepted/discarded by hunks. Ending a session will keep the changes."),
			]
		},
		[InlineChatConfigKeys.FinishOnType]: {
			description: localize('finishOnType', "Whether to finish an inline chat session when typing outside of changed regions."),
			default: false,
			type: 'boolean'
		},
>>>>>>> 40fb81fe
	}
});<|MERGE_RESOLUTION|>--- conflicted
+++ resolved
@@ -213,16 +213,6 @@
 			markdownEnumDescriptions: [
 				localize('mode.livePreview', "Changes are applied directly to the document and are highlighted visually via inline or side-by-side diffs. Ending a session will keep the changes."),
 				localize('mode.preview', "Changes are previewed only and need to be accepted via the apply button. Ending a session will discard the changes."),
-<<<<<<< HEAD
-				localize('mode.live', "Changes are applied directly to the document but can be highlighted via inline diffs. Ending a session will keep the changes."),
-			]
-		},
-		'inlineChat.showDiff': {
-			description: localize('showDiff', "Enable/disable showing the diff when edits are generated. Works only with inlineChat.mode equal to live or livePreview."),
-			default: true,
-			type: 'boolean'
-		}
-=======
 				localize('mode.live', "Changes are applied directly to the document, can be highlighted via inline diffs, and accepted/discarded by hunks. Ending a session will keep the changes."),
 			]
 		},
@@ -231,6 +221,5 @@
 			default: false,
 			type: 'boolean'
 		},
->>>>>>> 40fb81fe
 	}
 });