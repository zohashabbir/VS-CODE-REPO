/*---------------------------------------------------------------------------------------------
 *  Copyright (c) Microsoft Corporation. All rights reserved.
 *  Licensed under the MIT License. See License.txt in the project root for license information.
 *--------------------------------------------------------------------------------------------*/
import { CancellationToken, CancellationTokenSource } from 'vs/base/common/cancellation';
import { IMatch } from 'vs/base/common/filters';
import { DisposableStore, IDisposable } from 'vs/base/common/lifecycle';
import { ResourceSet } from 'vs/base/common/map';
import { basenameOrAuthority, dirname } from 'vs/base/common/resources';
import { ThemeIcon } from 'vs/base/common/themables';
import { IRange } from 'vs/editor/common/core/range';
import { localize } from 'vs/nls';
import { IConfigurationService } from 'vs/platform/configuration/common/configuration';
import { ITextEditorSelection } from 'vs/platform/editor/common/editor';
import { IInstantiationService } from 'vs/platform/instantiation/common/instantiation';
import { ILabelService } from 'vs/platform/label/common/label';
import { WorkbenchCompressibleObjectTree, getSelectionKeyboardEvent } from 'vs/platform/list/browser/listService';
import { FastAndSlowPicks, IPickerQuickAccessItem, PickerQuickAccessProvider, Picks, TriggerAction } from 'vs/platform/quickinput/browser/pickerQuickAccess';
import { DefaultQuickAccessFilterValue, IQuickAccessProviderRunOptions } from 'vs/platform/quickinput/common/quickAccess';
import { IKeyMods, IQuickPick, IQuickPickItem, IQuickPickSeparator, QuickInputHideReason } from 'vs/platform/quickinput/common/quickInput';
import { IWorkspaceContextService, IWorkspaceFolder } from 'vs/platform/workspace/common/workspace';
import { IWorkbenchEditorConfiguration } from 'vs/workbench/common/editor';
import { IViewsService } from 'vs/workbench/services/views/common/viewsService';
import { searchDetailsIcon, searchOpenInFileIcon, searchActivityBarIcon } from 'vs/workbench/contrib/search/browser/searchIcons';
import { FileMatch, Match, RenderableMatch, SearchModel, SearchModelLocation, searchComparer } from 'vs/workbench/contrib/search/browser/searchModel';
import { SearchView, getEditorSelectionFromMatch } from 'vs/workbench/contrib/search/browser/searchView';
import { IWorkbenchSearchConfiguration, getOutOfWorkspaceEditorResources } from 'vs/workbench/contrib/search/common/search';
import { ACTIVE_GROUP, IEditorService, SIDE_GROUP } from 'vs/workbench/services/editor/common/editorService';
import { ITextQueryBuilderOptions, QueryBuilder } from 'vs/workbench/services/search/common/queryBuilder';
<<<<<<< HEAD
import { IPatternInfo, ITextQuery, VIEW_ID } from 'vs/workbench/services/search/common/search';
import { Event } from 'vs/base/common/event';
import { EditorViewState } from 'vs/workbench/browser/quickaccess';
=======
import { IPatternInfo, ISearchComplete, ITextQuery, VIEW_ID } from 'vs/workbench/services/search/common/search';
>>>>>>> 6d6bb588

export const TEXT_SEARCH_QUICK_ACCESS_PREFIX = '%';

const DEFAULT_TEXT_QUERY_BUILDER_OPTIONS: ITextQueryBuilderOptions = {
	_reason: 'quickAccessSearch',
	disregardIgnoreFiles: false,
	disregardExcludeSettings: false,
	onlyOpenEditors: false,
	expandPatterns: true
};

const MAX_FILES_SHOWN = 30;
const MAX_RESULTS_PER_FILE = 10;

interface ITextSearchQuickAccessItem extends IPickerQuickAccessItem {
	match?: Match;
}
export class TextSearchQuickAccess extends PickerQuickAccessProvider<ITextSearchQuickAccessItem> {
	private queryBuilder: QueryBuilder;
	private searchModel: SearchModel;
<<<<<<< HEAD
	private storedOriginalLocation = false;
	private readonly editorViewState = new EditorViewState(
		this._editorService
	);
=======
	private currentAsyncSearch: Promise<ISearchComplete> = Promise.resolve({
		results: [],
		messages: []
	});
>>>>>>> 6d6bb588

	private _getTextQueryBuilderOptions(charsPerLine: number): ITextQueryBuilderOptions {
		return {
			...DEFAULT_TEXT_QUERY_BUILDER_OPTIONS,
			... {
				extraFileResources: this._instantiationService.invokeFunction(getOutOfWorkspaceEditorResources),
				maxResults: this.configuration.maxResults ?? undefined,
				isSmartCase: this.configuration.smartCase,
			},

			previewOptions: {
				matchLines: 1,
				charsPerLine
			}
		};
	}

	constructor(
		@IInstantiationService private readonly _instantiationService: IInstantiationService,
		@IWorkspaceContextService private readonly _contextService: IWorkspaceContextService,
		@IEditorService private readonly _editorService: IEditorService,
		@ILabelService private readonly _labelService: ILabelService,
		@IViewsService private readonly _viewsService: IViewsService,
		@IConfigurationService private readonly _configurationService: IConfigurationService
	) {
		super(TEXT_SEARCH_QUICK_ACCESS_PREFIX, { canAcceptInBackground: true, shouldSkipTrimPickFilter: true });

		this.queryBuilder = this._instantiationService.createInstance(QueryBuilder);
		this.searchModel = this._instantiationService.createInstance(SearchModel);
		this.searchModel.location = SearchModelLocation.QUICK_ACCESS;
	}

	override dispose(): void {
		this.searchModel.dispose();
		super.dispose();
	}

	override provide(picker: IQuickPick<ITextSearchQuickAccessItem>, token: CancellationToken, runOptions?: IQuickAccessProviderRunOptions): IDisposable {
		const disposables = new DisposableStore();
		if (TEXT_SEARCH_QUICK_ACCESS_PREFIX.length < picker.value.length) {
			picker.valueSelection = [TEXT_SEARCH_QUICK_ACCESS_PREFIX.length, picker.value.length];
		}
		picker.customButton = true;
		picker.customLabel = '$(link-external)';
<<<<<<< HEAD
		disposables.add(picker.onDidCustom(() => {
			this.moveToSearchViewlet(this.searchModel, undefined);
=======
		picker.onDidCustom(() => {
			this.moveToSearchViewlet(undefined);
>>>>>>> 6d6bb588
			picker.hide();
		}));
		disposables.add(picker.onDidChangeActive(() => {
			const [item] = picker.activeItems;

			if (item?.match) {
				// only store location once, or else it will store new state every time we change active pick
				if (!this.storedOriginalLocation) {
					// we must remember our curret view state to be able to restore
					this.editorViewState.set();
					this.storedOriginalLocation = true;
				}
				// open it
				this._editorService.openEditor({
					resource: item.match.parent().resource,
					options: { preserveFocus: true, revealIfOpened: true, ignoreError: true, selection: item.match.range() }
				});
			}
		}));

		disposables.add(Event.once(picker.onDidHide)(({ reason }) => {
			// Restore view state upon cancellation if we changed it
			// but only when the picker was closed via explicit user
			// gesture and not e.g. when focus was lost because that
			// could mean the user clicked into the editor directly.
			if (reason === QuickInputHideReason.Gesture) {
				this.editorViewState.restore();
			}
			this.searchModel.searchResult.toggleHighlights(false);
		}));

		disposables.add(super.provide(picker, token, runOptions));
		disposables.add(picker.onDidAccept(() => this.searchModel.searchResult.toggleHighlights(false)));
		return disposables;
	}

	private get configuration() {
		const editorConfig = this._configurationService.getValue<IWorkbenchEditorConfiguration>().workbench?.editor;
		const searchConfig = this._configurationService.getValue<IWorkbenchSearchConfiguration>().search;

		return {
			openEditorPinned: !editorConfig?.enablePreviewFromQuickOpen || !editorConfig?.enablePreview,
			preserveInput: searchConfig.experimental.quickAccess.preserveInput,
			maxResults: searchConfig.maxResults,
			smartCase: searchConfig.smartCase,
		};
	}

	get defaultFilterValue(): DefaultQuickAccessFilterValue | undefined {
		if (this.configuration.preserveInput) {
			return DefaultQuickAccessFilterValue.LAST;
		}

		return undefined;
	}

	private doSearch(contentPattern: string, token: CancellationToken): {
		syncResults: FileMatch[];
		asyncResults: Promise<FileMatch[]>;
	} | undefined {
		if (contentPattern === '') {
			return undefined;
		}

		const folderResources: IWorkspaceFolder[] = this._contextService.getWorkspace().folders;
		const content: IPatternInfo = {
			pattern: contentPattern,
		};
		const charsPerLine = content.isRegExp ? 10000 : 1000; // from https://github.com/microsoft/vscode/blob/e7ad5651ac26fa00a40aa1e4010e81b92f655569/src/vs/workbench/contrib/search/browser/searchView.ts#L1508

		const query: ITextQuery = this.queryBuilder.text(content, folderResources.map(folder => folder.uri), this._getTextQueryBuilderOptions(charsPerLine));

		const result = this.searchModel.search(query, undefined, token);

		const getAsyncResults = async () => {
			this.currentAsyncSearch = result.asyncResults;
			await result.asyncResults;
			const syncResultURIs = new ResourceSet(result.syncResults.map(e => e.resource));
			return this.searchModel.searchResult.matches().filter(e => !syncResultURIs.has(e.resource));
		};
		return {
			syncResults: this.searchModel.searchResult.matches(),
			asyncResults: getAsyncResults()
		};
	}

	private moveToSearchViewlet(currentElem: RenderableMatch | undefined) {
		// this function takes this._searchModel and moves it to the search viewlet's search model.
		// then, this._searchModel will construct a new (empty) SearchModel.
		this._viewsService.openView(VIEW_ID, false);
		const viewlet: SearchView | undefined = this._viewsService.getActiveViewWithId(VIEW_ID) as SearchView;
		viewlet.replaceSearchModel(this.searchModel, this.currentAsyncSearch);

		this.searchModel = this._instantiationService.createInstance(SearchModel);
		this.searchModel.location = SearchModelLocation.QUICK_ACCESS;

		const viewer: WorkbenchCompressibleObjectTree<RenderableMatch> | undefined = viewlet?.getControl();
		if (currentElem) {
			viewer.setFocus([currentElem], getSelectionKeyboardEvent());
			viewer.setSelection([currentElem], getSelectionKeyboardEvent());
			viewer.reveal(currentElem);
		} else {
			viewlet.searchAndReplaceWidget.focus();
		}
	}

	private _getPicksFromMatches(matches: FileMatch[], limit: number): (IQuickPickSeparator | ITextSearchQuickAccessItem)[] {
		matches = matches.sort(searchComparer);

		const files = matches.length > limit ? matches.slice(0, limit) : matches;
		const picks: Array<ITextSearchQuickAccessItem | IQuickPickSeparator> = [];

		for (let fileIndex = 0; fileIndex < matches.length; fileIndex++) {
			if (fileIndex === limit) {

				picks.push({
					type: 'separator',
				});

				picks.push({
					label: localize('QuickSearchSeeMoreFiles', "See More Files"),
					iconClass: ThemeIcon.asClassName(searchDetailsIcon),
					accept: async () => {
						this.moveToSearchViewlet(matches[limit]);
					}
				});
				break;
			}

			const fileMatch = files[fileIndex];

			const label = basenameOrAuthority(fileMatch.resource);
			const description = this._labelService.getUriLabel(dirname(fileMatch.resource), { relative: true });


			picks.push({
				label,
				type: 'separator',
				tooltip: description,
				buttons: [{
					iconClass: ThemeIcon.asClassName(searchOpenInFileIcon),
					tooltip: localize('QuickSearchOpenInFile', "Open File")
				}],
			});

			const results: Match[] = fileMatch.matches() ?? [];
			for (let matchIndex = 0; matchIndex < results.length; matchIndex++) {
				const element = results[matchIndex];

				if (matchIndex === MAX_RESULTS_PER_FILE) {
					picks.push({
						label: localize('QuickSearchMore', "More"),
						iconClass: ThemeIcon.asClassName(searchDetailsIcon),
						accept: async () => {
							this.moveToSearchViewlet(element);
						}
					});
					break;
				}

				const preview = element.preview();
				const previewText = (preview.before + preview.inside + preview.after).trim().substring(0, 999);
				const match: IMatch[] = [{
					start: preview.before.length,
					end: preview.before.length + preview.inside.length
				}];
				picks.push({
					label: `${previewText}`,
					highlights: {
						label: match
					},
					buttons: [{
						iconClass: ThemeIcon.asClassName(searchActivityBarIcon),
						tooltip: localize('showMore', "See in Search Panel"),
					}],
					ariaLabel: `Match at location ${element.range().startLineNumber}:${element.range().startColumn} - ${previewText}`,
					accept: async (keyMods, event) => {
						await this.handleAccept(fileMatch, {
							keyMods,
							selection: getEditorSelectionFromMatch(element, this.searchModel),
							preserveFocus: event.inBackground,
							forcePinned: event.inBackground
						});
					},
					trigger: (): TriggerAction => {
						this.moveToSearchViewlet(element);
						return TriggerAction.CLOSE_PICKER;
					},
					match: element
				});
			}
		}
		return picks;
	}

	private async handleAccept(fileMatch: FileMatch, options: { keyMods?: IKeyMods; selection?: ITextEditorSelection; preserveFocus?: boolean; range?: IRange; forcePinned?: boolean; forceOpenSideBySide?: boolean }): Promise<void> {
		const editorOptions = {
			preserveFocus: options.preserveFocus,
			pinned: options.keyMods?.ctrlCmd || options.forcePinned || this.configuration.openEditorPinned,
			selection: options.selection
		};

		// from https://github.com/microsoft/vscode/blob/f40dabca07a1622b2a0ae3ee741cfc94ab964bef/src/vs/workbench/contrib/search/browser/anythingQuickAccess.ts#L1037
		const targetGroup = options.keyMods?.alt || (this.configuration.openEditorPinned && options.keyMods?.ctrlCmd) || options.forceOpenSideBySide ? SIDE_GROUP : ACTIVE_GROUP;

		await this._editorService.openEditor({
			resource: fileMatch.resource,
			options: editorOptions
		}, targetGroup);
	}

	protected _getPicks(contentPattern: string, disposables: DisposableStore, token: CancellationToken): Picks<IQuickPickItem> | Promise<Picks<IQuickPickItem> | FastAndSlowPicks<IQuickPickItem>> | FastAndSlowPicks<IQuickPickItem> | null {

		const conditionalTokenCts = disposables.add(new CancellationTokenSource());

		const searchModelAtTimeOfSearch = this.searchModel;

		disposables.add(token.onCancellationRequested(() => {
			if (searchModelAtTimeOfSearch.location === SearchModelLocation.QUICK_ACCESS) {
				// if the search model has not been imported to the panel, you can cancel
				conditionalTokenCts.cancel();
			}
		}));

		if (contentPattern === '') {
			this.searchModel.searchResult.clear();
			return [];
		}
		const allMatches = this.doSearch(contentPattern, conditionalTokenCts.token);

		if (!allMatches) {
			return null;
		}
		const matches = allMatches.syncResults;
		const syncResult = this._getPicksFromMatches(matches, MAX_FILES_SHOWN);
		if (syncResult.length > 0) {
			this.searchModel.searchResult.toggleHighlights(true);
		}

		if (matches.length >= MAX_FILES_SHOWN) {
			return syncResult;
		}

		return {
			picks: syncResult,
			additionalPicks: allMatches.asyncResults
				.then(asyncResults => (asyncResults.length + syncResult.length === 0) ? [{
					label: localize('noAnythingResults', "No matching results")
				}] : this._getPicksFromMatches(asyncResults, MAX_FILES_SHOWN - matches.length))
				.then(picks => {
					if (picks.length > 0) {
						this.searchModel.searchResult.toggleHighlights(true);
					}
					return picks;
				})
		};

	}
}<|MERGE_RESOLUTION|>--- conflicted
+++ resolved
@@ -27,13 +27,9 @@
 import { IWorkbenchSearchConfiguration, getOutOfWorkspaceEditorResources } from 'vs/workbench/contrib/search/common/search';
 import { ACTIVE_GROUP, IEditorService, SIDE_GROUP } from 'vs/workbench/services/editor/common/editorService';
 import { ITextQueryBuilderOptions, QueryBuilder } from 'vs/workbench/services/search/common/queryBuilder';
-<<<<<<< HEAD
-import { IPatternInfo, ITextQuery, VIEW_ID } from 'vs/workbench/services/search/common/search';
+import { IPatternInfo, ISearchComplete, ITextQuery, VIEW_ID } from 'vs/workbench/services/search/common/search';
 import { Event } from 'vs/base/common/event';
 import { EditorViewState } from 'vs/workbench/browser/quickaccess';
-=======
-import { IPatternInfo, ISearchComplete, ITextQuery, VIEW_ID } from 'vs/workbench/services/search/common/search';
->>>>>>> 6d6bb588
 
 export const TEXT_SEARCH_QUICK_ACCESS_PREFIX = '%';
 
@@ -54,17 +50,14 @@
 export class TextSearchQuickAccess extends PickerQuickAccessProvider<ITextSearchQuickAccessItem> {
 	private queryBuilder: QueryBuilder;
 	private searchModel: SearchModel;
-<<<<<<< HEAD
+	private currentAsyncSearch: Promise<ISearchComplete> = Promise.resolve({
+		results: [],
+		messages: []
+	});
 	private storedOriginalLocation = false;
 	private readonly editorViewState = new EditorViewState(
 		this._editorService
 	);
-=======
-	private currentAsyncSearch: Promise<ISearchComplete> = Promise.resolve({
-		results: [],
-		messages: []
-	});
->>>>>>> 6d6bb588
 
 	private _getTextQueryBuilderOptions(charsPerLine: number): ITextQueryBuilderOptions {
 		return {
@@ -109,13 +102,8 @@
 		}
 		picker.customButton = true;
 		picker.customLabel = '$(link-external)';
-<<<<<<< HEAD
 		disposables.add(picker.onDidCustom(() => {
-			this.moveToSearchViewlet(this.searchModel, undefined);
-=======
-		picker.onDidCustom(() => {
 			this.moveToSearchViewlet(undefined);
->>>>>>> 6d6bb588
 			picker.hide();
 		}));
 		disposables.add(picker.onDidChangeActive(() => {
