/*---------------------------------------------------------------------------------------------
 *  Copyright (c) Microsoft Corporation. All rights reserved.
 *  Licensed under the MIT License. See License.txt in the project root for license information.
 *--------------------------------------------------------------------------------------------*/
import * as assert from 'assert';
import * as sinon from 'sinon';
import * as arrays from 'vs/base/common/arrays';
import { DeferredPromise, timeout } from 'vs/base/common/async';
import { CancellationToken, CancellationTokenSource } from 'vs/base/common/cancellation';
import { URI } from 'vs/base/common/uri';
import { Range } from 'vs/editor/common/core/range';
import { IModelService } from 'vs/editor/common/services/model';
import { ModelService } from 'vs/editor/common/services/modelService';
import { IConfigurationService } from 'vs/platform/configuration/common/configuration';
import { TestConfigurationService } from 'vs/platform/configuration/test/common/testConfigurationService';
import { TestInstantiationService } from 'vs/platform/instantiation/test/common/instantiationServiceMock';
import { IFileMatch, IFileQuery, IFileSearchStats, IFolderQuery, ISearchComplete, ISearchProgressItem, ISearchQuery, ISearchService, ITextSearchMatch, OneLineRange, QueryType, TextSearchMatch } from 'vs/workbench/services/search/common/search';
import { ITelemetryService } from 'vs/platform/telemetry/common/telemetry';
import { NullTelemetryService } from 'vs/platform/telemetry/common/telemetryUtils';
import { CellMatch, MatchInNotebook, SearchModel } from 'vs/workbench/contrib/search/browser/searchModel';
import { IThemeService } from 'vs/platform/theme/common/themeService';
import { TestThemeService } from 'vs/platform/theme/test/common/testThemeService';
import { FileService } from 'vs/platform/files/common/fileService';
import { ILogService, NullLogService } from 'vs/platform/log/common/log';
import { IUriIdentityService } from 'vs/platform/uriIdentity/common/uriIdentity';
import { UriIdentityService } from 'vs/platform/uriIdentity/common/uriIdentityService';
import { ILabelService } from 'vs/platform/label/common/label';
import { INotebookEditorService } from 'vs/workbench/contrib/notebook/browser/services/notebookEditorService';
import { IEditorGroupsService } from 'vs/workbench/services/editor/common/editorGroupsService';
import { TestEditorGroupsService } from 'vs/workbench/test/browser/workbenchTestServices';
import { NotebookEditorWidgetService } from 'vs/workbench/contrib/notebook/browser/services/notebookEditorServiceImpl';
import { createFileUriFromPathFromRoot, getRootName } from 'vs/workbench/contrib/search/test/browser/searchTestCommon';
import { ICellMatch, IFileMatchWithCells, contentMatchesToTextSearchMatches, webviewMatchesToTextSearchMatches } from 'vs/workbench/contrib/search/browser/searchNotebookHelpers';
import { CellKind } from 'vs/workbench/contrib/notebook/common/notebookCommon';
import { ICellViewModel } from 'vs/workbench/contrib/notebook/browser/notebookBrowser';
import { FindMatch, IReadonlyTextBuffer } from 'vs/editor/common/model';
import { ResourceMap, ResourceSet } from 'vs/base/common/map';
import { INotebookService } from 'vs/workbench/contrib/notebook/common/notebookService';
import { INotebookSearchService } from 'vs/workbench/contrib/search/browser/notebookSearch';

const nullEvent = new class {
	id: number = -1;
	topic!: string;
	name!: string;
	description!: string;
	data: any;

	startTime!: Date;
	stopTime!: Date;

	stop(): void {
		return;
	}

	timeTaken(): number {
		return -1;
	}
};

const lineOneRange = new OneLineRange(1, 0, 1);

suite('SearchModel', () => {

	let instantiationService: TestInstantiationService;

	const testSearchStats: IFileSearchStats = {
		fromCache: false,
		resultCount: 1,
		type: 'searchProcess',
		detailStats: {
			fileWalkTime: 0,
			cmdTime: 0,
			cmdResultCount: 0,
			directoriesWalked: 2,
			filesWalked: 3
		}
	};

	const folderQueries: IFolderQuery[] = [
		{ folder: createFileUriFromPathFromRoot() }
	];

	setup(() => {
		instantiationService = new TestInstantiationService();
		instantiationService.stub(ITelemetryService, NullTelemetryService);
		instantiationService.stub(ILabelService, { getUriBasenameLabel: (uri: URI) => '' });
		instantiationService.stub(INotebookService, { getNotebookTextModels: () => [] });
		instantiationService.stub(IModelService, stubModelService(instantiationService));
		instantiationService.stub(INotebookEditorService, stubNotebookEditorService(instantiationService));
		instantiationService.stub(ISearchService, {});
		instantiationService.stub(ISearchService, 'textSearch', Promise.resolve({ results: [] }));
		instantiationService.stub(IUriIdentityService, new UriIdentityService(new FileService(new NullLogService())));
		instantiationService.stub(ILogService, new NullLogService());
	});

	teardown(() => sinon.restore());

	function searchServiceWithResults(results: IFileMatch[], complete: ISearchComplete | null = null): ISearchService {
		return <ISearchService>{
			textSearch(query: ISearchQuery, token?: CancellationToken, onProgress?: (result: ISearchProgressItem) => void, notebookURIs?: ResourceSet): Promise<ISearchComplete> {
				return new Promise(resolve => {
					queueMicrotask(() => {
						results.forEach(onProgress!);
						resolve(complete!);
					});
				});
			},
			fileSearch(query: IFileQuery, token?: CancellationToken): Promise<ISearchComplete> {
				return new Promise(resolve => {
					queueMicrotask(() => {
						resolve({ results: results, messages: [] });
					});

				});
			}
		};
	}

	function searchServiceWithError(error: Error): ISearchService {
		return <ISearchService>{
			textSearch(query: ISearchQuery, token?: CancellationToken, onProgress?: (result: ISearchProgressItem) => void): Promise<ISearchComplete> {
				return new Promise((resolve, reject) => {
					reject(error);
				});
			},
			fileSearch(query: IFileQuery, token?: CancellationToken): Promise<ISearchComplete> {
				return new Promise((resolve, reject) => {
					queueMicrotask(() => {
						reject(error);
					});
				});
			}
		};
	}

	function canceleableSearchService(tokenSource: CancellationTokenSource): ISearchService {
		return <ISearchService>{
			textSearch(query: ISearchQuery, token?: CancellationToken, onProgress?: (result: ISearchProgressItem) => void): Promise<ISearchComplete> {
				token?.onCancellationRequested(() => tokenSource.cancel());

				return new Promise(resolve => {
					queueMicrotask(() => {
						resolve(<any>{});
					});
				});
			},
			fileSearch(query: IFileQuery, token?: CancellationToken): Promise<ISearchComplete> {
				token?.onCancellationRequested(() => tokenSource.cancel());
				return new Promise(resolve => {
					queueMicrotask(() => {
						resolve(<any>{});
					});
				});
			}
		};
	}



	function notebookSearchServiceWithInfo(results: IFileMatchWithCells[], tokenSource: CancellationTokenSource | undefined): INotebookSearchService {
		return <INotebookSearchService>{
			_serviceBrand: undefined,
			notebookSearch(query: ISearchQuery, token?: CancellationToken, onProgress?: (result: ISearchProgressItem) => void, notebookURIs?: ResourceSet): Promise<{ completeData: ISearchComplete; scannedFiles: ResourceSet }> {
				token?.onCancellationRequested(() => tokenSource?.cancel());
				const localResults = new ResourceMap<IFileMatchWithCells | null>(uri => uri.path);

				results.forEach(r => {
					localResults.set(r.resource, r);
				});

				if (onProgress) {
					arrays.coalesce([...localResults.values()]).forEach(onProgress);
				}
				return Promise.resolve(
					{
						completeData: {
							messages: [],
							results: arrays.coalesce([...localResults.values()]),
							limitHit: false
						},
						scannedFiles: new ResourceSet([...localResults.keys()]),
					});
			}
		};
	}

	test('Search Model: Search adds to results', async () => {
		const results = [
			aRawMatch('/1',
				new TextSearchMatch('preview 1', new OneLineRange(1, 1, 4)),
				new TextSearchMatch('preview 1', new OneLineRange(1, 4, 11))),
			aRawMatch('/2', new TextSearchMatch('preview 2', lineOneRange))];
		instantiationService.stub(ISearchService, searchServiceWithResults(results));
		instantiationService.stub(INotebookSearchService, notebookSearchServiceWithInfo([], undefined));

		const testObject: SearchModel = instantiationService.createInstance(SearchModel);
		await testObject.search({ contentPattern: { pattern: 'somestring' }, type: QueryType.Text, folderQueries });

		const actual = testObject.searchResult.matches();

		assert.strictEqual(2, actual.length);
		assert.strictEqual(URI.file(`${getRootName()}/1`).toString(), actual[0].resource.toString());

		let actuaMatches = actual[0].matches();
		assert.strictEqual(2, actuaMatches.length);
		assert.strictEqual('preview 1', actuaMatches[0].text());
		assert.ok(new Range(2, 2, 2, 5).equalsRange(actuaMatches[0].range()));
		assert.strictEqual('preview 1', actuaMatches[1].text());
		assert.ok(new Range(2, 5, 2, 12).equalsRange(actuaMatches[1].range()));

		actuaMatches = actual[1].matches();
		assert.strictEqual(1, actuaMatches.length);
		assert.strictEqual('preview 2', actuaMatches[0].text());
		assert.ok(new Range(2, 1, 2, 2).equalsRange(actuaMatches[0].range()));
	});


	test('Search Model: Search can return notebook results', async () => {
		const notebookUri = createFileUriFromPathFromRoot('/1');

		const results = [
			aRawMatch('/2',
				new TextSearchMatch('test', new OneLineRange(1, 1, 5)),
				new TextSearchMatch('this is a test', new OneLineRange(1, 11, 15))),
			aRawMatch('/3', new TextSearchMatch('test', lineOneRange))];
		const searchService = instantiationService.stub(ISearchService, searchServiceWithResults(results));
		sinon.stub(CellMatch.prototype, 'addContext');

		const textSearch = sinon.spy(searchService, 'textSearch');
		const mdInputCell = {
			cellKind: CellKind.Markup, textBuffer: <IReadonlyTextBuffer>{
				getLineContent(lineNumber: number): string {
					if (lineNumber === 1) {
						return '# Test';
					} else {
						return '';
					}
				}
			},
			id: 'mdInputCell'
		} as ICellViewModel;

		const findMatchMds = [new FindMatch(new Range(1, 3, 1, 7), ['Test'])];

		const codeCell = {
			cellKind: CellKind.Code, textBuffer: <IReadonlyTextBuffer>{
				getLineContent(lineNumber: number): string {
					if (lineNumber === 1) {
						return 'print("test! testing!!")';
					} else {
						return '';
					}
				}
			},
			id: 'codeCell'
		} as ICellViewModel;

		const findMatchCodeCells =
			[new FindMatch(new Range(1, 8, 1, 12), ['test']),
			new FindMatch(new Range(1, 14, 1, 18), ['test']),
			];
		const webviewMatches = [{
			index: 0,
			searchPreviewInfo: {
				line: 'test! testing!!',
				range: {
					start: 1,
					end: 5
				}
			}
		},
		{
			index: 1,
			searchPreviewInfo: {
				line: 'test! testing!!',
				range: {
					start: 7,
					end: 11
				}
			}
		}
		];
		const cellMatchMd: ICellMatch = {
			cell: mdInputCell,
			index: 0,
			contentResults: contentMatchesToTextSearchMatches(findMatchMds, mdInputCell),
			webviewResults: []
		};

		const cellMatchCode: ICellMatch = {
			cell: codeCell,
			index: 1,
			contentResults: contentMatchesToTextSearchMatches(findMatchCodeCells, codeCell),
			webviewResults: webviewMatchesToTextSearchMatches(webviewMatches),
		};

		const notebookSearchService = instantiationService.stub(INotebookSearchService, notebookSearchServiceWithInfo([aRawMatchWithCells('/1', cellMatchMd, cellMatchCode)], undefined));
		const notebookSearch = sinon.spy(notebookSearchService, "notebookSearch");
		const model: SearchModel = instantiationService.createInstance(SearchModel);
<<<<<<< HEAD
=======
		const notebookSearch = sinon.stub(model, "notebookSearch").callsFake((query: ITextQuery, token: CancellationToken, onProgress?: (result: ISearchProgressItem) => void): Promise<{ completeData: ISearchComplete; scannedFiles: ResourceSet }> => {
			const localResults = new ResourceMap<IFileMatchWithCells | null>(uri => uri.path);
			const fileMatch = aRawMatchWithCells('/1', cellMatchMd, cellMatchCode);
			localResults.set(notebookUri, fileMatch);

			if (onProgress) {
				arrays.coalesce([...localResults.values()]).forEach(onProgress);
			}
			return Promise.resolve(
				{
					completeData: {
						messages: [],
						results: arrays.coalesce([...localResults.values()]),
						limitHit: false
					},
					scannedFiles: new ResourceSet([...localResults.keys()]),
				});
		});

>>>>>>> def43e0e
		await model.search({ contentPattern: { pattern: 'test' }, type: QueryType.Text, folderQueries });
		const actual = model.searchResult.matches();

		assert(notebookSearch.calledOnce);
		assert(textSearch.getCall(0).args[3]?.size === 1);
		assert(textSearch.getCall(0).args[3]?.has(notebookUri)); // ensure that the textsearch knows not to re-source the notebooks

		assert.strictEqual(3, actual.length);
		assert.strictEqual(URI.file(`${getRootName()}/1`).toString(), actual[0].resource.toString());
		const notebookFileMatches = actual[0].matches();

		assert.ok(notebookFileMatches[0].range().equalsRange(new Range(1, 3, 1, 7)));
		assert.ok(notebookFileMatches[1].range().equalsRange(new Range(1, 8, 1, 12)));
		assert.ok(notebookFileMatches[2].range().equalsRange(new Range(1, 14, 1, 18)));
		assert.ok(notebookFileMatches[3].range().equalsRange(new Range(1, 2, 1, 6)));
		assert.ok(notebookFileMatches[4].range().equalsRange(new Range(1, 8, 1, 12)));

		notebookFileMatches.forEach(match => match instanceof MatchInNotebook);
		// assert(notebookFileMatches[0] instanceof MatchInNotebook);
		assert((notebookFileMatches[0] as MatchInNotebook).cell.id === 'mdInputCell');
		assert((notebookFileMatches[1] as MatchInNotebook).cell.id === 'codeCell');
		assert((notebookFileMatches[2] as MatchInNotebook).cell.id === 'codeCell');
		assert((notebookFileMatches[3] as MatchInNotebook).cell.id === 'codeCell');
		assert((notebookFileMatches[4] as MatchInNotebook).cell.id === 'codeCell');

		const mdCellMatchProcessed = (notebookFileMatches[0] as MatchInNotebook).cellParent;
		const codeCellMatchProcessed = (notebookFileMatches[1] as MatchInNotebook).cellParent;

		assert(mdCellMatchProcessed.contentMatches.length === 1);
		assert(codeCellMatchProcessed.contentMatches.length === 2);
		assert(codeCellMatchProcessed.webviewMatches.length === 2);

		assert(mdCellMatchProcessed.contentMatches[0] === notebookFileMatches[0]);
		assert(codeCellMatchProcessed.contentMatches[0] === notebookFileMatches[1]);
		assert(codeCellMatchProcessed.contentMatches[1] === notebookFileMatches[2]);
		assert(codeCellMatchProcessed.webviewMatches[0] === notebookFileMatches[3]);
		assert(codeCellMatchProcessed.webviewMatches[1] === notebookFileMatches[4]);

		assert.strictEqual(URI.file(`${getRootName()}/2`).toString(), actual[1].resource.toString());
		assert.strictEqual(URI.file(`${getRootName()}/3`).toString(), actual[2].resource.toString());
	});

	test('Search Model: Search reports telemetry on search completed', async () => {
		const target = instantiationService.spy(ITelemetryService, 'publicLog');
		const results = [
			aRawMatch('/1',
				new TextSearchMatch('preview 1', new OneLineRange(1, 1, 4)),
				new TextSearchMatch('preview 1', new OneLineRange(1, 4, 11))),
			aRawMatch('/2',
				new TextSearchMatch('preview 2', lineOneRange))];
		instantiationService.stub(ISearchService, searchServiceWithResults(results));
		instantiationService.stub(INotebookSearchService, notebookSearchServiceWithInfo([], undefined));

		const testObject: SearchModel = instantiationService.createInstance(SearchModel);
		await testObject.search({ contentPattern: { pattern: 'somestring' }, type: QueryType.Text, folderQueries });

		assert.ok(target.calledThrice);
		assert.ok(target.calledWith('searchResultsFirstRender'));
		assert.ok(target.calledWith('searchResultsFinished'));
	});

	test('Search Model: Search reports timed telemetry on search when progress is not called', () => {
		const target2 = sinon.spy();
		sinon.stub(nullEvent, 'stop').callsFake(target2);
		const target1 = sinon.stub().returns(nullEvent);
		instantiationService.stub(ITelemetryService, 'publicLog', target1);

		instantiationService.stub(ISearchService, searchServiceWithResults([]));
		instantiationService.stub(INotebookSearchService, notebookSearchServiceWithInfo([], undefined));

		const testObject = instantiationService.createInstance(SearchModel);
		const result = testObject.search({ contentPattern: { pattern: 'somestring' }, type: QueryType.Text, folderQueries });

		return result.then(() => {
			return timeout(1).then(() => {
				assert.ok(target1.calledWith('searchResultsFirstRender'));
				assert.ok(target1.calledWith('searchResultsFinished'));
			});
		});
	});

	test('Search Model: Search reports timed telemetry on search when progress is called', () => {
		const target2 = sinon.spy();
		sinon.stub(nullEvent, 'stop').callsFake(target2);
		const target1 = sinon.stub().returns(nullEvent);
		instantiationService.stub(ITelemetryService, 'publicLog', target1);

		instantiationService.stub(ISearchService, searchServiceWithResults(
			[aRawMatch('/1', new TextSearchMatch('some preview', lineOneRange))],
			{ results: [], stats: testSearchStats, messages: [] }));
		instantiationService.stub(INotebookSearchService, notebookSearchServiceWithInfo([], undefined));

		const testObject = instantiationService.createInstance(SearchModel);
		const result = testObject.search({ contentPattern: { pattern: 'somestring' }, type: QueryType.Text, folderQueries });

		return result.then(() => {
			return timeout(1).then(() => {
				// timeout because promise handlers may run in a different order. We only care that these
				// are fired at some point.
				assert.ok(target1.calledWith('searchResultsFirstRender'));
				assert.ok(target1.calledWith('searchResultsFinished'));
				// assert.strictEqual(1, target2.callCount);
			});
		});
	});

	test('Search Model: Search reports timed telemetry on search when error is called', () => {
		const target2 = sinon.spy();
		sinon.stub(nullEvent, 'stop').callsFake(target2);
		const target1 = sinon.stub().returns(nullEvent);
		instantiationService.stub(ITelemetryService, 'publicLog', target1);

		instantiationService.stub(ISearchService, searchServiceWithError(new Error('error')));

		const testObject = instantiationService.createInstance(SearchModel);
		const result = testObject.search({ contentPattern: { pattern: 'somestring' }, type: QueryType.Text, folderQueries });

		return result.then(() => { }, () => {
			return timeout(1).then(() => {
				assert.ok(target1.calledWith('searchResultsFirstRender'));
				assert.ok(target1.calledWith('searchResultsFinished'));
				// assert.ok(target2.calledOnce);
			});
		});
	});

	test('Search Model: Search reports timed telemetry on search when error is cancelled error', () => {
		const target2 = sinon.spy();
		sinon.stub(nullEvent, 'stop').callsFake(target2);
		const target1 = sinon.stub().returns(nullEvent);
		instantiationService.stub(ITelemetryService, 'publicLog', target1);

		const deferredPromise = new DeferredPromise<ISearchComplete>();
		instantiationService.stub(ISearchService, 'textSearch', deferredPromise.p);

		const testObject = instantiationService.createInstance(SearchModel);
		const result = testObject.search({ contentPattern: { pattern: 'somestring' }, type: QueryType.Text, folderQueries });

		deferredPromise.cancel();

		return result.then(() => { }, () => {
			return timeout(1).then(() => {
				assert.ok(target1.calledWith('searchResultsFirstRender'));
				assert.ok(target1.calledWith('searchResultsFinished'));
				// assert.ok(target2.calledOnce);
			});
		});
	});

	test('Search Model: Search results are cleared during search', async () => {
		const results = [
			aRawMatch('/1',
				new TextSearchMatch('preview 1', new OneLineRange(1, 1, 4)),
				new TextSearchMatch('preview 1', new OneLineRange(1, 4, 11))),
			aRawMatch('/2',
				new TextSearchMatch('preview 2', lineOneRange))];
		instantiationService.stub(ISearchService, searchServiceWithResults(results));
		instantiationService.stub(INotebookSearchService, notebookSearchServiceWithInfo([], undefined));
		const testObject: SearchModel = instantiationService.createInstance(SearchModel);
		await testObject.search({ contentPattern: { pattern: 'somestring' }, type: QueryType.Text, folderQueries });
		assert.ok(!testObject.searchResult.isEmpty());

		instantiationService.stub(ISearchService, searchServiceWithResults([]));

		testObject.search({ contentPattern: { pattern: 'somestring' }, type: QueryType.Text, folderQueries });
		assert.ok(testObject.searchResult.isEmpty());
	});

	test('Search Model: Previous search is cancelled when new search is called', async () => {
		const tokenSource = new CancellationTokenSource();
		instantiationService.stub(ISearchService, canceleableSearchService(tokenSource));
		instantiationService.stub(INotebookSearchService, notebookSearchServiceWithInfo([], tokenSource));
		const testObject: SearchModel = instantiationService.createInstance(SearchModel);
		testObject.search({ contentPattern: { pattern: 'somestring' }, type: QueryType.Text, folderQueries });
		instantiationService.stub(ISearchService, searchServiceWithResults([]));
		instantiationService.stub(INotebookSearchService, notebookSearchServiceWithInfo([], undefined));
		testObject.search({ contentPattern: { pattern: 'somestring' }, type: QueryType.Text, folderQueries });

		assert.ok(tokenSource.token.isCancellationRequested);
	});

	test('getReplaceString returns proper replace string for regExpressions', async () => {
		const results = [
			aRawMatch('/1',
				new TextSearchMatch('preview 1', new OneLineRange(1, 1, 4)),
				new TextSearchMatch('preview 1', new OneLineRange(1, 4, 11)))];
		instantiationService.stub(ISearchService, searchServiceWithResults(results));
		instantiationService.stub(INotebookSearchService, notebookSearchServiceWithInfo([], undefined));

		const testObject: SearchModel = instantiationService.createInstance(SearchModel);
		await testObject.search({ contentPattern: { pattern: 're' }, type: QueryType.Text, folderQueries });
		testObject.replaceString = 'hello';
		let match = testObject.searchResult.matches()[0].matches()[0];
		assert.strictEqual('hello', match.replaceString);

		await testObject.search({ contentPattern: { pattern: 're', isRegExp: true }, type: QueryType.Text, folderQueries });
		match = testObject.searchResult.matches()[0].matches()[0];
		assert.strictEqual('hello', match.replaceString);

		await testObject.search({ contentPattern: { pattern: 're(?:vi)', isRegExp: true }, type: QueryType.Text, folderQueries });
		match = testObject.searchResult.matches()[0].matches()[0];
		assert.strictEqual('hello', match.replaceString);

		await testObject.search({ contentPattern: { pattern: 'r(e)(?:vi)', isRegExp: true }, type: QueryType.Text, folderQueries });
		match = testObject.searchResult.matches()[0].matches()[0];
		assert.strictEqual('hello', match.replaceString);

		await testObject.search({ contentPattern: { pattern: 'r(e)(?:vi)', isRegExp: true }, type: QueryType.Text, folderQueries });
		testObject.replaceString = 'hello$1';
		match = testObject.searchResult.matches()[0].matches()[0];
		assert.strictEqual('helloe', match.replaceString);
	});

	function aRawMatch(resource: string, ...results: ITextSearchMatch[]): IFileMatch {
		return { resource: createFileUriFromPathFromRoot(resource), results };
	}

	function aRawMatchWithCells(resource: string, ...cells: ICellMatch[]) {
		return { resource: createFileUriFromPathFromRoot(resource), cellResults: cells };
	}

	function stubModelService(instantiationService: TestInstantiationService): IModelService {
		instantiationService.stub(IThemeService, new TestThemeService());
		const config = new TestConfigurationService();
		config.setUserConfiguration('search', { searchOnType: true });
		instantiationService.stub(IConfigurationService, config);
		return instantiationService.createInstance(ModelService);
	}

	function stubNotebookEditorService(instantiationService: TestInstantiationService): INotebookEditorService {
		instantiationService.stub(IEditorGroupsService, new TestEditorGroupsService());
		return instantiationService.createInstance(NotebookEditorWidgetService);
	}
});
<|MERGE_RESOLUTION|>--- conflicted
+++ resolved
@@ -297,28 +297,6 @@
 		const notebookSearchService = instantiationService.stub(INotebookSearchService, notebookSearchServiceWithInfo([aRawMatchWithCells('/1', cellMatchMd, cellMatchCode)], undefined));
 		const notebookSearch = sinon.spy(notebookSearchService, "notebookSearch");
 		const model: SearchModel = instantiationService.createInstance(SearchModel);
-<<<<<<< HEAD
-=======
-		const notebookSearch = sinon.stub(model, "notebookSearch").callsFake((query: ITextQuery, token: CancellationToken, onProgress?: (result: ISearchProgressItem) => void): Promise<{ completeData: ISearchComplete; scannedFiles: ResourceSet }> => {
-			const localResults = new ResourceMap<IFileMatchWithCells | null>(uri => uri.path);
-			const fileMatch = aRawMatchWithCells('/1', cellMatchMd, cellMatchCode);
-			localResults.set(notebookUri, fileMatch);
-
-			if (onProgress) {
-				arrays.coalesce([...localResults.values()]).forEach(onProgress);
-			}
-			return Promise.resolve(
-				{
-					completeData: {
-						messages: [],
-						results: arrays.coalesce([...localResults.values()]),
-						limitHit: false
-					},
-					scannedFiles: new ResourceSet([...localResults.keys()]),
-				});
-		});
-
->>>>>>> def43e0e
 		await model.search({ contentPattern: { pattern: 'test' }, type: QueryType.Text, folderQueries });
 		const actual = model.searchResult.matches();
 
