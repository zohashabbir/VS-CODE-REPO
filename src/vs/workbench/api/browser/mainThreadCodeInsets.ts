/*---------------------------------------------------------------------------------------------
 *  Copyright (c) Microsoft Corporation. All rights reserved.
 *  Licensed under the MIT License. See License.txt in the project root for license information.
 *--------------------------------------------------------------------------------------------*/

import { UriComponents, URI } from 'vs/base/common/uri';
import * as modes from 'vs/editor/common/modes';
import { MainContext, MainThreadEditorInsetsShape, IExtHostContext, ExtHostEditorInsetsShape, ExtHostContext } from 'vs/workbench/api/common/extHost.protocol';
import { extHostNamedCustomer } from '../common/extHostCustomers';
import { ICodeEditorService } from 'vs/editor/browser/services/codeEditorService';
import { IWebviewService, Webview } from 'vs/workbench/contrib/webview/common/webview';
import { DisposableStore } from 'vs/base/common/lifecycle';
import { IActiveCodeEditor, IViewZone } from 'vs/editor/browser/editorBrowser';
import { ExtensionIdentifier } from 'vs/platform/extensions/common/extensions';
import { IEnvironmentService } from 'vs/platform/environment/common/environment';

// todo@joh move these things back into something like contrib/insets
class EditorWebviewZone implements IViewZone {

	readonly domNode: HTMLElement;
	readonly afterLineNumber: number;
	readonly afterColumn: number;
	readonly heightInLines: number;

	private _id: number;
	// suppressMouseDown?: boolean | undefined;
	// heightInPx?: number | undefined;
	// minWidthInPx?: number | undefined;
	// marginDomNode?: HTMLElement | null | undefined;
	// onDomNodeTop?: ((top: number) => void) | undefined;
	// onComputedHeight?: ((height: number) => void) | undefined;

	constructor(
		readonly editor: IActiveCodeEditor,
		readonly line: number,
		readonly height: number,
		readonly webview: Webview,
	) {
		this.domNode = document.createElement('div');
		this.domNode.style.zIndex = '10'; // without this, the webview is not interactive
		this.afterLineNumber = line;
		this.afterColumn = 1;
		this.heightInLines = height;

		editor.changeViewZones(accessor => this._id = accessor.addZone(this));
		webview.mountTo(this.domNode);
	}

	dispose(): void {
		this.editor.changeViewZones(accessor => accessor.removeZone(this._id));
	}
}

class EditorLightweightZone implements IViewZone {

	readonly afterLineNumber: number;
	readonly afterColumn: number;
	readonly heightInLines: number;

	private _id: number;

	constructor(
		readonly domNode: HTMLElement,
		readonly editor: IActiveCodeEditor,
		readonly line: number,
		readonly height: number
	) {
		this.domNode.style.zIndex = '10'; // without this, the webview is not interactive
		this.afterLineNumber = line;
		this.afterColumn = 1;
		this.heightInLines = height;

		editor.changeViewZones(accessor => this._id = accessor.addZone(this));
	}

	dispose(): void {
		this.editor.changeViewZones(accessor => accessor.removeZone(this._id));
	}
}

type InsetViewZone = EditorWebviewZone | EditorLightweightZone;

@extHostNamedCustomer(MainContext.MainThreadEditorInsets)
export class MainThreadEditorInsets implements MainThreadEditorInsetsShape {

	private readonly _proxy: ExtHostEditorInsetsShape;
	private readonly _disposables = new DisposableStore();
	private readonly _insets = new Map<number, InsetViewZone>();
	private makeWebviewZone: () => EditorWebviewZone;
	private makeLightweightZone: (element: HTMLElement) => EditorLightweightZone;

	constructor(
		context: IExtHostContext,
		@IEnvironmentService private readonly _environmentService: IEnvironmentService,
		@ICodeEditorService private readonly _editorService: ICodeEditorService,
		@IWebviewService private readonly _webviewService: IWebviewService,
	) {
		this._proxy = context.getProxy(ExtHostContext.ExtHostEditorInsets);
	}

	dispose(): void {
		this._disposables.dispose();
	}

	async $createEditorInset(handle: number, id: string, uri: UriComponents, line: number, height: number, options: modes.IWebviewOptions, extensionId: ExtensionIdentifier, extensionLocation: UriComponents): Promise<void> {

		let editor: IActiveCodeEditor | undefined;
		id = id.substr(0, id.indexOf(',')); //todo@joh HACK

		for (const candidate of this._editorService.listCodeEditors()) {
			if (candidate.getId() === id && candidate.hasModel() && candidate.getModel()!.uri.toString() === URI.revive(uri).toString()) {
				editor = candidate;
				break;
			}
		}

		if (!editor) {
			setTimeout(() => this._proxy.$onDidDispose(handle));
			return;
		}

		this.makeWebviewZone = () => {
			const webview = this._webviewService.createWebview({
				enableFindWidget: false,
				allowSvgs: false,
				extension: { id: extensionId, location: URI.revive(extensionLocation) }
			}, {
					allowScripts: options.enableScripts,
					localResourceRoots: options.localResourceRoots ? options.localResourceRoots.map(uri => URI.revive(uri)) : undefined
				});

			const webviewZone = new EditorWebviewZone(editor!, line, height, webview);
			this._insets.set(handle, webviewZone);

			this._disposables.add(webviewZone);
			this._disposables.add(webview);
			this._disposables.add(webview.onMessage(msg => this._proxy.$onDidReceiveMessage(handle, msg)));
			return webviewZone;
		};

		this.makeLightweightZone = (element: HTMLElement) => {
			const zone = new EditorLightweightZone(element, editor!, line, height);
			this._insets.set(handle, zone);
			this._disposables.add(zone);
			return zone;
		};

		const remove = () => {
			this._disposables.dispose();
			this._proxy.$onDidDispose(handle);
			this._insets.delete(handle);
		};

		this._disposables.add(editor.onDidChangeModel(remove));
		this._disposables.add(editor.onDidDispose(remove));
	}

	$disposeEditorInset(handle: number): void {
		const inset = this._insets.get(handle);
		if (inset) {
			this._insets.delete(handle);
			inset.dispose();
		}
	}

	$setHtml(handle: number, html: string): boolean {
		const inset = this._insets.get(handle);
		// We assume that setting the HTML typically happens once,
		// so let's not bother to try to reuse any previous inset.
		if (inset) { inset.dispose(); }

		const safeElement = checkWhitelistedHtml(html);
		if (safeElement) {
			this.makeLightweightZone(safeElement);
			return true;
		} else {
			const webviewZone = this.makeWebviewZone();
			webviewZone.webview.html = html;
			return false;
		}
	}

	$setOptions(handle: number, options: modes.IWebviewOptions): void {
		const inset = this._insets.get(handle);
		if (inset && inset instanceof EditorWebviewZone) {
			inset.webview.options = options;
		}
	}

	$postMessage(handle: number, value: any): Promise<boolean> {
		const inset = this._insets.get(handle);
		if (inset && inset instanceof EditorWebviewZone) {
			inset.webview.sendMessage(value);
			return Promise.resolve(true);
		}
		return Promise.resolve(false);
	}
<<<<<<< HEAD
}

// Intentionally missing:
// a - because of javascript links
// canvas - because js required to draw on them
// forms items, e.g. button, input
const elementWhitelist = new Set<string>([
	'abbr', 'address', 'animate', 'animatemotion', 'animatetransform', 'article', 'aside',
	'b', 'bdo', 'blockquote', 'body', 'br',
	'caption', 'center', 'circle', 'cite', 'clippath', 'code', 'col', 'colgroup', 'color-prorfile',
	'dd', 'defs', 'desc', 'discard', 'div', 'dl', 'dt',
	'ellipse', 'em',
	'font',
	'g',
	'h1', 'h2', 'h3', 'h4', 'h5', 'h6', 'header', 'html',
	'i', 'img',
	'li', 'line', 'lineargradiant',
	'main', 'mark', 'marker', 'mask', 'mpath',
	'ol',
	'p', 'path', 'polygon', 'polyline', 'pre',
	'q',
	'radialgradient', 'rect',
	'samp', 'small', 'span', 'stop', 'strike', 'strong', 'style', 'sub', 'sup', 'svg',
	'table', 'tbody', 'td', 'text', 'tfoot', 'th', 'thead', 'time', 'title', 'tr', 'tt',
	'u', 'ul', 'use',
	'var',
	'xmp'
]);

// Intentionally missing:
// all the "on" event handlers (e.g. onClick), which allow js code
const attributeWhitelist = new Set<string>([
	'align', 'alt',
	'bgcolor', 'border', 'bordercolor',
	'cellspacing', 'class', 'clip-path', 'cols', 'colspan', 'cx', 'cy',
	'd', 'datetime', 'dir',
	'fill', 'fx', 'fy',
	'headers', 'height',
	'id',
	'lang',
	'nowrap',
	'r', 'rx', 'ry', 'rows', 'rowspan',
	'scope', 'scoped', 'span', 'spellcheck', 'src', 'start', 'style', 'stroke', 'stroke-width', 'style',
	'title', 'transform', 'translate',
	'valign', 'version', 'viewbox',
	'width',
	'x', 'x1', 'x2', 'xmlns', 'xmlns:xlink', 'xlink:href',
	'y', 'y1', 'y2'
]);

const styleWhitelist = new Set<string>([
	'alignment-baseline', 'align-content', 'align-items', 'align-self',
	'background', 'background-color', 'baseline-shift', 'border',
	'color',
	'dominanat-baseline',
	'flex', 'flex-basis', 'flex-direction', 'flex-flow', 'flex-grow', 'flex-shrink', 'flex-wrap',
	'float', 'font', 'font-family', 'font-size', 'font-style', 'font-variant', 'font-weight', 'fill', 'fill-opacity', 'fill-rule',
	'glyph-orientation-horizontal', 'glyph-orientation-vertical',
	'justify-content',
	'kerning',
	'line-height', 'list-style', 'list-style-position', 'list-style-type',
	'margin', 'margin-bottom', 'margin-left', 'margin-right', 'margin-top', 'max-height', 'max-width', 'min-height', 'min-width',
	'marker', 'marker-start', 'marker-mid', 'marker-end',
	'overflow', 'overflow-wrap', 'overflow-x', 'overflow-y',
	'padding', 'padding-button', 'padding-left', 'padding-right', 'padding-top',
	'quotes',
	'stop-color', 'stop-opacity', 'stroke', 'stroke-dasharray', 'stroke-dashoffset', 'stroke-linecap', 'stroke-miterlimit',
	'stroke-opacity', 'stroke-linejoin', 'stroke-width',
	'tab-size', 'table-layout', 'text-align', 'text-align-last', 'text-decoration', 'text-decoration-color', 'text-decoration-line',
	'text-decoration-style', 'text-indent', 'text-justify', 'text-orientation', 'text-overflow', 'text-rendering', 'text-shadow', 'text-transform',
	'vertical-align',
	'word-break', 'word-spacing', 'word-wrap', 'writing-mode'
]);

const parser = new DOMParser(); // create a parser just once

// This function approves HTML for direct inclusion in a viewzone,
// skipping the sandboxing of a webview. It should allow basic static
// content, but forbid any form of scripting.
function checkWhitelistedHtml(html: string): HTMLElement | undefined {
	try {
		const doc = parser.parseFromString(html, 'text/html');
		const nodes = doc.body.querySelectorAll('*');
		for (let i = 0; i < nodes.length; i++) {
			const node = nodes[i];
			const tag = node.tagName.toLowerCase();
			// If the element tag is not whitelisted, reject.
			if (!elementWhitelist.has(tag)) {
				return undefined;
			}
			if (tag === 'style') {
				const style = node as HTMLStyleElement;
				if (style && !styleElementOkay(style)) {
					return undefined;
				}
			}
			// If the element has an attribute that is not whitelisted, reject.
			if (node.getAttributeNames().some(attr => !attributeWhitelist.has(attr.toLowerCase()))) {
				return undefined;
			}
			const style = node.getAttribute('style');
			if (style && !styleAttributeOkay(style)) {
				return undefined;
			}
		}
		return doc.body;
	} catch (e) {
		return undefined;
	}
}

function styleElementOkay(style: HTMLStyleElement): boolean {
	if (!style.sheet) { return false; }
	const rules = (<CSSStyleSheet>style.sheet).rules;
	for (let r = 0; r < rules.length; r++) {
		const rule = rules[r] as CSSStyleRule;
		for (let i = 0; i < rule.style.length; i++) {
			const prop = rule.style[i].toLowerCase();
			if (!styleWhitelist.has(prop)) {
				return false;
			}
			const value = rule.style[prop];
			if (typeof value === 'string' && value.indexOf('javascript:') >= 0) {
				return false;
			}
		}
	}
	return true;
}

function styleAttributeOkay(style: string): boolean {
	// Split the style attribute's value into rules.
	const rules = style.split(';')
		.filter(rule => !/^\s*$/.exec(rule)) // eliminate empty rules
		.map(rule => {
			const match = /\s*([a-zA-Z-]+)\s*:\s*(.*)\s*/.exec(rule);
			return match && match.length === 3 ? { prop: match[1].toLowerCase(), value: match[2] } : undefined;
		});
	// If a rule's property is not whitelisted or uses js (or it wasn't parsed correctly), reject.
	return rules.every(rule => rule &&
		styleWhitelist.has(rule.prop) &&
		rule.value.indexOf('javascript:') < 0);
=======

	async $getResourceRoot(_handle: number): Promise<string> {
		return this._environmentService.webviewResourceRoot;
	}
>>>>>>> 327d49e3
}<|MERGE_RESOLUTION|>--- conflicted
+++ resolved
@@ -195,7 +195,10 @@
 		}
 		return Promise.resolve(false);
 	}
-<<<<<<< HEAD
+
+	async $getResourceRoot(_handle: number): Promise<string> {
+		return this._environmentService.webviewResourceRoot;
+	}
 }
 
 // Intentionally missing:
@@ -338,10 +341,4 @@
 	return rules.every(rule => rule &&
 		styleWhitelist.has(rule.prop) &&
 		rule.value.indexOf('javascript:') < 0);
-=======
-
-	async $getResourceRoot(_handle: number): Promise<string> {
-		return this._environmentService.webviewResourceRoot;
-	}
->>>>>>> 327d49e3
 }