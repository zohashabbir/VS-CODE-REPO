/*---------------------------------------------------------------------------------------------
 *  Copyright (c) Microsoft Corporation. All rights reserved.
 *  Licensed under the MIT License. See License.txt in the project root for license information.
 *--------------------------------------------------------------------------------------------*/

import { asArray, coalesce, isNonEmptyArray } from 'vs/base/common/arrays';
import { VSBuffer, encodeBase64 } from 'vs/base/common/buffer';
import { IDataTransferFile, IDataTransferItem, UriList } from 'vs/base/common/dataTransfer';
import { createSingleCallFunction } from 'vs/base/common/functional';
import * as htmlContent from 'vs/base/common/htmlContent';
import { DisposableStore } from 'vs/base/common/lifecycle';
import { ResourceMap, ResourceSet } from 'vs/base/common/map';
import { marked } from 'vs/base/common/marked/marked';
import { parse, revive } from 'vs/base/common/marshalling';
import { Mimes } from 'vs/base/common/mime';
import { cloneAndChange } from 'vs/base/common/objects';
import { isEmptyObject, isNumber, isString, isUndefinedOrNull } from 'vs/base/common/types';
import { URI, UriComponents, isUriComponents } from 'vs/base/common/uri';
import { IURITransformer } from 'vs/base/common/uriIpc';
import { RenderLineNumbersType } from 'vs/editor/common/config/editorOptions';
import { IPosition } from 'vs/editor/common/core/position';
import * as editorRange from 'vs/editor/common/core/range';
import { ISelection } from 'vs/editor/common/core/selection';
import { IContentDecorationRenderOptions, IDecorationOptions, IDecorationRenderOptions, IThemeDecorationRenderOptions } from 'vs/editor/common/editorCommon';
import * as encodedTokenAttributes from 'vs/editor/common/encodedTokenAttributes';
import * as languageSelector from 'vs/editor/common/languageSelector';
import * as languages from 'vs/editor/common/languages';
import { EndOfLineSequence, TrackedRangeStickiness } from 'vs/editor/common/model';
import { ITextEditorOptions } from 'vs/platform/editor/common/editor';
import { IExtensionDescription } from 'vs/platform/extensions/common/extensions';
import { IMarkerData, IRelatedInformation, MarkerSeverity, MarkerTag } from 'vs/platform/markers/common/markers';
import { ProgressLocation as MainProgressLocation } from 'vs/platform/progress/common/progress';
import * as extHostProtocol from 'vs/workbench/api/common/extHost.protocol';
import { getPrivateApiFor } from 'vs/workbench/api/common/extHostTestingPrivateApi';
import { DEFAULT_EDITOR_ASSOCIATION, SaveReason } from 'vs/workbench/common/editor';
import { IViewBadge } from 'vs/workbench/common/views';
import { IChatAgentRequest } from 'vs/workbench/contrib/chat/common/chatAgents';
import * as chatProvider from 'vs/workbench/contrib/chat/common/chatProvider';
import { IChatCommandButton, IChatContentInlineReference, IChatContentReference, IChatFollowup, IChatMarkdownContent, IChatProgressMessage, IChatTreeData } from 'vs/workbench/contrib/chat/common/chatService';
import { IChatRequestVariableValue } from 'vs/workbench/contrib/chat/common/chatVariables';
import { IInlineChatCommandFollowup, IInlineChatFollowup, IInlineChatReplyFollowup, InlineChatResponseFeedbackKind } from 'vs/workbench/contrib/inlineChat/common/inlineChat';
import * as notebooks from 'vs/workbench/contrib/notebook/common/notebookCommon';
import { ICellRange } from 'vs/workbench/contrib/notebook/common/notebookRange';
import * as search from 'vs/workbench/contrib/search/common/search';
import { TestId, TestPosition } from 'vs/workbench/contrib/testing/common/testId';
import { CoverageDetails, DetailType, ICoveredCount, IFileCoverage, ISerializedTestResults, ITestErrorMessage, ITestItem, ITestTag, TestMessageType, TestResultItem, denamespaceTestTag, namespaceTestTag } from 'vs/workbench/contrib/testing/common/testTypes';
import { EditorGroupColumn } from 'vs/workbench/services/editor/common/editorGroupColumn';
import { ACTIVE_GROUP, SIDE_GROUP } from 'vs/workbench/services/editor/common/editorService';
import { checkProposedApiEnabled } from 'vs/workbench/services/extensions/common/extensions';
import { Dto } from 'vs/workbench/services/extensions/common/proxyIdentifier';
import type * as vscode from 'vscode';
import * as types from './extHostTypes';
<<<<<<< HEAD
import { CommandsConverter } from 'vs/workbench/api/common/extHostCommands';
=======
import { basename } from 'vs/base/common/resources';
>>>>>>> 90cebfae

export namespace Command {

	export interface ICommandsConverter {
		fromInternal(command: extHostProtocol.ICommandDto): vscode.Command | undefined;
		toInternal(command: vscode.Command | undefined, disposables: DisposableStore): extHostProtocol.ICommandDto | undefined;
	}
}

export interface PositionLike {
	line: number;
	character: number;
}

export interface RangeLike {
	start: PositionLike;
	end: PositionLike;
}

export interface SelectionLike extends RangeLike {
	anchor: PositionLike;
	active: PositionLike;
}
export namespace Selection {

	export function to(selection: ISelection): types.Selection {
		const { selectionStartLineNumber, selectionStartColumn, positionLineNumber, positionColumn } = selection;
		const start = new types.Position(selectionStartLineNumber - 1, selectionStartColumn - 1);
		const end = new types.Position(positionLineNumber - 1, positionColumn - 1);
		return new types.Selection(start, end);
	}

	export function from(selection: SelectionLike): ISelection {
		const { anchor, active } = selection;
		return {
			selectionStartLineNumber: anchor.line + 1,
			selectionStartColumn: anchor.character + 1,
			positionLineNumber: active.line + 1,
			positionColumn: active.character + 1
		};
	}
}
export namespace Range {

	export function from(range: undefined): undefined;
	export function from(range: RangeLike): editorRange.IRange;
	export function from(range: RangeLike | undefined): editorRange.IRange | undefined;
	export function from(range: RangeLike | undefined): editorRange.IRange | undefined {
		if (!range) {
			return undefined;
		}
		const { start, end } = range;
		return {
			startLineNumber: start.line + 1,
			startColumn: start.character + 1,
			endLineNumber: end.line + 1,
			endColumn: end.character + 1
		};
	}

	export function to(range: undefined): types.Range;
	export function to(range: editorRange.IRange): types.Range;
	export function to(range: editorRange.IRange | undefined): types.Range | undefined;
	export function to(range: editorRange.IRange | undefined): types.Range | undefined {
		if (!range) {
			return undefined;
		}
		const { startLineNumber, startColumn, endLineNumber, endColumn } = range;
		return new types.Range(startLineNumber - 1, startColumn - 1, endLineNumber - 1, endColumn - 1);
	}
}

export namespace Location {

	export function from(location: vscode.Location): Dto<languages.Location> {
		return {
			uri: location.uri,
			range: Range.from(location.range)
		};
	}

	export function to(location: Dto<languages.Location>): vscode.Location {
		return new types.Location(URI.revive(location.uri), Range.to(location.range));
	}
}

export namespace TokenType {
	export function to(type: encodedTokenAttributes.StandardTokenType): types.StandardTokenType {
		switch (type) {
			case encodedTokenAttributes.StandardTokenType.Comment: return types.StandardTokenType.Comment;
			case encodedTokenAttributes.StandardTokenType.Other: return types.StandardTokenType.Other;
			case encodedTokenAttributes.StandardTokenType.RegEx: return types.StandardTokenType.RegEx;
			case encodedTokenAttributes.StandardTokenType.String: return types.StandardTokenType.String;
		}
	}
}

export namespace Position {
	export function to(position: IPosition): types.Position {
		return new types.Position(position.lineNumber - 1, position.column - 1);
	}
	export function from(position: types.Position | vscode.Position): IPosition {
		return { lineNumber: position.line + 1, column: position.character + 1 };
	}
}

export namespace DocumentSelector {

	export function from(value: vscode.DocumentSelector, uriTransformer?: IURITransformer, extension?: IExtensionDescription): extHostProtocol.IDocumentFilterDto[] {
		return coalesce(asArray(value).map(sel => _doTransformDocumentSelector(sel, uriTransformer, extension)));
	}

	function _doTransformDocumentSelector(selector: string | vscode.DocumentFilter, uriTransformer: IURITransformer | undefined, extension: IExtensionDescription | undefined): extHostProtocol.IDocumentFilterDto | undefined {
		if (typeof selector === 'string') {
			return {
				$serialized: true,
				language: selector,
				isBuiltin: extension?.isBuiltin,
			};
		}

		if (selector) {
			return {
				$serialized: true,
				language: selector.language,
				scheme: _transformScheme(selector.scheme, uriTransformer),
				pattern: GlobPattern.from(selector.pattern) ?? undefined,
				exclusive: selector.exclusive,
				notebookType: selector.notebookType,
				isBuiltin: extension?.isBuiltin
			};
		}

		return undefined;
	}

	function _transformScheme(scheme: string | undefined, uriTransformer: IURITransformer | undefined): string | undefined {
		if (uriTransformer && typeof scheme === 'string') {
			return uriTransformer.transformOutgoingScheme(scheme);
		}
		return scheme;
	}
}

export namespace DiagnosticTag {
	export function from(value: vscode.DiagnosticTag): MarkerTag | undefined {
		switch (value) {
			case types.DiagnosticTag.Unnecessary:
				return MarkerTag.Unnecessary;
			case types.DiagnosticTag.Deprecated:
				return MarkerTag.Deprecated;
		}
		return undefined;
	}
	export function to(value: MarkerTag): vscode.DiagnosticTag | undefined {
		switch (value) {
			case MarkerTag.Unnecessary:
				return types.DiagnosticTag.Unnecessary;
			case MarkerTag.Deprecated:
				return types.DiagnosticTag.Deprecated;
			default:
				return undefined;
		}
	}
}

export namespace Diagnostic {
	export function from(value: vscode.Diagnostic): IMarkerData {
		let code: string | { value: string; target: URI } | undefined;

		if (value.code) {
			if (isString(value.code) || isNumber(value.code)) {
				code = String(value.code);
			} else {
				code = {
					value: String(value.code.value),
					target: value.code.target,
				};
			}
		}

		return {
			...Range.from(value.range),
			message: value.message,
			source: value.source,
			code,
			severity: DiagnosticSeverity.from(value.severity),
			relatedInformation: value.relatedInformation && value.relatedInformation.map(DiagnosticRelatedInformation.from),
			tags: Array.isArray(value.tags) ? coalesce(value.tags.map(DiagnosticTag.from)) : undefined,
		};
	}

	export function to(value: IMarkerData): vscode.Diagnostic {
		const res = new types.Diagnostic(Range.to(value), value.message, DiagnosticSeverity.to(value.severity));
		res.source = value.source;
		res.code = isString(value.code) ? value.code : value.code?.value;
		res.relatedInformation = value.relatedInformation && value.relatedInformation.map(DiagnosticRelatedInformation.to);
		res.tags = value.tags && coalesce(value.tags.map(DiagnosticTag.to));
		return res;
	}
}

export namespace DiagnosticRelatedInformation {
	export function from(value: vscode.DiagnosticRelatedInformation): IRelatedInformation {
		return {
			...Range.from(value.location.range),
			message: value.message,
			resource: value.location.uri
		};
	}
	export function to(value: IRelatedInformation): types.DiagnosticRelatedInformation {
		return new types.DiagnosticRelatedInformation(new types.Location(value.resource, Range.to(value)), value.message);
	}
}
export namespace DiagnosticSeverity {

	export function from(value: number): MarkerSeverity {
		switch (value) {
			case types.DiagnosticSeverity.Error:
				return MarkerSeverity.Error;
			case types.DiagnosticSeverity.Warning:
				return MarkerSeverity.Warning;
			case types.DiagnosticSeverity.Information:
				return MarkerSeverity.Info;
			case types.DiagnosticSeverity.Hint:
				return MarkerSeverity.Hint;
		}
		return MarkerSeverity.Error;
	}

	export function to(value: MarkerSeverity): types.DiagnosticSeverity {
		switch (value) {
			case MarkerSeverity.Info:
				return types.DiagnosticSeverity.Information;
			case MarkerSeverity.Warning:
				return types.DiagnosticSeverity.Warning;
			case MarkerSeverity.Error:
				return types.DiagnosticSeverity.Error;
			case MarkerSeverity.Hint:
				return types.DiagnosticSeverity.Hint;
			default:
				return types.DiagnosticSeverity.Error;
		}
	}
}

export namespace ViewColumn {
	export function from(column?: vscode.ViewColumn): EditorGroupColumn {
		if (typeof column === 'number' && column >= types.ViewColumn.One) {
			return column - 1; // adjust zero index (ViewColumn.ONE => 0)
		}

		if (column === types.ViewColumn.Beside) {
			return SIDE_GROUP;
		}

		return ACTIVE_GROUP; // default is always the active group
	}

	export function to(position: EditorGroupColumn): vscode.ViewColumn {
		if (typeof position === 'number' && position >= 0) {
			return position + 1; // adjust to index (ViewColumn.ONE => 1)
		}

		throw new Error(`invalid 'EditorGroupColumn'`);
	}
}

function isDecorationOptions(something: any): something is vscode.DecorationOptions {
	return (typeof something.range !== 'undefined');
}

export function isDecorationOptionsArr(something: vscode.Range[] | vscode.DecorationOptions[]): something is vscode.DecorationOptions[] {
	if (something.length === 0) {
		return true;
	}
	return isDecorationOptions(something[0]) ? true : false;
}

export namespace MarkdownString {

	export function fromMany(markup: (vscode.MarkdownString | vscode.MarkedString)[]): htmlContent.IMarkdownString[] {
		return markup.map(MarkdownString.from);
	}

	interface Codeblock {
		language: string;
		value: string;
	}

	function isCodeblock(thing: any): thing is Codeblock {
		return thing && typeof thing === 'object'
			&& typeof (<Codeblock>thing).language === 'string'
			&& typeof (<Codeblock>thing).value === 'string';
	}

	export function from(markup: vscode.MarkdownString | vscode.MarkedString): htmlContent.IMarkdownString {
		let res: htmlContent.IMarkdownString;
		if (isCodeblock(markup)) {
			const { language, value } = markup;
			res = { value: '```' + language + '\n' + value + '\n```\n' };
		} else if (types.MarkdownString.isMarkdownString(markup)) {
			res = { value: markup.value, isTrusted: markup.isTrusted, supportThemeIcons: markup.supportThemeIcons, supportHtml: markup.supportHtml, baseUri: markup.baseUri };
		} else if (typeof markup === 'string') {
			res = { value: markup };
		} else {
			res = { value: '' };
		}

		// extract uris into a separate object
		const resUris: { [href: string]: UriComponents } = Object.create(null);
		res.uris = resUris;

		const collectUri = (href: string): string => {
			try {
				let uri = URI.parse(href, true);
				uri = uri.with({ query: _uriMassage(uri.query, resUris) });
				resUris[href] = uri;
			} catch (e) {
				// ignore
			}
			return '';
		};
		const renderer = new marked.Renderer();
		renderer.link = collectUri;
		renderer.image = href => typeof href === 'string' ? collectUri(htmlContent.parseHrefAndDimensions(href).href) : '';

		marked(res.value, { renderer });

		return res;
	}

	function _uriMassage(part: string, bucket: { [n: string]: UriComponents }): string {
		if (!part) {
			return part;
		}
		let data: any;
		try {
			data = parse(part);
		} catch (e) {
			// ignore
		}
		if (!data) {
			return part;
		}
		let changed = false;
		data = cloneAndChange(data, value => {
			if (URI.isUri(value)) {
				const key = `__uri_${Math.random().toString(16).slice(2, 8)}`;
				bucket[key] = value;
				changed = true;
				return key;
			} else {
				return undefined;
			}
		});

		if (!changed) {
			return part;
		}

		return JSON.stringify(data);
	}

	export function to(value: htmlContent.IMarkdownString): vscode.MarkdownString {
		const result = new types.MarkdownString(value.value, value.supportThemeIcons);
		result.isTrusted = value.isTrusted;
		result.supportHtml = value.supportHtml;
		result.baseUri = value.baseUri ? URI.from(value.baseUri) : undefined;
		return result;
	}

	export function fromStrict(value: string | vscode.MarkdownString | undefined | null): undefined | string | htmlContent.IMarkdownString {
		if (!value) {
			return undefined;
		}
		return typeof value === 'string' ? value : MarkdownString.from(value);
	}
}

export function fromRangeOrRangeWithMessage(ranges: vscode.Range[] | vscode.DecorationOptions[]): IDecorationOptions[] {
	if (isDecorationOptionsArr(ranges)) {
		return ranges.map((r): IDecorationOptions => {
			return {
				range: Range.from(r.range),
				hoverMessage: Array.isArray(r.hoverMessage)
					? MarkdownString.fromMany(r.hoverMessage)
					: (r.hoverMessage ? MarkdownString.from(r.hoverMessage) : undefined),
				renderOptions: <any> /* URI vs Uri */r.renderOptions
			};
		});
	} else {
		return ranges.map((r): IDecorationOptions => {
			return {
				range: Range.from(r)
			};
		});
	}
}

export function pathOrURIToURI(value: string | URI): URI {
	if (typeof value === 'undefined') {
		return value;
	}
	if (typeof value === 'string') {
		return URI.file(value);
	} else {
		return value;
	}
}

export namespace ThemableDecorationAttachmentRenderOptions {
	export function from(options: vscode.ThemableDecorationAttachmentRenderOptions): IContentDecorationRenderOptions {
		if (typeof options === 'undefined') {
			return options;
		}
		return {
			contentText: options.contentText,
			contentIconPath: options.contentIconPath ? pathOrURIToURI(options.contentIconPath) : undefined,
			border: options.border,
			borderColor: <string | types.ThemeColor>options.borderColor,
			fontStyle: options.fontStyle,
			fontWeight: options.fontWeight,
			textDecoration: options.textDecoration,
			color: <string | types.ThemeColor>options.color,
			backgroundColor: <string | types.ThemeColor>options.backgroundColor,
			margin: options.margin,
			width: options.width,
			height: options.height,
		};
	}
}

export namespace ThemableDecorationRenderOptions {
	export function from(options: vscode.ThemableDecorationRenderOptions): IThemeDecorationRenderOptions {
		if (typeof options === 'undefined') {
			return options;
		}
		return {
			backgroundColor: <string | types.ThemeColor>options.backgroundColor,
			outline: options.outline,
			outlineColor: <string | types.ThemeColor>options.outlineColor,
			outlineStyle: options.outlineStyle,
			outlineWidth: options.outlineWidth,
			border: options.border,
			borderColor: <string | types.ThemeColor>options.borderColor,
			borderRadius: options.borderRadius,
			borderSpacing: options.borderSpacing,
			borderStyle: options.borderStyle,
			borderWidth: options.borderWidth,
			fontStyle: options.fontStyle,
			fontWeight: options.fontWeight,
			textDecoration: options.textDecoration,
			cursor: options.cursor,
			color: <string | types.ThemeColor>options.color,
			opacity: options.opacity,
			letterSpacing: options.letterSpacing,
			gutterIconPath: options.gutterIconPath ? pathOrURIToURI(options.gutterIconPath) : undefined,
			gutterIconSize: options.gutterIconSize,
			overviewRulerColor: <string | types.ThemeColor>options.overviewRulerColor,
			before: options.before ? ThemableDecorationAttachmentRenderOptions.from(options.before) : undefined,
			after: options.after ? ThemableDecorationAttachmentRenderOptions.from(options.after) : undefined,
		};
	}
}

export namespace DecorationRangeBehavior {
	export function from(value: types.DecorationRangeBehavior): TrackedRangeStickiness {
		if (typeof value === 'undefined') {
			return value;
		}
		switch (value) {
			case types.DecorationRangeBehavior.OpenOpen:
				return TrackedRangeStickiness.AlwaysGrowsWhenTypingAtEdges;
			case types.DecorationRangeBehavior.ClosedClosed:
				return TrackedRangeStickiness.NeverGrowsWhenTypingAtEdges;
			case types.DecorationRangeBehavior.OpenClosed:
				return TrackedRangeStickiness.GrowsOnlyWhenTypingBefore;
			case types.DecorationRangeBehavior.ClosedOpen:
				return TrackedRangeStickiness.GrowsOnlyWhenTypingAfter;
		}
	}
}

export namespace DecorationRenderOptions {
	export function from(options: vscode.DecorationRenderOptions): IDecorationRenderOptions {
		return {
			isWholeLine: options.isWholeLine,
			rangeBehavior: options.rangeBehavior ? DecorationRangeBehavior.from(options.rangeBehavior) : undefined,
			overviewRulerLane: options.overviewRulerLane,
			light: options.light ? ThemableDecorationRenderOptions.from(options.light) : undefined,
			dark: options.dark ? ThemableDecorationRenderOptions.from(options.dark) : undefined,

			backgroundColor: <string | types.ThemeColor>options.backgroundColor,
			outline: options.outline,
			outlineColor: <string | types.ThemeColor>options.outlineColor,
			outlineStyle: options.outlineStyle,
			outlineWidth: options.outlineWidth,
			border: options.border,
			borderColor: <string | types.ThemeColor>options.borderColor,
			borderRadius: options.borderRadius,
			borderSpacing: options.borderSpacing,
			borderStyle: options.borderStyle,
			borderWidth: options.borderWidth,
			fontStyle: options.fontStyle,
			fontWeight: options.fontWeight,
			textDecoration: options.textDecoration,
			cursor: options.cursor,
			color: <string | types.ThemeColor>options.color,
			opacity: options.opacity,
			letterSpacing: options.letterSpacing,
			gutterIconPath: options.gutterIconPath ? pathOrURIToURI(options.gutterIconPath) : undefined,
			gutterIconSize: options.gutterIconSize,
			overviewRulerColor: <string | types.ThemeColor>options.overviewRulerColor,
			before: options.before ? ThemableDecorationAttachmentRenderOptions.from(options.before) : undefined,
			after: options.after ? ThemableDecorationAttachmentRenderOptions.from(options.after) : undefined,
		};
	}
}

export namespace TextEdit {

	export function from(edit: vscode.TextEdit): languages.TextEdit {
		return <languages.TextEdit>{
			text: edit.newText,
			eol: edit.newEol && EndOfLine.from(edit.newEol),
			range: Range.from(edit.range)
		};
	}

	export function to(edit: languages.TextEdit): types.TextEdit {
		const result = new types.TextEdit(Range.to(edit.range), edit.text);
		result.newEol = (typeof edit.eol === 'undefined' ? undefined : EndOfLine.to(edit.eol))!;
		return result;
	}
}

export namespace WorkspaceEdit {

	export interface IVersionInformationProvider {
		getTextDocumentVersion(uri: URI): number | undefined;
		getNotebookDocumentVersion(uri: URI): number | undefined;
	}

	export function from(value: vscode.WorkspaceEdit, versionInfo?: IVersionInformationProvider): extHostProtocol.IWorkspaceEditDto {
		const result: extHostProtocol.IWorkspaceEditDto = {
			edits: []
		};

		if (value instanceof types.WorkspaceEdit) {

			// collect all files that are to be created so that their version
			// information (in case they exist as text model already) can be ignored
			const toCreate = new ResourceSet();
			for (const entry of value._allEntries()) {
				if (entry._type === types.FileEditType.File && URI.isUri(entry.to) && entry.from === undefined) {
					toCreate.add(entry.to);
				}
			}

			for (const entry of value._allEntries()) {

				if (entry._type === types.FileEditType.File) {
					let contents: { type: 'base64'; value: string } | { type: 'dataTransferItem'; id: string } | undefined;
					if (entry.options?.contents) {
						if (ArrayBuffer.isView(entry.options.contents)) {
							contents = { type: 'base64', value: encodeBase64(VSBuffer.wrap(entry.options.contents)) };
						} else {
							contents = { type: 'dataTransferItem', id: (entry.options.contents as types.DataTransferFile)._itemId };
						}
					}

					// file operation
					result.edits.push(<extHostProtocol.IWorkspaceFileEditDto>{
						oldResource: entry.from,
						newResource: entry.to,
						options: { ...entry.options, contents },
						metadata: entry.metadata
					});

				} else if (entry._type === types.FileEditType.Text) {
					// text edits
					result.edits.push(<languages.IWorkspaceTextEdit>{
						resource: entry.uri,
						textEdit: TextEdit.from(entry.edit),
						versionId: !toCreate.has(entry.uri) ? versionInfo?.getTextDocumentVersion(entry.uri) : undefined,
						metadata: entry.metadata
					});
				} else if (entry._type === types.FileEditType.Snippet) {
					result.edits.push(<languages.IWorkspaceTextEdit>{
						resource: entry.uri,
						textEdit: {
							range: Range.from(entry.range),
							text: entry.edit.value,
							insertAsSnippet: true
						},
						versionId: !toCreate.has(entry.uri) ? versionInfo?.getTextDocumentVersion(entry.uri) : undefined,
						metadata: entry.metadata
					});

				} else if (entry._type === types.FileEditType.Cell) {
					// cell edit
					result.edits.push(<notebooks.IWorkspaceNotebookCellEdit>{
						metadata: entry.metadata,
						resource: entry.uri,
						cellEdit: entry.edit,
						notebookMetadata: entry.notebookMetadata,
						notebookVersionId: versionInfo?.getNotebookDocumentVersion(entry.uri)
					});

				} else if (entry._type === types.FileEditType.CellReplace) {
					// cell replace
					result.edits.push(<extHostProtocol.IWorkspaceCellEditDto>{
						metadata: entry.metadata,
						resource: entry.uri,
						notebookVersionId: versionInfo?.getNotebookDocumentVersion(entry.uri),
						cellEdit: {
							editType: notebooks.CellEditType.Replace,
							index: entry.index,
							count: entry.count,
							cells: entry.cells.map(NotebookCellData.from)
						}
					});
				}
			}
		}
		return result;
	}

	export function to(value: extHostProtocol.IWorkspaceEditDto) {
		const result = new types.WorkspaceEdit();
		const edits = new ResourceMap<(types.TextEdit | types.SnippetTextEdit)[]>();
		for (const edit of value.edits) {
			if ((<extHostProtocol.IWorkspaceTextEditDto>edit).textEdit) {

				const item = <extHostProtocol.IWorkspaceTextEditDto>edit;
				const uri = URI.revive(item.resource);
				const range = Range.to(item.textEdit.range);
				const text = item.textEdit.text;
				const isSnippet = item.textEdit.insertAsSnippet;

				let editOrSnippetTest: types.TextEdit | types.SnippetTextEdit;
				if (isSnippet) {
					editOrSnippetTest = types.SnippetTextEdit.replace(range, new types.SnippetString(text));
				} else {
					editOrSnippetTest = types.TextEdit.replace(range, text);
				}

				const array = edits.get(uri);
				if (!array) {
					edits.set(uri, [editOrSnippetTest]);
				} else {
					array.push(editOrSnippetTest);
				}

			} else {
				result.renameFile(
					URI.revive((<extHostProtocol.IWorkspaceFileEditDto>edit).oldResource!),
					URI.revive((<extHostProtocol.IWorkspaceFileEditDto>edit).newResource!),
					(<extHostProtocol.IWorkspaceFileEditDto>edit).options
				);
			}
		}

		for (const [uri, array] of edits) {
			result.set(uri, array);
		}
		return result;
	}
}


export namespace SymbolKind {

	const _fromMapping: { [kind: number]: languages.SymbolKind } = Object.create(null);
	_fromMapping[types.SymbolKind.File] = languages.SymbolKind.File;
	_fromMapping[types.SymbolKind.Module] = languages.SymbolKind.Module;
	_fromMapping[types.SymbolKind.Namespace] = languages.SymbolKind.Namespace;
	_fromMapping[types.SymbolKind.Package] = languages.SymbolKind.Package;
	_fromMapping[types.SymbolKind.Class] = languages.SymbolKind.Class;
	_fromMapping[types.SymbolKind.Method] = languages.SymbolKind.Method;
	_fromMapping[types.SymbolKind.Property] = languages.SymbolKind.Property;
	_fromMapping[types.SymbolKind.Field] = languages.SymbolKind.Field;
	_fromMapping[types.SymbolKind.Constructor] = languages.SymbolKind.Constructor;
	_fromMapping[types.SymbolKind.Enum] = languages.SymbolKind.Enum;
	_fromMapping[types.SymbolKind.Interface] = languages.SymbolKind.Interface;
	_fromMapping[types.SymbolKind.Function] = languages.SymbolKind.Function;
	_fromMapping[types.SymbolKind.Variable] = languages.SymbolKind.Variable;
	_fromMapping[types.SymbolKind.Constant] = languages.SymbolKind.Constant;
	_fromMapping[types.SymbolKind.String] = languages.SymbolKind.String;
	_fromMapping[types.SymbolKind.Number] = languages.SymbolKind.Number;
	_fromMapping[types.SymbolKind.Boolean] = languages.SymbolKind.Boolean;
	_fromMapping[types.SymbolKind.Array] = languages.SymbolKind.Array;
	_fromMapping[types.SymbolKind.Object] = languages.SymbolKind.Object;
	_fromMapping[types.SymbolKind.Key] = languages.SymbolKind.Key;
	_fromMapping[types.SymbolKind.Null] = languages.SymbolKind.Null;
	_fromMapping[types.SymbolKind.EnumMember] = languages.SymbolKind.EnumMember;
	_fromMapping[types.SymbolKind.Struct] = languages.SymbolKind.Struct;
	_fromMapping[types.SymbolKind.Event] = languages.SymbolKind.Event;
	_fromMapping[types.SymbolKind.Operator] = languages.SymbolKind.Operator;
	_fromMapping[types.SymbolKind.TypeParameter] = languages.SymbolKind.TypeParameter;

	export function from(kind: vscode.SymbolKind): languages.SymbolKind {
		return typeof _fromMapping[kind] === 'number' ? _fromMapping[kind] : languages.SymbolKind.Property;
	}

	export function to(kind: languages.SymbolKind): vscode.SymbolKind {
		for (const k in _fromMapping) {
			if (_fromMapping[k] === kind) {
				return Number(k);
			}
		}
		return types.SymbolKind.Property;
	}
}

export namespace SymbolTag {

	export function from(kind: types.SymbolTag): languages.SymbolTag {
		switch (kind) {
			case types.SymbolTag.Deprecated: return languages.SymbolTag.Deprecated;
		}
	}

	export function to(kind: languages.SymbolTag): types.SymbolTag {
		switch (kind) {
			case languages.SymbolTag.Deprecated: return types.SymbolTag.Deprecated;
		}
	}
}

export namespace WorkspaceSymbol {
	export function from(info: vscode.SymbolInformation): search.IWorkspaceSymbol {
		return <search.IWorkspaceSymbol>{
			name: info.name,
			kind: SymbolKind.from(info.kind),
			tags: info.tags && info.tags.map(SymbolTag.from),
			containerName: info.containerName,
			location: location.from(info.location)
		};
	}
	export function to(info: search.IWorkspaceSymbol): types.SymbolInformation {
		const result = new types.SymbolInformation(
			info.name,
			SymbolKind.to(info.kind),
			info.containerName,
			location.to(info.location)
		);
		result.tags = info.tags && info.tags.map(SymbolTag.to);
		return result;
	}
}

export namespace DocumentSymbol {
	export function from(info: vscode.DocumentSymbol): languages.DocumentSymbol {
		const result: languages.DocumentSymbol = {
			name: info.name || '!!MISSING: name!!',
			detail: info.detail,
			range: Range.from(info.range),
			selectionRange: Range.from(info.selectionRange),
			kind: SymbolKind.from(info.kind),
			tags: info.tags?.map(SymbolTag.from) ?? []
		};
		if (info.children) {
			result.children = info.children.map(from);
		}
		return result;
	}
	export function to(info: languages.DocumentSymbol): vscode.DocumentSymbol {
		const result = new types.DocumentSymbol(
			info.name,
			info.detail,
			SymbolKind.to(info.kind),
			Range.to(info.range),
			Range.to(info.selectionRange),
		);
		if (isNonEmptyArray(info.tags)) {
			result.tags = info.tags.map(SymbolTag.to);
		}
		if (info.children) {
			result.children = info.children.map(to) as any;
		}
		return result;
	}
}

export namespace CallHierarchyItem {

	export function to(item: extHostProtocol.ICallHierarchyItemDto): types.CallHierarchyItem {
		const result = new types.CallHierarchyItem(
			SymbolKind.to(item.kind),
			item.name,
			item.detail || '',
			URI.revive(item.uri),
			Range.to(item.range),
			Range.to(item.selectionRange)
		);

		result._sessionId = item._sessionId;
		result._itemId = item._itemId;

		return result;
	}

	export function from(item: vscode.CallHierarchyItem, sessionId?: string, itemId?: string): extHostProtocol.ICallHierarchyItemDto {

		sessionId = sessionId ?? (<types.CallHierarchyItem>item)._sessionId;
		itemId = itemId ?? (<types.CallHierarchyItem>item)._itemId;

		if (sessionId === undefined || itemId === undefined) {
			throw new Error('invalid item');
		}

		return {
			_sessionId: sessionId,
			_itemId: itemId,
			name: item.name,
			detail: item.detail,
			kind: SymbolKind.from(item.kind),
			uri: item.uri,
			range: Range.from(item.range),
			selectionRange: Range.from(item.selectionRange),
			tags: item.tags?.map(SymbolTag.from)
		};
	}
}

export namespace CallHierarchyIncomingCall {

	export function to(item: extHostProtocol.IIncomingCallDto): types.CallHierarchyIncomingCall {
		return new types.CallHierarchyIncomingCall(
			CallHierarchyItem.to(item.from),
			item.fromRanges.map(r => Range.to(r))
		);
	}
}

export namespace CallHierarchyOutgoingCall {

	export function to(item: extHostProtocol.IOutgoingCallDto): types.CallHierarchyOutgoingCall {
		return new types.CallHierarchyOutgoingCall(
			CallHierarchyItem.to(item.to),
			item.fromRanges.map(r => Range.to(r))
		);
	}
}


export namespace location {
	export function from(value: vscode.Location): languages.Location {
		return {
			range: value.range && Range.from(value.range),
			uri: value.uri
		};
	}

	export function to(value: extHostProtocol.ILocationDto): types.Location {
		return new types.Location(URI.revive(value.uri), Range.to(value.range));
	}
}

export namespace DefinitionLink {
	export function from(value: vscode.Location | vscode.DefinitionLink): languages.LocationLink {
		const definitionLink = <vscode.DefinitionLink>value;
		const location = <vscode.Location>value;
		return {
			originSelectionRange: definitionLink.originSelectionRange
				? Range.from(definitionLink.originSelectionRange)
				: undefined,
			uri: definitionLink.targetUri ? definitionLink.targetUri : location.uri,
			range: Range.from(definitionLink.targetRange ? definitionLink.targetRange : location.range),
			targetSelectionRange: definitionLink.targetSelectionRange
				? Range.from(definitionLink.targetSelectionRange)
				: undefined,
		};
	}
	export function to(value: extHostProtocol.ILocationLinkDto): vscode.LocationLink {
		return {
			targetUri: URI.revive(value.uri),
			targetRange: Range.to(value.range),
			targetSelectionRange: value.targetSelectionRange
				? Range.to(value.targetSelectionRange)
				: undefined,
			originSelectionRange: value.originSelectionRange
				? Range.to(value.originSelectionRange)
				: undefined
		};
	}
}

export namespace Hover {
	export function from(hover: vscode.Hover): languages.Hover {
		return <languages.Hover>{
			range: Range.from(hover.range),
			contents: MarkdownString.fromMany(hover.contents)
		};
	}

	export function to(info: languages.Hover): types.Hover {
		return new types.Hover(info.contents.map(MarkdownString.to), Range.to(info.range));
	}
}

export namespace EvaluatableExpression {
	export function from(expression: vscode.EvaluatableExpression): languages.EvaluatableExpression {
		return <languages.EvaluatableExpression>{
			range: Range.from(expression.range),
			expression: expression.expression
		};
	}

	export function to(info: languages.EvaluatableExpression): types.EvaluatableExpression {
		return new types.EvaluatableExpression(Range.to(info.range), info.expression);
	}
}

export namespace InlineValue {
	export function from(inlineValue: vscode.InlineValue): languages.InlineValue {
		if (inlineValue instanceof types.InlineValueText) {
			return <languages.InlineValueText>{
				type: 'text',
				range: Range.from(inlineValue.range),
				text: inlineValue.text
			};
		} else if (inlineValue instanceof types.InlineValueVariableLookup) {
			return <languages.InlineValueVariableLookup>{
				type: 'variable',
				range: Range.from(inlineValue.range),
				variableName: inlineValue.variableName,
				caseSensitiveLookup: inlineValue.caseSensitiveLookup
			};
		} else if (inlineValue instanceof types.InlineValueEvaluatableExpression) {
			return <languages.InlineValueExpression>{
				type: 'expression',
				range: Range.from(inlineValue.range),
				expression: inlineValue.expression
			};
		} else {
			throw new Error(`Unknown 'InlineValue' type`);
		}
	}

	export function to(inlineValue: languages.InlineValue): vscode.InlineValue {
		switch (inlineValue.type) {
			case 'text':
				return <vscode.InlineValueText>{
					range: Range.to(inlineValue.range),
					text: inlineValue.text
				};
			case 'variable':
				return <vscode.InlineValueVariableLookup>{
					range: Range.to(inlineValue.range),
					variableName: inlineValue.variableName,
					caseSensitiveLookup: inlineValue.caseSensitiveLookup
				};
			case 'expression':
				return <vscode.InlineValueEvaluatableExpression>{
					range: Range.to(inlineValue.range),
					expression: inlineValue.expression
				};
		}
	}
}

export namespace InlineValueContext {
	export function from(inlineValueContext: vscode.InlineValueContext): extHostProtocol.IInlineValueContextDto {
		return <extHostProtocol.IInlineValueContextDto>{
			frameId: inlineValueContext.frameId,
			stoppedLocation: Range.from(inlineValueContext.stoppedLocation)
		};
	}

	export function to(inlineValueContext: extHostProtocol.IInlineValueContextDto): types.InlineValueContext {
		return new types.InlineValueContext(inlineValueContext.frameId, Range.to(inlineValueContext.stoppedLocation));
	}
}

export namespace DocumentHighlight {
	export function from(documentHighlight: vscode.DocumentHighlight): languages.DocumentHighlight {
		return {
			range: Range.from(documentHighlight.range),
			kind: documentHighlight.kind
		};
	}
	export function to(occurrence: languages.DocumentHighlight): types.DocumentHighlight {
		return new types.DocumentHighlight(Range.to(occurrence.range), occurrence.kind);
	}
}

export namespace MultiDocumentHighlight {
	export function from(multiDocumentHighlight: vscode.MultiDocumentHighlight): languages.MultiDocumentHighlight {
		return {
			uri: multiDocumentHighlight.uri,
			highlights: multiDocumentHighlight.highlights.map(DocumentHighlight.from)
		};
	}

	export function to(multiDocumentHighlight: languages.MultiDocumentHighlight): types.MultiDocumentHighlight {
		return new types.MultiDocumentHighlight(URI.revive(multiDocumentHighlight.uri), multiDocumentHighlight.highlights.map(DocumentHighlight.to));
	}
}

export namespace CompletionTriggerKind {
	export function to(kind: languages.CompletionTriggerKind) {
		switch (kind) {
			case languages.CompletionTriggerKind.TriggerCharacter:
				return types.CompletionTriggerKind.TriggerCharacter;
			case languages.CompletionTriggerKind.TriggerForIncompleteCompletions:
				return types.CompletionTriggerKind.TriggerForIncompleteCompletions;
			case languages.CompletionTriggerKind.Invoke:
			default:
				return types.CompletionTriggerKind.Invoke;
		}
	}
}

export namespace CompletionContext {
	export function to(context: languages.CompletionContext): types.CompletionContext {
		return {
			triggerKind: CompletionTriggerKind.to(context.triggerKind),
			triggerCharacter: context.triggerCharacter
		};
	}
}

export namespace CompletionItemTag {

	export function from(kind: types.CompletionItemTag): languages.CompletionItemTag {
		switch (kind) {
			case types.CompletionItemTag.Deprecated: return languages.CompletionItemTag.Deprecated;
		}
	}

	export function to(kind: languages.CompletionItemTag): types.CompletionItemTag {
		switch (kind) {
			case languages.CompletionItemTag.Deprecated: return types.CompletionItemTag.Deprecated;
		}
	}
}

export namespace CompletionItemKind {

	const _from = new Map<types.CompletionItemKind, languages.CompletionItemKind>([
		[types.CompletionItemKind.Method, languages.CompletionItemKind.Method],
		[types.CompletionItemKind.Function, languages.CompletionItemKind.Function],
		[types.CompletionItemKind.Constructor, languages.CompletionItemKind.Constructor],
		[types.CompletionItemKind.Field, languages.CompletionItemKind.Field],
		[types.CompletionItemKind.Variable, languages.CompletionItemKind.Variable],
		[types.CompletionItemKind.Class, languages.CompletionItemKind.Class],
		[types.CompletionItemKind.Interface, languages.CompletionItemKind.Interface],
		[types.CompletionItemKind.Struct, languages.CompletionItemKind.Struct],
		[types.CompletionItemKind.Module, languages.CompletionItemKind.Module],
		[types.CompletionItemKind.Property, languages.CompletionItemKind.Property],
		[types.CompletionItemKind.Unit, languages.CompletionItemKind.Unit],
		[types.CompletionItemKind.Value, languages.CompletionItemKind.Value],
		[types.CompletionItemKind.Constant, languages.CompletionItemKind.Constant],
		[types.CompletionItemKind.Enum, languages.CompletionItemKind.Enum],
		[types.CompletionItemKind.EnumMember, languages.CompletionItemKind.EnumMember],
		[types.CompletionItemKind.Keyword, languages.CompletionItemKind.Keyword],
		[types.CompletionItemKind.Snippet, languages.CompletionItemKind.Snippet],
		[types.CompletionItemKind.Text, languages.CompletionItemKind.Text],
		[types.CompletionItemKind.Color, languages.CompletionItemKind.Color],
		[types.CompletionItemKind.File, languages.CompletionItemKind.File],
		[types.CompletionItemKind.Reference, languages.CompletionItemKind.Reference],
		[types.CompletionItemKind.Folder, languages.CompletionItemKind.Folder],
		[types.CompletionItemKind.Event, languages.CompletionItemKind.Event],
		[types.CompletionItemKind.Operator, languages.CompletionItemKind.Operator],
		[types.CompletionItemKind.TypeParameter, languages.CompletionItemKind.TypeParameter],
		[types.CompletionItemKind.Issue, languages.CompletionItemKind.Issue],
		[types.CompletionItemKind.User, languages.CompletionItemKind.User],
	]);

	export function from(kind: types.CompletionItemKind): languages.CompletionItemKind {
		return _from.get(kind) ?? languages.CompletionItemKind.Property;
	}

	const _to = new Map<languages.CompletionItemKind, types.CompletionItemKind>([
		[languages.CompletionItemKind.Method, types.CompletionItemKind.Method],
		[languages.CompletionItemKind.Function, types.CompletionItemKind.Function],
		[languages.CompletionItemKind.Constructor, types.CompletionItemKind.Constructor],
		[languages.CompletionItemKind.Field, types.CompletionItemKind.Field],
		[languages.CompletionItemKind.Variable, types.CompletionItemKind.Variable],
		[languages.CompletionItemKind.Class, types.CompletionItemKind.Class],
		[languages.CompletionItemKind.Interface, types.CompletionItemKind.Interface],
		[languages.CompletionItemKind.Struct, types.CompletionItemKind.Struct],
		[languages.CompletionItemKind.Module, types.CompletionItemKind.Module],
		[languages.CompletionItemKind.Property, types.CompletionItemKind.Property],
		[languages.CompletionItemKind.Unit, types.CompletionItemKind.Unit],
		[languages.CompletionItemKind.Value, types.CompletionItemKind.Value],
		[languages.CompletionItemKind.Constant, types.CompletionItemKind.Constant],
		[languages.CompletionItemKind.Enum, types.CompletionItemKind.Enum],
		[languages.CompletionItemKind.EnumMember, types.CompletionItemKind.EnumMember],
		[languages.CompletionItemKind.Keyword, types.CompletionItemKind.Keyword],
		[languages.CompletionItemKind.Snippet, types.CompletionItemKind.Snippet],
		[languages.CompletionItemKind.Text, types.CompletionItemKind.Text],
		[languages.CompletionItemKind.Color, types.CompletionItemKind.Color],
		[languages.CompletionItemKind.File, types.CompletionItemKind.File],
		[languages.CompletionItemKind.Reference, types.CompletionItemKind.Reference],
		[languages.CompletionItemKind.Folder, types.CompletionItemKind.Folder],
		[languages.CompletionItemKind.Event, types.CompletionItemKind.Event],
		[languages.CompletionItemKind.Operator, types.CompletionItemKind.Operator],
		[languages.CompletionItemKind.TypeParameter, types.CompletionItemKind.TypeParameter],
		[languages.CompletionItemKind.User, types.CompletionItemKind.User],
		[languages.CompletionItemKind.Issue, types.CompletionItemKind.Issue],
	]);

	export function to(kind: languages.CompletionItemKind): types.CompletionItemKind {
		return _to.get(kind) ?? types.CompletionItemKind.Property;
	}
}

export namespace CompletionItem {

	export function to(suggestion: languages.CompletionItem, converter?: Command.ICommandsConverter): types.CompletionItem {

		const result = new types.CompletionItem(suggestion.label);
		result.insertText = suggestion.insertText;
		result.kind = CompletionItemKind.to(suggestion.kind);
		result.tags = suggestion.tags?.map(CompletionItemTag.to);
		result.detail = suggestion.detail;
		result.documentation = htmlContent.isMarkdownString(suggestion.documentation) ? MarkdownString.to(suggestion.documentation) : suggestion.documentation;
		result.sortText = suggestion.sortText;
		result.filterText = suggestion.filterText;
		result.preselect = suggestion.preselect;
		result.commitCharacters = suggestion.commitCharacters;

		// range
		if (editorRange.Range.isIRange(suggestion.range)) {
			result.range = Range.to(suggestion.range);
		} else if (typeof suggestion.range === 'object') {
			result.range = { inserting: Range.to(suggestion.range.insert), replacing: Range.to(suggestion.range.replace) };
		}

		result.keepWhitespace = typeof suggestion.insertTextRules === 'undefined' ? false : Boolean(suggestion.insertTextRules & languages.CompletionItemInsertTextRule.KeepWhitespace);
		// 'insertText'-logic
		if (typeof suggestion.insertTextRules !== 'undefined' && suggestion.insertTextRules & languages.CompletionItemInsertTextRule.InsertAsSnippet) {
			result.insertText = new types.SnippetString(suggestion.insertText);
		} else {
			result.insertText = suggestion.insertText;
			result.textEdit = result.range instanceof types.Range ? new types.TextEdit(result.range, result.insertText) : undefined;
		}
		if (suggestion.additionalTextEdits && suggestion.additionalTextEdits.length > 0) {
			result.additionalTextEdits = suggestion.additionalTextEdits.map(e => TextEdit.to(e as languages.TextEdit));
		}
		result.command = converter && suggestion.command ? converter.fromInternal(suggestion.command) : undefined;

		return result;
	}
}

export namespace ParameterInformation {
	export function from(info: types.ParameterInformation): languages.ParameterInformation {
		if (typeof info.label !== 'string' && !Array.isArray(info.label)) {
			throw new TypeError('Invalid label');
		}

		return {
			label: info.label,
			documentation: MarkdownString.fromStrict(info.documentation)
		};
	}
	export function to(info: languages.ParameterInformation): types.ParameterInformation {
		return {
			label: info.label,
			documentation: htmlContent.isMarkdownString(info.documentation) ? MarkdownString.to(info.documentation) : info.documentation
		};
	}
}

export namespace SignatureInformation {

	export function from(info: types.SignatureInformation): languages.SignatureInformation {
		return {
			label: info.label,
			documentation: MarkdownString.fromStrict(info.documentation),
			parameters: Array.isArray(info.parameters) ? info.parameters.map(ParameterInformation.from) : [],
			activeParameter: info.activeParameter,
		};
	}

	export function to(info: languages.SignatureInformation): types.SignatureInformation {
		return {
			label: info.label,
			documentation: htmlContent.isMarkdownString(info.documentation) ? MarkdownString.to(info.documentation) : info.documentation,
			parameters: Array.isArray(info.parameters) ? info.parameters.map(ParameterInformation.to) : [],
			activeParameter: info.activeParameter,
		};
	}
}

export namespace SignatureHelp {

	export function from(help: types.SignatureHelp): languages.SignatureHelp {
		return {
			activeSignature: help.activeSignature,
			activeParameter: help.activeParameter,
			signatures: Array.isArray(help.signatures) ? help.signatures.map(SignatureInformation.from) : [],
		};
	}

	export function to(help: languages.SignatureHelp): types.SignatureHelp {
		return {
			activeSignature: help.activeSignature,
			activeParameter: help.activeParameter,
			signatures: Array.isArray(help.signatures) ? help.signatures.map(SignatureInformation.to) : [],
		};
	}
}

export namespace InlayHint {

	export function to(converter: Command.ICommandsConverter, hint: languages.InlayHint): vscode.InlayHint {
		const res = new types.InlayHint(
			Position.to(hint.position),
			typeof hint.label === 'string' ? hint.label : hint.label.map(InlayHintLabelPart.to.bind(undefined, converter)),
			hint.kind && InlayHintKind.to(hint.kind)
		);
		res.textEdits = hint.textEdits && hint.textEdits.map(TextEdit.to);
		res.tooltip = htmlContent.isMarkdownString(hint.tooltip) ? MarkdownString.to(hint.tooltip) : hint.tooltip;
		res.paddingLeft = hint.paddingLeft;
		res.paddingRight = hint.paddingRight;
		return res;
	}
}

export namespace InlayHintLabelPart {

	export function to(converter: Command.ICommandsConverter, part: languages.InlayHintLabelPart): types.InlayHintLabelPart {
		const result = new types.InlayHintLabelPart(part.label);
		result.tooltip = htmlContent.isMarkdownString(part.tooltip)
			? MarkdownString.to(part.tooltip)
			: part.tooltip;
		if (languages.Command.is(part.command)) {
			result.command = converter.fromInternal(part.command);
		}
		if (part.location) {
			result.location = location.to(part.location);
		}
		return result;
	}
}

export namespace InlayHintKind {
	export function from(kind: vscode.InlayHintKind): languages.InlayHintKind {
		return kind;
	}
	export function to(kind: languages.InlayHintKind): vscode.InlayHintKind {
		return kind;
	}
}

export namespace DocumentLink {

	export function from(link: vscode.DocumentLink): languages.ILink {
		return {
			range: Range.from(link.range),
			url: link.target,
			tooltip: link.tooltip
		};
	}

	export function to(link: languages.ILink): vscode.DocumentLink {
		let target: URI | undefined = undefined;
		if (link.url) {
			try {
				target = typeof link.url === 'string' ? URI.parse(link.url, true) : URI.revive(link.url);
			} catch (err) {
				// ignore
			}
		}
		return new types.DocumentLink(Range.to(link.range), target);
	}
}

export namespace ColorPresentation {
	export function to(colorPresentation: languages.IColorPresentation): types.ColorPresentation {
		const cp = new types.ColorPresentation(colorPresentation.label);
		if (colorPresentation.textEdit) {
			cp.textEdit = TextEdit.to(colorPresentation.textEdit);
		}
		if (colorPresentation.additionalTextEdits) {
			cp.additionalTextEdits = colorPresentation.additionalTextEdits.map(value => TextEdit.to(value));
		}
		return cp;
	}

	export function from(colorPresentation: vscode.ColorPresentation): languages.IColorPresentation {
		return {
			label: colorPresentation.label,
			textEdit: colorPresentation.textEdit ? TextEdit.from(colorPresentation.textEdit) : undefined,
			additionalTextEdits: colorPresentation.additionalTextEdits ? colorPresentation.additionalTextEdits.map(value => TextEdit.from(value)) : undefined
		};
	}
}

export namespace Color {
	export function to(c: [number, number, number, number]): types.Color {
		return new types.Color(c[0], c[1], c[2], c[3]);
	}
	export function from(color: types.Color): [number, number, number, number] {
		return [color.red, color.green, color.blue, color.alpha];
	}
}


export namespace SelectionRange {
	export function from(obj: vscode.SelectionRange): languages.SelectionRange {
		return { range: Range.from(obj.range) };
	}

	export function to(obj: languages.SelectionRange): vscode.SelectionRange {
		return new types.SelectionRange(Range.to(obj.range));
	}
}

export namespace TextDocumentSaveReason {

	export function to(reason: SaveReason): vscode.TextDocumentSaveReason {
		switch (reason) {
			case SaveReason.AUTO:
				return types.TextDocumentSaveReason.AfterDelay;
			case SaveReason.EXPLICIT:
				return types.TextDocumentSaveReason.Manual;
			case SaveReason.FOCUS_CHANGE:
			case SaveReason.WINDOW_CHANGE:
				return types.TextDocumentSaveReason.FocusOut;
		}
	}
}

export namespace TextEditorLineNumbersStyle {
	export function from(style: vscode.TextEditorLineNumbersStyle): RenderLineNumbersType {
		switch (style) {
			case types.TextEditorLineNumbersStyle.Off:
				return RenderLineNumbersType.Off;
			case types.TextEditorLineNumbersStyle.Relative:
				return RenderLineNumbersType.Relative;
			case types.TextEditorLineNumbersStyle.Interval:
				return RenderLineNumbersType.Interval;
			case types.TextEditorLineNumbersStyle.On:
			default:
				return RenderLineNumbersType.On;
		}
	}
	export function to(style: RenderLineNumbersType): vscode.TextEditorLineNumbersStyle {
		switch (style) {
			case RenderLineNumbersType.Off:
				return types.TextEditorLineNumbersStyle.Off;
			case RenderLineNumbersType.Relative:
				return types.TextEditorLineNumbersStyle.Relative;
			case RenderLineNumbersType.Interval:
				return types.TextEditorLineNumbersStyle.Interval;
			case RenderLineNumbersType.On:
			default:
				return types.TextEditorLineNumbersStyle.On;
		}
	}
}

export namespace EndOfLine {

	export function from(eol: vscode.EndOfLine): EndOfLineSequence | undefined {
		if (eol === types.EndOfLine.CRLF) {
			return EndOfLineSequence.CRLF;
		} else if (eol === types.EndOfLine.LF) {
			return EndOfLineSequence.LF;
		}
		return undefined;
	}

	export function to(eol: EndOfLineSequence): vscode.EndOfLine | undefined {
		if (eol === EndOfLineSequence.CRLF) {
			return types.EndOfLine.CRLF;
		} else if (eol === EndOfLineSequence.LF) {
			return types.EndOfLine.LF;
		}
		return undefined;
	}
}

export namespace ProgressLocation {
	export function from(loc: vscode.ProgressLocation | { viewId: string }): MainProgressLocation | string {
		if (typeof loc === 'object') {
			return loc.viewId;
		}

		switch (loc) {
			case types.ProgressLocation.SourceControl: return MainProgressLocation.Scm;
			case types.ProgressLocation.Window: return MainProgressLocation.Window;
			case types.ProgressLocation.Notification: return MainProgressLocation.Notification;
		}
		throw new Error(`Unknown 'ProgressLocation'`);
	}
}

export namespace FoldingRange {
	export function from(r: vscode.FoldingRange): languages.FoldingRange {
		const range: languages.FoldingRange = { start: r.start + 1, end: r.end + 1 };
		if (r.kind) {
			range.kind = FoldingRangeKind.from(r.kind);
		}
		return range;
	}
	export function to(r: languages.FoldingRange): vscode.FoldingRange {
		const range: vscode.FoldingRange = { start: r.start - 1, end: r.end - 1 };
		if (r.kind) {
			range.kind = FoldingRangeKind.to(r.kind);
		}
		return range;
	}
}

export namespace FoldingRangeKind {
	export function from(kind: vscode.FoldingRangeKind | undefined): languages.FoldingRangeKind | undefined {
		if (kind) {
			switch (kind) {
				case types.FoldingRangeKind.Comment:
					return languages.FoldingRangeKind.Comment;
				case types.FoldingRangeKind.Imports:
					return languages.FoldingRangeKind.Imports;
				case types.FoldingRangeKind.Region:
					return languages.FoldingRangeKind.Region;
			}
		}
		return undefined;
	}
	export function to(kind: languages.FoldingRangeKind | undefined): vscode.FoldingRangeKind | undefined {
		if (kind) {
			switch (kind.value) {
				case languages.FoldingRangeKind.Comment.value:
					return types.FoldingRangeKind.Comment;
				case languages.FoldingRangeKind.Imports.value:
					return types.FoldingRangeKind.Imports;
				case languages.FoldingRangeKind.Region.value:
					return types.FoldingRangeKind.Region;
			}
		}
		return undefined;
	}
}

export interface TextEditorOpenOptions extends vscode.TextDocumentShowOptions {
	background?: boolean;
	override?: boolean;
}

export namespace TextEditorOpenOptions {

	export function from(options?: TextEditorOpenOptions): ITextEditorOptions | undefined {
		if (options) {
			return {
				pinned: typeof options.preview === 'boolean' ? !options.preview : undefined,
				inactive: options.background,
				preserveFocus: options.preserveFocus,
				selection: typeof options.selection === 'object' ? Range.from(options.selection) : undefined,
				override: typeof options.override === 'boolean' ? DEFAULT_EDITOR_ASSOCIATION.id : undefined
			};
		}

		return undefined;
	}

}

export namespace GlobPattern {

	export function from(pattern: vscode.GlobPattern): string | extHostProtocol.IRelativePatternDto;
	export function from(pattern: undefined): undefined;
	export function from(pattern: null): null;
	export function from(pattern: vscode.GlobPattern | undefined | null): string | extHostProtocol.IRelativePatternDto | undefined | null;
	export function from(pattern: vscode.GlobPattern | undefined | null): string | extHostProtocol.IRelativePatternDto | undefined | null {
		if (pattern instanceof types.RelativePattern) {
			return pattern.toJSON();
		}

		if (typeof pattern === 'string') {
			return pattern;
		}

		// This is slightly bogus because we declare this method to accept
		// `vscode.GlobPattern` which can be `vscode.RelativePattern` class,
		// but given we cannot enforce classes from our vscode.d.ts, we have
		// to probe for objects too
		// Refs: https://github.com/microsoft/vscode/issues/140771
		if (isRelativePatternShape(pattern) || isLegacyRelativePatternShape(pattern)) {
			return new types.RelativePattern(pattern.baseUri ?? pattern.base, pattern.pattern).toJSON();
		}

		return pattern; // preserve `undefined` and `null`
	}

	function isRelativePatternShape(obj: unknown): obj is { base: string; baseUri: URI; pattern: string } {
		const rp = obj as { base: string; baseUri: URI; pattern: string } | undefined | null;
		if (!rp) {
			return false;
		}

		return URI.isUri(rp.baseUri) && typeof rp.pattern === 'string';
	}

	function isLegacyRelativePatternShape(obj: unknown): obj is { base: string; pattern: string } {

		// Before 1.64.x, `RelativePattern` did not have any `baseUri: Uri`
		// property. To preserve backwards compatibility with older extensions
		// we allow this old format when creating the `vscode.RelativePattern`.

		const rp = obj as { base: string; pattern: string } | undefined | null;
		if (!rp) {
			return false;
		}

		return typeof rp.base === 'string' && typeof rp.pattern === 'string';
	}

	export function to(pattern: string | extHostProtocol.IRelativePatternDto): vscode.GlobPattern {
		if (typeof pattern === 'string') {
			return pattern;
		}

		return new types.RelativePattern(URI.revive(pattern.baseUri), pattern.pattern);
	}
}

export namespace LanguageSelector {

	export function from(selector: undefined): undefined;
	export function from(selector: vscode.DocumentSelector): languageSelector.LanguageSelector;
	export function from(selector: vscode.DocumentSelector | undefined): languageSelector.LanguageSelector | undefined;
	export function from(selector: vscode.DocumentSelector | undefined): languageSelector.LanguageSelector | undefined {
		if (!selector) {
			return undefined;
		} else if (Array.isArray(selector)) {
			return <languageSelector.LanguageSelector>selector.map(from);
		} else if (typeof selector === 'string') {
			return selector;
		} else {
			const filter = selector as vscode.DocumentFilter; // TODO: microsoft/TypeScript#42768
			return <languageSelector.LanguageFilter>{
				language: filter.language,
				scheme: filter.scheme,
				pattern: GlobPattern.from(filter.pattern),
				exclusive: filter.exclusive,
				notebookType: filter.notebookType
			};
		}
	}
}

export namespace MappedEditsContext {

	export function is(v: unknown): v is vscode.MappedEditsContext {
		return (
			!!v && typeof v === 'object' &&
			'documents' in v &&
			Array.isArray(v.documents) &&
			v.documents.every(subArr =>
				Array.isArray(subArr) &&
				subArr.every(docRef =>
					docRef && typeof docRef === 'object' &&
					'uri' in docRef && URI.isUri(docRef.uri) &&
					'version' in docRef && typeof docRef.version === 'number' &&
					'ranges' in docRef && Array.isArray(docRef.ranges) && docRef.ranges.every((r: unknown) => r instanceof types.Range)
				)
			)
		);
	}

	export function from(extContext: vscode.MappedEditsContext): languages.MappedEditsContext {
		return {
			documents: extContext.documents.map((subArray) =>
				subArray.map((r) => ({
					uri: URI.from(r.uri),
					version: r.version,
					ranges: r.ranges.map((r) => Range.from(r)),
				}))
			),
		};
	}
}

export namespace NotebookRange {

	export function from(range: vscode.NotebookRange): ICellRange {
		return { start: range.start, end: range.end };
	}

	export function to(range: ICellRange): types.NotebookRange {
		return new types.NotebookRange(range.start, range.end);
	}
}

export namespace NotebookCellExecutionSummary {
	export function to(data: notebooks.NotebookCellInternalMetadata): vscode.NotebookCellExecutionSummary {
		return {
			timing: typeof data.runStartTime === 'number' && typeof data.runEndTime === 'number' ? { startTime: data.runStartTime, endTime: data.runEndTime } : undefined,
			executionOrder: data.executionOrder,
			success: data.lastRunSuccess
		};
	}

	export function from(data: vscode.NotebookCellExecutionSummary): Partial<notebooks.NotebookCellInternalMetadata> {
		return {
			lastRunSuccess: data.success,
			runStartTime: data.timing?.startTime,
			runEndTime: data.timing?.endTime,
			executionOrder: data.executionOrder
		};
	}
}

export namespace NotebookCellExecutionState {
	export function to(state: notebooks.NotebookCellExecutionState): vscode.NotebookCellExecutionState | undefined {
		if (state === notebooks.NotebookCellExecutionState.Unconfirmed) {
			return types.NotebookCellExecutionState.Pending;
		} else if (state === notebooks.NotebookCellExecutionState.Pending) {
			// Since the (proposed) extension API doesn't have the distinction between Unconfirmed and Pending, we don't want to fire an update for Pending twice
			return undefined;
		} else if (state === notebooks.NotebookCellExecutionState.Executing) {
			return types.NotebookCellExecutionState.Executing;
		} else {
			throw new Error(`Unknown state: ${state}`);
		}
	}
}

export namespace NotebookCellKind {
	export function from(data: vscode.NotebookCellKind): notebooks.CellKind {
		switch (data) {
			case types.NotebookCellKind.Markup:
				return notebooks.CellKind.Markup;
			case types.NotebookCellKind.Code:
			default:
				return notebooks.CellKind.Code;
		}
	}

	export function to(data: notebooks.CellKind): vscode.NotebookCellKind {
		switch (data) {
			case notebooks.CellKind.Markup:
				return types.NotebookCellKind.Markup;
			case notebooks.CellKind.Code:
			default:
				return types.NotebookCellKind.Code;
		}
	}
}

export namespace NotebookData {

	export function from(data: vscode.NotebookData): extHostProtocol.NotebookDataDto {
		const res: extHostProtocol.NotebookDataDto = {
			metadata: data.metadata ?? Object.create(null),
			cells: [],
		};
		for (const cell of data.cells) {
			types.NotebookCellData.validate(cell);
			res.cells.push(NotebookCellData.from(cell));
		}
		return res;
	}

	export function to(data: extHostProtocol.NotebookDataDto): vscode.NotebookData {
		const res = new types.NotebookData(
			data.cells.map(NotebookCellData.to),
		);
		if (!isEmptyObject(data.metadata)) {
			res.metadata = data.metadata;
		}
		return res;
	}
}

export namespace NotebookCellData {

	export function from(data: vscode.NotebookCellData): extHostProtocol.NotebookCellDataDto {
		return {
			cellKind: NotebookCellKind.from(data.kind),
			language: data.languageId,
			mime: data.mime,
			source: data.value,
			metadata: data.metadata,
			internalMetadata: NotebookCellExecutionSummary.from(data.executionSummary ?? {}),
			outputs: data.outputs ? data.outputs.map(NotebookCellOutput.from) : []
		};
	}

	export function to(data: extHostProtocol.NotebookCellDataDto): vscode.NotebookCellData {
		return new types.NotebookCellData(
			NotebookCellKind.to(data.cellKind),
			data.source,
			data.language,
			data.mime,
			data.outputs ? data.outputs.map(NotebookCellOutput.to) : undefined,
			data.metadata,
			data.internalMetadata ? NotebookCellExecutionSummary.to(data.internalMetadata) : undefined
		);
	}
}

export namespace NotebookCellOutputItem {
	export function from(item: types.NotebookCellOutputItem): extHostProtocol.NotebookOutputItemDto {
		return {
			mime: item.mime,
			valueBytes: VSBuffer.wrap(item.data),
		};
	}

	export function to(item: extHostProtocol.NotebookOutputItemDto): types.NotebookCellOutputItem {
		return new types.NotebookCellOutputItem(item.valueBytes.buffer, item.mime);
	}
}

export namespace NotebookCellOutput {
	export function from(output: vscode.NotebookCellOutput): extHostProtocol.NotebookOutputDto {
		return {
			outputId: output.id,
			items: output.items.map(NotebookCellOutputItem.from),
			metadata: output.metadata
		};
	}

	export function to(output: extHostProtocol.NotebookOutputDto): vscode.NotebookCellOutput {
		const items = output.items.map(NotebookCellOutputItem.to);
		return new types.NotebookCellOutput(items, output.outputId, output.metadata);
	}
}


export namespace NotebookExclusiveDocumentPattern {
	export function from(pattern: { include: vscode.GlobPattern | undefined; exclude: vscode.GlobPattern | undefined }): { include: string | extHostProtocol.IRelativePatternDto | undefined; exclude: string | extHostProtocol.IRelativePatternDto | undefined };
	export function from(pattern: vscode.GlobPattern): string | extHostProtocol.IRelativePatternDto;
	export function from(pattern: undefined): undefined;
	export function from(pattern: { include: vscode.GlobPattern | undefined | null; exclude: vscode.GlobPattern | undefined } | vscode.GlobPattern | undefined): string | extHostProtocol.IRelativePatternDto | { include: string | extHostProtocol.IRelativePatternDto | undefined; exclude: string | extHostProtocol.IRelativePatternDto | undefined } | undefined;
	export function from(pattern: { include: vscode.GlobPattern | undefined | null; exclude: vscode.GlobPattern | undefined } | vscode.GlobPattern | undefined): string | extHostProtocol.IRelativePatternDto | { include: string | extHostProtocol.IRelativePatternDto | undefined; exclude: string | extHostProtocol.IRelativePatternDto | undefined } | undefined {
		if (isExclusivePattern(pattern)) {
			return {
				include: GlobPattern.from(pattern.include) ?? undefined,
				exclude: GlobPattern.from(pattern.exclude) ?? undefined,
			};
		}

		return GlobPattern.from(pattern) ?? undefined;
	}

	export function to(pattern: string | extHostProtocol.IRelativePatternDto | { include: string | extHostProtocol.IRelativePatternDto; exclude: string | extHostProtocol.IRelativePatternDto }): { include: vscode.GlobPattern; exclude: vscode.GlobPattern } | vscode.GlobPattern {
		if (isExclusivePattern(pattern)) {
			return {
				include: GlobPattern.to(pattern.include),
				exclude: GlobPattern.to(pattern.exclude)
			};
		}

		return GlobPattern.to(pattern);
	}

	function isExclusivePattern<T>(obj: any): obj is { include?: T; exclude?: T } {
		const ep = obj as { include?: T; exclude?: T } | undefined | null;
		if (!ep) {
			return false;
		}
		return !isUndefinedOrNull(ep.include) && !isUndefinedOrNull(ep.exclude);
	}
}

export namespace NotebookStatusBarItem {
	export function from(item: vscode.NotebookCellStatusBarItem, commandsConverter: Command.ICommandsConverter, disposables: DisposableStore): notebooks.INotebookCellStatusBarItem {
		const command = typeof item.command === 'string' ? { title: '', command: item.command } : item.command;
		return {
			alignment: item.alignment === types.NotebookCellStatusBarAlignment.Left ? notebooks.CellStatusbarAlignment.Left : notebooks.CellStatusbarAlignment.Right,
			command: commandsConverter.toInternal(command, disposables), // TODO@roblou
			text: item.text,
			tooltip: item.tooltip,
			accessibilityInformation: item.accessibilityInformation,
			priority: item.priority
		};
	}
}

export namespace NotebookKernelSourceAction {
	export function from(item: vscode.NotebookKernelSourceAction, commandsConverter: Command.ICommandsConverter, disposables: DisposableStore): notebooks.INotebookKernelSourceAction {
		const command = typeof item.command === 'string' ? { title: '', command: item.command } : item.command;

		return {
			command: commandsConverter.toInternal(command, disposables),
			label: item.label,
			description: item.description,
			detail: item.detail,
			documentation: item.documentation
		};
	}
}

export namespace NotebookDocumentContentOptions {
	export function from(options: vscode.NotebookDocumentContentOptions | undefined): notebooks.TransientOptions {
		return {
			transientOutputs: options?.transientOutputs ?? false,
			transientCellMetadata: options?.transientCellMetadata ?? {},
			transientDocumentMetadata: options?.transientDocumentMetadata ?? {},
			cellContentMetadata: options?.cellContentMetadata ?? {}
		};
	}
}

export namespace NotebookRendererScript {
	export function from(preload: vscode.NotebookRendererScript): { uri: UriComponents; provides: readonly string[] } {
		return {
			uri: preload.uri,
			provides: preload.provides
		};
	}

	export function to(preload: { uri: UriComponents; provides: readonly string[] }): vscode.NotebookRendererScript {
		return new types.NotebookRendererScript(URI.revive(preload.uri), preload.provides);
	}
}

export namespace TestMessage {
	export function from(message: vscode.TestMessage): ITestErrorMessage.Serialized {
		return {
			message: MarkdownString.fromStrict(message.message) || '',
			type: TestMessageType.Error,
			expected: message.expectedOutput,
			actual: message.actualOutput,
			contextValue: message.contextValue,
			location: message.location && ({ range: Range.from(message.location.range), uri: message.location.uri }),
		};
	}

	export function to(item: ITestErrorMessage.Serialized): vscode.TestMessage {
		const message = new types.TestMessage(typeof item.message === 'string' ? item.message : MarkdownString.to(item.message));
		message.actualOutput = item.actual;
		message.expectedOutput = item.expected;
		message.contextValue = item.contextValue;
		message.location = item.location ? location.to(item.location) : undefined;
		return message;
	}
}

export namespace TestTag {
	export const namespace = namespaceTestTag;

	export const denamespace = denamespaceTestTag;
}

export namespace TestItem {
	export type Raw = vscode.TestItem;

	export function from(item: vscode.TestItem): ITestItem {
		const ctrlId = getPrivateApiFor(item).controllerId;
		return {
			extId: TestId.fromExtHostTestItem(item, ctrlId).toString(),
			label: item.label,
			uri: URI.revive(item.uri),
			busy: item.busy,
			tags: item.tags.map(t => TestTag.namespace(ctrlId, t.id)),
			range: editorRange.Range.lift(Range.from(item.range)),
			description: item.description || null,
			sortText: item.sortText || null,
			error: item.error ? (MarkdownString.fromStrict(item.error) || null) : null,
		};
	}

	export function toPlain(item: ITestItem.Serialized): vscode.TestItem {
		return {
			parent: undefined,
			error: undefined,
			id: TestId.fromString(item.extId).localId,
			label: item.label,
			uri: URI.revive(item.uri),
			tags: (item.tags || []).map(t => {
				const { tagId } = TestTag.denamespace(t);
				return new types.TestTag(tagId);
			}),
			children: {
				add: () => { },
				delete: () => { },
				forEach: () => { },
				*[Symbol.iterator]() { },
				get: () => undefined,
				replace: () => { },
				size: 0,
			},
			range: Range.to(item.range || undefined),
			canResolveChildren: false,
			busy: item.busy,
			description: item.description || undefined,
			sortText: item.sortText || undefined,
		};
	}
}

export namespace TestTag {
	export function from(tag: vscode.TestTag): ITestTag {
		return { id: tag.id };
	}

	export function to(tag: ITestTag): vscode.TestTag {
		return new types.TestTag(tag.id);
	}
}

export namespace TestResults {
	const convertTestResultItem = (item: TestResultItem.Serialized, byInternalId: Map<string, TestResultItem.Serialized>): vscode.TestResultSnapshot => {
		const children: TestResultItem.Serialized[] = [];
		for (const [id, item] of byInternalId) {
			if (TestId.compare(item.item.extId, id) === TestPosition.IsChild) {
				byInternalId.delete(id);
				children.push(item);
			}
		}

		const snapshot: vscode.TestResultSnapshot = ({
			...TestItem.toPlain(item.item),
			parent: undefined,
			taskStates: item.tasks.map(t => ({
				state: t.state as number as types.TestResultState,
				duration: t.duration,
				messages: t.messages
					.filter((m): m is ITestErrorMessage.Serialized => m.type === TestMessageType.Error)
					.map(TestMessage.to),
			})),
			children: children.map(c => convertTestResultItem(c, byInternalId))
		});

		for (const child of snapshot.children) {
			(child as any).parent = snapshot;
		}

		return snapshot;
	};

	export function to(serialized: ISerializedTestResults): vscode.TestRunResult {
		const roots: TestResultItem.Serialized[] = [];
		const byInternalId = new Map<string, TestResultItem.Serialized>();
		for (const item of serialized.items) {
			byInternalId.set(item.item.extId, item);
			const controllerId = TestId.root(item.item.extId);
			if (serialized.request.targets.some(t => t.controllerId === controllerId && t.testIds.includes(item.item.extId))) {
				roots.push(item);
			}
		}

		return {
			completedAt: serialized.completedAt,
			results: roots.map(r => convertTestResultItem(r, byInternalId)),
		};
	}
}

export namespace TestCoverage {
	function fromCoveredCount(count: vscode.CoveredCount): ICoveredCount {
		return { covered: count.covered, total: count.total };
	}

	function fromLocation(location: vscode.Range | vscode.Position) {
		return 'line' in location ? Position.from(location) : Range.from(location);
	}

	export function fromDetailed(coverage: vscode.DetailedCoverage): CoverageDetails.Serialized {
		if ('branches' in coverage) {
			return {
				count: coverage.executed,
				location: fromLocation(coverage.location),
				type: DetailType.Statement,
				branches: coverage.branches.length
					? coverage.branches.map(b => ({ count: b.executed, location: b.location && fromLocation(b.location), label: b.label }))
					: undefined,
			};
		} else {
			return {
				type: DetailType.Declaration,
				name: coverage.name,
				count: coverage.executed,
				location: fromLocation(coverage.location),
			};
		}
	}

	export function fromFile(coverage: vscode.FileCoverage): IFileCoverage.Serialized {
		return {
			uri: coverage.uri,
			statement: fromCoveredCount(coverage.statementCoverage),
			branch: coverage.branchCoverage && fromCoveredCount(coverage.branchCoverage),
			declaration: coverage.declarationCoverage && fromCoveredCount(coverage.declarationCoverage),
			details: coverage.detailedCoverage?.map(fromDetailed),
		};
	}
}

export namespace CodeActionTriggerKind {

	export function to(value: languages.CodeActionTriggerType): types.CodeActionTriggerKind {
		switch (value) {
			case languages.CodeActionTriggerType.Invoke:
				return types.CodeActionTriggerKind.Invoke;

			case languages.CodeActionTriggerType.Auto:
				return types.CodeActionTriggerKind.Automatic;
		}
	}
}

export namespace TypeHierarchyItem {

	export function to(item: extHostProtocol.ITypeHierarchyItemDto): types.TypeHierarchyItem {
		const result = new types.TypeHierarchyItem(
			SymbolKind.to(item.kind),
			item.name,
			item.detail || '',
			URI.revive(item.uri),
			Range.to(item.range),
			Range.to(item.selectionRange)
		);

		result._sessionId = item._sessionId;
		result._itemId = item._itemId;

		return result;
	}

	export function from(item: vscode.TypeHierarchyItem, sessionId?: string, itemId?: string): extHostProtocol.ITypeHierarchyItemDto {

		sessionId = sessionId ?? (<types.TypeHierarchyItem>item)._sessionId;
		itemId = itemId ?? (<types.TypeHierarchyItem>item)._itemId;

		if (sessionId === undefined || itemId === undefined) {
			throw new Error('invalid item');
		}

		return {
			_sessionId: sessionId,
			_itemId: itemId,
			kind: SymbolKind.from(item.kind),
			name: item.name,
			detail: item.detail ?? '',
			uri: item.uri,
			range: Range.from(item.range),
			selectionRange: Range.from(item.selectionRange),
			tags: item.tags?.map(SymbolTag.from)
		};
	}
}

export namespace ViewBadge {
	export function from(badge: vscode.ViewBadge | undefined): IViewBadge | undefined {
		if (!badge) {
			return undefined;
		}

		return {
			value: badge.value,
			tooltip: badge.tooltip
		};
	}
}

export namespace DataTransferItem {
	export function to(mime: string, item: extHostProtocol.DataTransferItemDTO, resolveFileData: (id: string) => Promise<Uint8Array>): types.DataTransferItem {
		const file = item.fileData;
		if (file) {
			return new types.InternalFileDataTransferItem(
				new types.DataTransferFile(file.name, URI.revive(file.uri), file.id, createSingleCallFunction(() => resolveFileData(file.id))));
		}

		if (mime === Mimes.uriList && item.uriListData) {
			return new types.InternalDataTransferItem(reviveUriList(item.uriListData));
		}

		return new types.InternalDataTransferItem(item.asString);
	}

	export async function from(mime: string, item: vscode.DataTransferItem | IDataTransferItem): Promise<extHostProtocol.DataTransferItemDTO> {
		const stringValue = await item.asString();

		if (mime === Mimes.uriList) {
			return {
				asString: stringValue,
				fileData: undefined,
				uriListData: serializeUriList(stringValue),
			};
		}

		const fileValue = item.asFile();
		return {
			asString: stringValue,
			fileData: fileValue ? {
				name: fileValue.name,
				uri: fileValue.uri,
				id: (fileValue as types.DataTransferFile)._itemId ?? (fileValue as IDataTransferFile).id,
			} : undefined,
		};
	}

	function serializeUriList(stringValue: string): ReadonlyArray<string | URI> {
		return UriList.split(stringValue).map(part => {
			if (part.startsWith('#')) {
				return part;
			}

			try {
				return URI.parse(part);
			} catch {
				// noop
			}

			return part;
		});
	}

	function reviveUriList(parts: ReadonlyArray<string | UriComponents>): string {
		return UriList.create(parts.map(part => {
			return typeof part === 'string' ? part : URI.revive(part);
		}));
	}
}

export namespace DataTransfer {
	export function toDataTransfer(value: extHostProtocol.DataTransferDTO, resolveFileData: (itemId: string) => Promise<Uint8Array>): types.DataTransfer {
		const init = value.items.map(([type, item]) => {
			return [type, DataTransferItem.to(type, item, resolveFileData)] as const;
		});
		return new types.DataTransfer(init);
	}

	export async function from(dataTransfer: Iterable<readonly [string, vscode.DataTransferItem | IDataTransferItem]>): Promise<extHostProtocol.DataTransferDTO> {
		const newDTO: extHostProtocol.DataTransferDTO = { items: [] };

		const promises: Promise<any>[] = [];
		for (const [mime, value] of dataTransfer) {
			promises.push((async () => {
				newDTO.items.push([mime, await DataTransferItem.from(mime, value)]);
			})());
		}

		await Promise.all(promises);

		return newDTO;
	}
}

export namespace ChatFollowup {
	export function from(followup: vscode.ChatAgentFollowup): IChatFollowup {
		return {
			kind: 'reply',
			message: followup.message,
			title: followup.title,
			tooltip: followup.tooltip,
		};
	}
}

export namespace ChatInlineFollowup {
	export function from(followup: vscode.InteractiveEditorFollowup): IInlineChatFollowup {
		if ('commandId' in followup) {
			return {
				kind: 'command',
				title: followup.title ?? '',
				commandId: followup.commandId ?? '',
				when: followup.when ?? '',
				args: followup.args
			} satisfies IInlineChatCommandFollowup;
		} else {
			return {
				kind: 'reply',
				message: followup.message,
				title: followup.title,
				tooltip: followup.tooltip,
			} satisfies IInlineChatReplyFollowup;
		}

	}
}

export namespace ChatMessage {
	export function to(message: chatProvider.IChatMessage): vscode.ChatMessage {
		const res = new types.ChatMessage(ChatMessageRole.to(message.role), message.content);
		res.name = message.name;
		return res;
	}


	export function from(message: vscode.ChatMessage): chatProvider.IChatMessage {
		return {
			role: ChatMessageRole.from(message.role),
			content: message.content,
			name: message.name
		};
	}
}


export namespace ChatMessageRole {

	export function to(role: chatProvider.ChatMessageRole): vscode.ChatMessageRole {
		switch (role) {
			case chatProvider.ChatMessageRole.System: return types.ChatMessageRole.System;
			case chatProvider.ChatMessageRole.User: return types.ChatMessageRole.User;
			case chatProvider.ChatMessageRole.Assistant: return types.ChatMessageRole.Assistant;
		}
	}

	export function from(role: vscode.ChatMessageRole): chatProvider.ChatMessageRole {
		switch (role) {
			case types.ChatMessageRole.System: return chatProvider.ChatMessageRole.System;
			case types.ChatMessageRole.Assistant: return chatProvider.ChatMessageRole.Assistant;
			case types.ChatMessageRole.User:
			default:
				return chatProvider.ChatMessageRole.User;
		}
	}
}

export namespace ChatVariable {
	export function objectTo(variableObject: Record<string, IChatRequestVariableValue[]>): Record<string, vscode.ChatVariableValue[]> {
		const result: Record<string, vscode.ChatVariableValue[]> = {};
		for (const key of Object.keys(variableObject)) {
			result[key] = variableObject[key].map(ChatVariable.to);
		}

		return result;
	}

	export function to(variable: IChatRequestVariableValue): vscode.ChatVariableValue {
		return {
			level: ChatVariableLevel.to(variable.level),
			kind: variable.kind,
			value: isUriComponents(variable.value) ? URI.revive(variable.value) : variable.value,
			description: variable.description
		};
	}

	export function from(variable: vscode.ChatVariableValue): IChatRequestVariableValue {
		return {
			level: ChatVariableLevel.from(variable.level),
			kind: variable.kind,
			value: variable.value,
			description: variable.description
		};
	}
}

export namespace ChatVariableLevel {


	export function to(level: 'short' | 'medium' | 'full'): vscode.ChatVariableLevel {
		switch (level) {
			case 'short': return types.ChatVariableLevel.Short;
			case 'medium': return types.ChatVariableLevel.Medium;
			case 'full':
			default:
				return types.ChatVariableLevel.Full;
		}
	}
	export function from(level: vscode.ChatVariableLevel): 'short' | 'medium' | 'full' {
		switch (level) {
			case types.ChatVariableLevel.Short: return 'short';
			case types.ChatVariableLevel.Medium: return 'medium';
			case types.ChatVariableLevel.Full:
			default:
				return 'full';
		}
	}
}

export namespace InteractiveEditorResponseFeedbackKind {

	export function to(kind: InlineChatResponseFeedbackKind): vscode.InteractiveEditorResponseFeedbackKind {
		switch (kind) {
			case InlineChatResponseFeedbackKind.Helpful:
				return types.InteractiveEditorResponseFeedbackKind.Helpful;
			case InlineChatResponseFeedbackKind.Unhelpful:
				return types.InteractiveEditorResponseFeedbackKind.Unhelpful;
			case InlineChatResponseFeedbackKind.Undone:
				return types.InteractiveEditorResponseFeedbackKind.Undone;
			case InlineChatResponseFeedbackKind.Accepted:
				return types.InteractiveEditorResponseFeedbackKind.Accepted;
			case InlineChatResponseFeedbackKind.Bug:
				return types.InteractiveEditorResponseFeedbackKind.Bug;
		}
	}
}

export namespace ChatResponseTextPart {
	export function to(part: vscode.ChatResponseTextPart): Dto<IChatMarkdownContent> {
		return {
			kind: 'markdownContent',
			content: MarkdownString.from(new types.MarkdownString().appendText(part.value))
		};
	}
	export function from(part: Dto<IChatMarkdownContent>): vscode.ChatResponseTextPart {
		return new types.ChatResponseTextPart(part.content.value);
	}
}

export namespace ChatResponseMarkdownPart {
	export function to(part: vscode.ChatResponseMarkdownPart): Dto<IChatMarkdownContent> {
		return {
			kind: 'markdownContent',
			content: MarkdownString.from(part.value)
		};
	}
	export function from(part: Dto<IChatMarkdownContent>): vscode.ChatResponseMarkdownPart {
		return new types.ChatResponseMarkdownPart(MarkdownString.to(part.content));
	}
}

export namespace ChatResponseFilesPart {
	export function to(part: vscode.ChatResponseFileTreePart): IChatTreeData {
		const { value, baseUri } = part;
		function convert(items: vscode.ChatResponseFileTree[], baseUri: URI): extHostProtocol.IChatResponseProgressFileTreeData[] {
			return items.map(item => {
				const myUri = URI.joinPath(baseUri, item.name);
				return {
					label: item.name,
					uri: myUri,
					children: item.children && convert(item.children, myUri)
				};
			});
		}
		return {
			kind: 'treeData',
			treeData: {
				label: basename(baseUri),
				uri: baseUri,
				children: convert(value, baseUri)
			}
		};
	}
	export function from(part: Dto<IChatTreeData>): vscode.ChatResponseFileTreePart {
		const { treeData } = revive<IChatTreeData>(part.treeData);
		function convert(items: extHostProtocol.IChatResponseProgressFileTreeData[]): vscode.ChatResponseFileTree[] {
			return items.map(item => {
				return {
					name: item.label,
					children: item.children && convert(item.children)
				};
			});
		}

		const baseUri = treeData.uri;
		const items = treeData.children ? convert(treeData.children) : [];
		return new types.ChatResponseFileTreePart(items, baseUri);
	}
}

export namespace ChatResponseAnchorPart {
	export function to(part: vscode.ChatResponseAnchorPart): Dto<IChatContentInlineReference> {
		return {
			kind: 'inlineReference',
			name: part.title,
			inlineReference: !URI.isUri(part.value) ? Location.from(<vscode.Location>part.value) : part.value
		};
	}

	export function from(part: Dto<IChatContentInlineReference>): vscode.ChatResponseAnchorPart {
		const value = revive<IChatContentInlineReference>(part);
		return new types.ChatResponseAnchorPart(
			URI.isUri(value.inlineReference) ? value.inlineReference : Location.to(value.inlineReference),
			part.name
		);
	}
}

export namespace ChatResponseProgressPart {
	export function to(part: vscode.ChatResponseProgressPart): Dto<IChatProgressMessage> {
		return {
			kind: 'progressMessage',
			content: MarkdownString.from(part.value)
		};
	}
	export function from(part: Dto<IChatProgressMessage>): vscode.ChatResponseProgressPart {
		return new types.ChatResponseProgressPart(part.content.value);
	}
}

export namespace ChatResponseCommandButtonPart {
	export function to(part: vscode.ChatResponseCommandButtonPart, commandsConverter: CommandsConverter, commandDisposables: DisposableStore): Dto<IChatCommandButton> {
		// If the command isn't in the converter, then this session may have been restored, and the command args don't exist anymore
		const command = commandsConverter.toInternal(part.value, commandDisposables) ?? { command: part.value.command, title: part.value.title };
		return {
			kind: 'command',
			command
		};
	}
	export function from(part: Dto<IChatCommandButton>, commandsConverter: CommandsConverter): vscode.ChatResponseCommandButtonPart {
		// If the command isn't in the converter, then this session may have been restored, and the command args don't exist anymore
		return new types.ChatResponseCommandButtonPart(commandsConverter.fromInternal(part.command) ?? { command: part.command.id, title: part.command.title });
	}
}

export namespace ChatResponseReferencePart {
	export function to(part: vscode.ChatResponseReferencePart): Dto<IChatContentReference> {
		return {
			kind: 'reference',
			reference: !URI.isUri(part.value) ? Location.from(<vscode.Location>part.value) : part.value
		};
	}
	export function from(part: Dto<IChatContentReference>): vscode.ChatResponseReferencePart {
		const value = revive<IChatContentReference>(part);
		return new types.ChatResponseReferencePart(
			URI.isUri(value.reference) ? value.reference : Location.to(value.reference)
		);
	}
}

export namespace ChatResponsePart {

	export function to(part: vscode.ChatResponsePart): extHostProtocol.IChatProgressDto {
		if (part instanceof types.ChatResponseMarkdownPart) {
			return ChatResponseMarkdownPart.to(part);
		} else if (part instanceof types.ChatResponseAnchorPart) {
			return ChatResponseAnchorPart.to(part);
		} else if (part instanceof types.ChatResponseReferencePart) {
			return ChatResponseReferencePart.to(part);
		} else if (part instanceof types.ChatResponseProgressPart) {
			return ChatResponseProgressPart.to(part);
		} else if (part instanceof types.ChatResponseFileTreePart) {
			return ChatResponseFilesPart.to(part);
		}
		return {
			kind: 'content',
			content: ''
		};

	}

	export function from(part: extHostProtocol.IChatProgressDto): vscode.ChatResponsePart {
		switch (part.kind) {
			case 'markdownContent': return ChatResponseMarkdownPart.from(part);
			case 'inlineReference': return ChatResponseAnchorPart.from(part);
			case 'reference': return ChatResponseReferencePart.from(part);
			case 'progressMessage': return ChatResponseProgressPart.from(part);
			case 'treeData': return ChatResponseFilesPart.from(part);
		}
		return new types.ChatResponseTextPart('');
	}
}

export namespace ChatResponseProgress {
	export function from(extension: IExtensionDescription, progress: vscode.ChatAgentExtendedProgress): extHostProtocol.IChatProgressDto | undefined {
		if ('markdownContent' in progress) {
			checkProposedApiEnabled(extension, 'chatAgents2Additions');
			return { content: MarkdownString.from(progress.markdownContent), kind: 'markdownContent' };
		} else if ('content' in progress) {
			if ('vulnerabilities' in progress && progress.vulnerabilities) {
				checkProposedApiEnabled(extension, 'chatAgents2Additions');
				return { content: progress.content, vulnerabilities: progress.vulnerabilities, kind: 'vulnerability' };
			}

			if (typeof progress.content === 'string') {
				return { content: progress.content, kind: 'content' };
			}

			checkProposedApiEnabled(extension, 'chatAgents2Additions');
			return { content: MarkdownString.from(progress.content), kind: 'markdownContent' };
		} else if ('documents' in progress) {
			return {
				documents: progress.documents.map(d => ({
					uri: d.uri,
					version: d.version,
					ranges: d.ranges.map(r => Range.from(r))
				})),
				kind: 'usedContext'
			};
		} else if ('reference' in progress) {
			return {
				reference: 'uri' in progress.reference ?
					{
						uri: progress.reference.uri,
						range: Range.from(progress.reference.range)
					} : progress.reference,
				kind: 'reference'
			};
		} else if ('inlineReference' in progress) {
			return {
				inlineReference: 'uri' in progress.inlineReference ?
					{
						uri: progress.inlineReference.uri,
						range: Range.from(progress.inlineReference.range)
					} : progress.inlineReference,
				name: progress.title,
				kind: 'inlineReference'
			};
		} else if ('agentName' in progress) {
			checkProposedApiEnabled(extension, 'chatAgents2Additions');
			return { agentName: progress.agentName, command: progress.command, kind: 'agentDetection' };
		} else if ('treeData' in progress) {
			return { treeData: progress.treeData, kind: 'treeData' };
		} else if ('message' in progress) {
			return { content: MarkdownString.from(progress.message), kind: 'progressMessage' };
		} else {
			return undefined;
		}
	}

	export function to(progress: extHostProtocol.IChatProgressDto): vscode.ChatAgentProgress | undefined {
		switch (progress.kind) {
			case 'markdownContent':
			case 'inlineReference':
			case 'treeData':
				return ChatResponseProgress.to(progress);
			case 'content':
				return { content: progress.content };
			case 'usedContext':
				return { documents: progress.documents.map(d => ({ uri: URI.revive(d.uri), version: d.version, ranges: d.ranges.map(r => Range.to(r)) })) };
			case 'reference':
				return {
					reference:
						isUriComponents(progress.reference) ?
							URI.revive(progress.reference) :
							Location.to(progress.reference)
				};
			case 'agentDetection':
				// For simplicity, don't sent back the 'extended' types
				return undefined;
			case 'progressMessage':
				return { message: progress.content.value };
			case 'vulnerability':
				return { content: progress.content, vulnerabilities: progress.vulnerabilities };
			default:
				// Unknown type, eg something in history that was removed? Ignore
				return undefined;
		}
	}

	export function toProgressContent(progress: extHostProtocol.IChatContentProgressDto, commandsConverter: Command.ICommandsConverter): vscode.ChatAgentContentProgress | undefined {
		switch (progress.kind) {
			case 'markdownContent':
				// For simplicity, don't sent back the 'extended' types, so downgrade markdown to just some text
				return { content: progress.content.value };
			case 'inlineReference':
				return {
					inlineReference:
						isUriComponents(progress.inlineReference) ?
							URI.revive(progress.inlineReference) :
							Location.to(progress.inlineReference),
					title: progress.name
				};
			case 'treeData':
				return { treeData: revive(progress.treeData) };
			case 'command':
				// If the command isn't in the converter, then this session may have been restored, and the command args don't exist anymore
				return {
					command: commandsConverter.fromInternal(progress.command) ?? { command: progress.command.id, title: progress.command.title },
				};
			default:
				// Unknown type, eg something in history that was removed? Ignore
				return undefined;
		}
	}
}

export namespace ChatAgentRequest {
	export function to(request: IChatAgentRequest): vscode.ChatAgentRequest {
		return {
			prompt: request.message,
			variables: ChatVariable.objectTo(request.variables),
			subCommand: request.command,
			agentId: request.agentId,
		};
	}
}

export namespace ChatAgentCompletionItem {
	export function from(item: vscode.ChatAgentCompletionItem): extHostProtocol.IChatAgentCompletionItem {
		return {
			label: item.label,
			values: item.values.map(ChatVariable.from),
			insertText: item.insertText,
			detail: item.detail,
			documentation: item.documentation,
		};
	}
}


export namespace TerminalQuickFix {
	export function from(quickFix: vscode.TerminalQuickFixTerminalCommand | vscode.TerminalQuickFixOpener | vscode.Command, converter: Command.ICommandsConverter, disposables: DisposableStore): extHostProtocol.ITerminalQuickFixTerminalCommandDto | extHostProtocol.ITerminalQuickFixOpenerDto | extHostProtocol.ICommandDto | undefined {
		if ('terminalCommand' in quickFix) {
			return { terminalCommand: quickFix.terminalCommand, shouldExecute: quickFix.shouldExecute };
		}
		if ('uri' in quickFix) {
			return { uri: quickFix.uri };
		}
		return converter.toInternal(quickFix, disposables);
	}
}<|MERGE_RESOLUTION|>--- conflicted
+++ resolved
@@ -50,11 +50,8 @@
 import { Dto } from 'vs/workbench/services/extensions/common/proxyIdentifier';
 import type * as vscode from 'vscode';
 import * as types from './extHostTypes';
-<<<<<<< HEAD
 import { CommandsConverter } from 'vs/workbench/api/common/extHostCommands';
-=======
 import { basename } from 'vs/base/common/resources';
->>>>>>> 90cebfae
 
 export namespace Command {
 
