--- conflicted
+++ resolved
@@ -2672,8 +2672,6 @@
 	}
 }
 
-<<<<<<< HEAD
-
 export namespace PartialAcceptInfo {
 	export function to(info: languages.PartialAcceptInfo): types.PartialAcceptInfo {
 		return {
@@ -2695,7 +2693,8 @@
 				return types.PartialAcceptTriggerKind.Unknown;
 		}
 	}
-=======
+}
+
 export namespace DebugTreeItem {
 	export function from(item: vscode.DebugTreeItem, id: number): IDebugVisualizationTreeItem {
 		return {
@@ -2707,5 +2706,4 @@
 			contextValue: item.contextValue,
 		};
 	}
->>>>>>> 7a8f2191
 }