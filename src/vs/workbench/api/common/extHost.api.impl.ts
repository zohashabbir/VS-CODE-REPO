--- conflicted
+++ resolved
@@ -890,13 +890,9 @@
 			WorkspaceEdit: extHostTypes.WorkspaceEdit,
 			// proposed
 			CallHierarchyDirection: extHostTypes.CallHierarchyDirection,
-<<<<<<< HEAD
 			CallHierarchySymbol: extHostTypes.CallHierarchySymbol,
-			CallHierarchyCall: extHostTypes.CallHierarchyCall
-=======
-			CallHierarchyItem: extHostTypes.CallHierarchyItem,
+			CallHierarchyCall: extHostTypes.CallHierarchyCall,
 			Decoration: extHostTypes.Decoration
->>>>>>> 82a9052c
 		};
 	};
 }
