--- conflicted
+++ resolved
@@ -3,21 +3,12 @@
  *  Licensed under the MIT License. See License.txt in the project root for license information.
  *--------------------------------------------------------------------------------------------*/
 
-<<<<<<< HEAD
-import { IListVirtualDelegate } from 'vs/base/browser/ui/list/list';
-import { AbstractTree, IAbstractTreeOptions } from 'vs/base/browser/ui/tree/abstractTree';
-import { IndexTreeModel } from 'vs/base/browser/ui/tree/indexTreeModel';
-import { ITreeElement, ITreeModel, ITreeRenderer, TreeError } from 'vs/base/browser/ui/tree/tree';
-import { Iterable } from 'vs/base/common/iterator';
-import 'vs/css!./media/tree';
-=======
 import { IListVirtualDelegate } from '../list/list.js';
 import { AbstractTree, IAbstractTreeOptions } from './abstractTree.js';
-import { IList, IndexTreeModel } from './indexTreeModel.js';
-import { ITreeElement, ITreeModel, ITreeNode, ITreeRenderer } from './tree.js';
+import { IndexTreeModel } from './indexTreeModel.js';
+import { ITreeElement, ITreeModel, ITreeRenderer, TreeError } from './tree.js';
 import { Iterable } from '../../../common/iterator.js';
 import './media/tree.css';
->>>>>>> ca42f649
 
 export interface IIndexTreeOptions<T, TFilterData = void> extends IAbstractTreeOptions<T, TFilterData> { }
 
