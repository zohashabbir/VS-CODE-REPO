/*---------------------------------------------------------------------------------------------
 *  Copyright (c) Microsoft Corporation. All rights reserved.
 *  Licensed under the MIT License. See License.txt in the project root for license information.
 *--------------------------------------------------------------------------------------------*/

import { execFile, exec } from 'child_process';
import { AutoOpenBarrier, ProcessTimeRunOnceScheduler, Promises, Queue, timeout } from 'vs/base/common/async';
import { Emitter, Event } from 'vs/base/common/event';
import { Disposable, toDisposable } from 'vs/base/common/lifecycle';
import { IProcessEnvironment, isWindows, OperatingSystem, OS } from 'vs/base/common/platform';
import { URI } from 'vs/base/common/uri';
import { getSystemShell } from 'vs/base/node/shell';
import { ILogService, LogLevel } from 'vs/platform/log/common/log';
import { RequestStore } from 'vs/platform/terminal/common/requestStore';
import { IProcessDataEvent, IProcessReadyEvent, IPtyService, IRawTerminalInstanceLayoutInfo, IReconnectConstants, IRequestResolveVariablesEvent, IShellLaunchConfig, ITerminalInstanceLayoutInfoById, ITerminalLaunchError, ITerminalsLayoutInfo, ITerminalTabLayoutInfoById, TerminalIcon, IProcessProperty, TitleEventSource, ProcessPropertyType, IProcessPropertyMap, IFixedTerminalDimensions, IPersistentTerminalProcessLaunchConfig, ICrossVersionSerializedTerminalState, ISerializedTerminalState, ITerminalProcessOptions } from 'vs/platform/terminal/common/terminal';
import { TerminalDataBufferer } from 'vs/platform/terminal/common/terminalDataBuffering';
import { escapeNonWindowsPath } from 'vs/platform/terminal/common/terminalEnvironment';
import { Terminal as XtermTerminal } from 'xterm-headless';
import type { ISerializeOptions, SerializeAddon as XtermSerializeAddon } from 'xterm-addon-serialize';
import type { Unicode11Addon as XtermUnicode11Addon } from 'xterm-addon-unicode11';
import { IGetTerminalLayoutInfoArgs, IProcessDetails, ISetTerminalLayoutInfoArgs, ITerminalTabLayoutInfoDto } from 'vs/platform/terminal/common/terminalProcess';
import { getWindowsBuildNumber } from 'vs/platform/terminal/node/terminalEnvironment';
import { TerminalProcess } from 'vs/platform/terminal/node/terminalProcess';
import { localize } from 'vs/nls';
import { ignoreProcessNames } from 'vs/platform/terminal/node/childProcessMonitor';
import { TerminalAutoResponder } from 'vs/platform/terminal/common/terminalAutoResponder';
import { ErrorNoTelemetry } from 'vs/base/common/errors';
import { ShellIntegrationAddon } from 'vs/platform/terminal/common/xterm/shellIntegrationAddon';
import { formatMessageForTerminal } from 'vs/platform/terminal/common/terminalStrings';
import { IPtyHostProcessReplayEvent } from 'vs/platform/terminal/common/capabilities/capabilities';
import { IProductService } from 'vs/platform/product/common/productService';
import { join } from 'path';
import { memoize } from 'vs/base/common/decorators';
import * as performance from 'vs/base/common/performance';

export function traceRpc(_target: any, key: string, descriptor: any) {
	if (typeof descriptor.value !== 'function') {
		throw new Error('not supported');
	}
	const fnKey = 'value';
	const fn = descriptor.value;
	descriptor[fnKey] = async function (...args: any[]) {
		if (this.traceRpcArgs.logService.getLevel() === LogLevel.Trace) {
			this.traceRpcArgs.logService.trace(`[RPC Request] PtyService#${fn.name}(${args.map(e => JSON.stringify(e)).join(', ')})`);
		}
		if (this.traceRpcArgs.simulatedLatency) {
			await timeout(this.traceRpcArgs.simulatedLatency);
		}
		let result: any;
		try {
			result = await fn.apply(this, args);
		} catch (e) {
			this.traceRpcArgs.logService.error(`[RPC Response] PtyService#${fn.name}`, e);
			throw e;
		}
		if (this.traceRpcArgs.logService.getLevel() === LogLevel.Trace) {
			this.traceRpcArgs.logService.trace(`[RPC Response] PtyService#${fn.name}`, result);
		}
		return result;
	};
}

type WorkspaceId = string;

let SerializeAddon: typeof XtermSerializeAddon;
let Unicode11Addon: typeof XtermUnicode11Addon;

export class PtyService extends Disposable implements IPtyService {
	declare readonly _serviceBrand: undefined;

	private readonly _ptys: Map<number, PersistentTerminalProcess> = new Map();
	private readonly _workspaceLayoutInfos = new Map<WorkspaceId, ISetTerminalLayoutInfoArgs>();
	private readonly _detachInstanceRequestStore: RequestStore<IProcessDetails | undefined, { workspaceId: string; instanceId: number }>;
	private readonly _revivedPtyIdMap: Map<string, { newId: number; state: ISerializedTerminalState }> = new Map();
	private readonly _autoReplies: Map<string, string> = new Map();

	private _lastPtyId: number = 0;

	private readonly _onHeartbeat = this._register(new Emitter<void>());
	readonly onHeartbeat = this._traceEvent('_onHeartbeat', this._onHeartbeat.event);

	private readonly _onProcessData = this._register(new Emitter<{ id: number; event: IProcessDataEvent | string }>());
	readonly onProcessData = this._traceEvent('_onProcessData', this._onProcessData.event);
	private readonly _onProcessReplay = this._register(new Emitter<{ id: number; event: IPtyHostProcessReplayEvent }>());
	readonly onProcessReplay = this._traceEvent('_onProcessReplay', this._onProcessReplay.event);
	private readonly _onProcessReady = this._register(new Emitter<{ id: number; event: IProcessReadyEvent }>());
	readonly onProcessReady = this._traceEvent('_onProcessReady', this._onProcessReady.event);
	private readonly _onProcessExit = this._register(new Emitter<{ id: number; event: number | undefined }>());
	readonly onProcessExit = this._traceEvent('_onProcessExit', this._onProcessExit.event);
	private readonly _onProcessOrphanQuestion = this._register(new Emitter<{ id: number }>());
	readonly onProcessOrphanQuestion = this._traceEvent('_onProcessOrphanQuestion', this._onProcessOrphanQuestion.event);
	private readonly _onDidRequestDetach = this._register(new Emitter<{ requestId: number; workspaceId: string; instanceId: number }>());
	readonly onDidRequestDetach = this._traceEvent('_onDidRequestDetach', this._onDidRequestDetach.event);
	private readonly _onDidChangeProperty = this._register(new Emitter<{ id: number; property: IProcessProperty<any> }>());
	readonly onDidChangeProperty = this._traceEvent('_onDidChangeProperty', this._onDidChangeProperty.event);

	private _traceEvent<T>(name: string, event: Event<T>): Event<T> {
		event(e => {
			if (this._logService.getLevel() === LogLevel.Trace) {
				this._logService.trace(`[RPC Event] PtyService#${name}.fire(${JSON.stringify(e)})`);
			}
		});
		return event;
	}

	@memoize
	get traceRpcArgs(): { logService: ILogService; simulatedLatency: number } {
		return {
			logService: this._logService,
			simulatedLatency: this._simulatedLatency
		};
	}

	constructor(
		private readonly _logService: ILogService,
		private readonly _productService: IProductService,
		private readonly _reconnectConstants: IReconnectConstants,
		private readonly _simulatedLatency: number
	) {
		super();

		this._register(toDisposable(() => {
			for (const pty of this._ptys.values()) {
				pty.shutdown(true);
			}
			this._ptys.clear();
		}));

		this._detachInstanceRequestStore = this._register(new RequestStore(undefined, this._logService));
		this._detachInstanceRequestStore.onCreateRequest(this._onDidRequestDetach.fire, this._onDidRequestDetach);
	}

	@traceRpc
	async refreshIgnoreProcessNames(names: string[]): Promise<void> {
		ignoreProcessNames.length = 0;
		ignoreProcessNames.push(...names);
	}

	onPtyHostExit?: Event<number> | undefined;
	onPtyHostStart?: Event<void> | undefined;
	onPtyHostUnresponsive?: Event<void> | undefined;
	onPtyHostResponsive?: Event<void> | undefined;
	onPtyHostRequestResolveVariables?: Event<IRequestResolveVariablesEvent> | undefined;

	@traceRpc
	async requestDetachInstance(workspaceId: string, instanceId: number): Promise<IProcessDetails | undefined> {
		return this._detachInstanceRequestStore.createRequest({ workspaceId, instanceId });
	}

	@traceRpc
	async acceptDetachInstanceReply(requestId: number, persistentProcessId: number): Promise<void> {
		let processDetails: IProcessDetails | undefined = undefined;
		const pty = this._ptys.get(persistentProcessId);
		if (pty) {
			processDetails = await this._buildProcessDetails(persistentProcessId, pty);
		}
		this._detachInstanceRequestStore.acceptReply(requestId, processDetails);
	}

	@traceRpc
	async freePortKillProcess(port: string): Promise<{ port: string; processId: string }> {
		const stdout = await new Promise<string>((resolve, reject) => {
			exec(isWindows ? `netstat -ano | findstr "${port}"` : `lsof -nP -iTCP -sTCP:LISTEN | grep ${port}`, {}, (err, stdout) => {
				if (err) {
					return reject('Problem occurred when listing active processes');
				}
				resolve(stdout);
			});
		});
		const processesForPort = stdout.split('\n');
		if (processesForPort.length >= 1) {
			const capturePid = /\s+(\d+)\s+/;
			const processId = processesForPort[0].match(capturePid)?.[1];
			if (processId) {
				try {
					process.kill(Number.parseInt(processId));
				} catch { }
			} else {
				throw new Error(`Processes for port ${port} were not found`);
			}
			return { port, processId };
		}
		throw new Error(`Could not kill process with port ${port}`);
	}

	@traceRpc
	async serializeTerminalState(ids: number[]): Promise<string> {
		const promises: Promise<ISerializedTerminalState>[] = [];
		for (const [persistentProcessId, persistentProcess] of this._ptys.entries()) {
			// Only serialize persistent processes that have had data written or performed a replay
			if (persistentProcess.hasWrittenData && ids.indexOf(persistentProcessId) !== -1) {
				promises.push(Promises.withAsyncBody<ISerializedTerminalState>(async r => {
					r({
						id: persistentProcessId,
						shellLaunchConfig: persistentProcess.shellLaunchConfig,
						processDetails: await this._buildProcessDetails(persistentProcessId, persistentProcess),
						processLaunchConfig: persistentProcess.processLaunchOptions,
						unicodeVersion: persistentProcess.unicodeVersion,
						replayEvent: await persistentProcess.serializeNormalBuffer(),
						timestamp: Date.now()
					});
				}));
			}
		}
		const serialized: ICrossVersionSerializedTerminalState = {
			version: 1,
			state: await Promise.all(promises)
		};
		return JSON.stringify(serialized);
	}

	@traceRpc
	async reviveTerminalProcesses(workspaceId: string, state: ISerializedTerminalState[], dateTimeFormatLocale: string) {
		const promises: Promise<void>[] = [];
		for (const terminal of state) {
			promises.push(this._reviveTerminalProcess(workspaceId, terminal));
		}
		await Promise.all(promises);
	}

	private async _reviveTerminalProcess(workspaceId: string, terminal: ISerializedTerminalState): Promise<void> {
		const restoreMessage = localize('terminal-history-restored', "History restored");
		// TODO: We may at some point want to show date information in a hover via a custom sequence:
		//   new Date(terminal.timestamp).toLocaleDateString(dateTimeFormatLocale)
		//   new Date(terminal.timestamp).toLocaleTimeString(dateTimeFormatLocale)
		const newId = await this.createProcess(
			{
				...terminal.shellLaunchConfig,
				cwd: terminal.processDetails.cwd,
				color: terminal.processDetails.color,
				icon: terminal.processDetails.icon,
				name: terminal.processDetails.titleSource === TitleEventSource.Api ? terminal.processDetails.title : undefined,
				initialText: terminal.replayEvent.events[0].data + formatMessageForTerminal(restoreMessage, { loudFormatting: true })
			},
			terminal.processDetails.cwd,
			terminal.replayEvent.events[0].cols,
			terminal.replayEvent.events[0].rows,
			terminal.unicodeVersion,
			terminal.processLaunchConfig.env,
			terminal.processLaunchConfig.executableEnv,
			terminal.processLaunchConfig.options,
			true,
			terminal.processDetails.workspaceId,
			terminal.processDetails.workspaceName,
			true,
			terminal.replayEvent.events[0].data
		);
		// Don't start the process here as there's no terminal to answer CPR
		const oldId = this._getRevivingProcessId(workspaceId, terminal.id);
		this._revivedPtyIdMap.set(oldId, { newId, state: terminal });
		this._logService.info(`Revived process, old id ${oldId} -> new id ${newId}`);
	}

	@traceRpc
	async shutdownAll(): Promise<void> {
		this.dispose();
	}

	@traceRpc
	async createProcess(
		shellLaunchConfig: IShellLaunchConfig,
		cwd: string,
		cols: number,
		rows: number,
		unicodeVersion: '6' | '11',
		env: IProcessEnvironment,
		executableEnv: IProcessEnvironment,
		options: ITerminalProcessOptions,
		shouldPersist: boolean,
		workspaceId: string,
		workspaceName: string,
		isReviving?: boolean,
		rawReviveBuffer?: string
	): Promise<number> {
		if (shellLaunchConfig.attachPersistentProcess) {
			throw new Error('Attempt to create a process when attach object was provided');
		}
		const id = ++this._lastPtyId;
		const process = new TerminalProcess(shellLaunchConfig, cwd, cols, rows, env, executableEnv, options, this._logService, this._productService);
		const processLaunchOptions: IPersistentTerminalProcessLaunchConfig = {
			env,
			executableEnv,
			options
		};
		const persistentProcess = new PersistentTerminalProcess(id, process, workspaceId, workspaceName, shouldPersist, cols, rows, processLaunchOptions, unicodeVersion, this._reconnectConstants, this._logService, isReviving && typeof shellLaunchConfig.initialText === 'string' ? shellLaunchConfig.initialText : undefined, rawReviveBuffer, shellLaunchConfig.icon, shellLaunchConfig.color, shellLaunchConfig.name, shellLaunchConfig.fixedDimensions);
		process.onProcessExit(event => {
			persistentProcess.dispose();
			this._ptys.delete(id);
			this._onProcessExit.fire({ id, event });
		});
		persistentProcess.onProcessData(event => this._onProcessData.fire({ id, event }));
		persistentProcess.onProcessReplay(event => this._onProcessReplay.fire({ id, event }));
		persistentProcess.onProcessReady(event => this._onProcessReady.fire({ id, event }));
		persistentProcess.onProcessOrphanQuestion(() => this._onProcessOrphanQuestion.fire({ id }));
		persistentProcess.onDidChangeProperty(property => this._onDidChangeProperty.fire({ id, property }));
		persistentProcess.onPersistentProcessReady(() => {
			for (const e of this._autoReplies.entries()) {
				persistentProcess.installAutoReply(e[0], e[1]);
			}
		});
		this._ptys.set(id, persistentProcess);
		return id;
	}

	@traceRpc
	async attachToProcess(id: number): Promise<void> {
		try {
			await this._throwIfNoPty(id).attach();
			this._logService.info(`Persistent process reconnection "${id}"`);
		} catch (e) {
			this._logService.warn(`Persistent process reconnection "${id}" failed`, e.message);
			throw e;
		}
	}

	@traceRpc
	async updateTitle(id: number, title: string, titleSource: TitleEventSource): Promise<void> {
		this._throwIfNoPty(id).setTitle(title, titleSource);
	}

	@traceRpc
	async updateIcon(id: number, userInitiated: boolean, icon: URI | { light: URI; dark: URI } | { id: string; color?: { id: string } }, color?: string): Promise<void> {
		this._throwIfNoPty(id).setIcon(userInitiated, icon, color);
	}

	@traceRpc
	async clearBuffer(id: number): Promise<void> {
		this._throwIfNoPty(id).clearBuffer();
	}

	@traceRpc
	async refreshProperty<T extends ProcessPropertyType>(id: number, type: T): Promise<IProcessPropertyMap[T]> {
		return this._throwIfNoPty(id).refreshProperty(type);
	}

	@traceRpc
	async updateProperty<T extends ProcessPropertyType>(id: number, type: T, value: IProcessPropertyMap[T]): Promise<void> {
		return this._throwIfNoPty(id).updateProperty(type, value);
	}

	@traceRpc
	async detachFromProcess(id: number, forcePersist?: boolean): Promise<void> {
		return this._throwIfNoPty(id).detach(forcePersist);
	}

	@traceRpc
	async reduceConnectionGraceTime(): Promise<void> {
		for (const pty of this._ptys.values()) {
			pty.reduceGraceTime();
		}
	}

	@traceRpc
	async listProcesses(): Promise<IProcessDetails[]> {
		const persistentProcesses = Array.from(this._ptys.entries()).filter(([_, pty]) => pty.shouldPersistTerminal);

		this._logService.info(`Listing ${persistentProcesses.length} persistent terminals, ${this._ptys.size} total terminals`);
		const promises = persistentProcesses.map(async ([id, terminalProcessData]) => this._buildProcessDetails(id, terminalProcessData));
		const allTerminals = await Promise.all(promises);
		return allTerminals.filter(entry => entry.isOrphan);
	}

	@traceRpc
	async getPerformanceMarks(): Promise<performance.PerformanceMark[]> {
		return performance.getMarks();
	}

	@traceRpc
	async start(id: number): Promise<ITerminalLaunchError | { injectedArgs: string[] } | undefined> {
		const pty = this._ptys.get(id);
		return pty ? pty.start() : { message: `Could not find pty with id "${id}"` };
	}

	@traceRpc
	async shutdown(id: number, immediate: boolean): Promise<void> {
		// Don't throw if the pty is already shutdown
		return this._ptys.get(id)?.shutdown(immediate);
	}
	@traceRpc
	async input(id: number, data: string): Promise<void> {
		return this._throwIfNoPty(id).input(data);
	}
	@traceRpc
	async processBinary(id: number, data: string): Promise<void> {
		return this._throwIfNoPty(id).writeBinary(data);
	}
	@traceRpc
	async resize(id: number, cols: number, rows: number): Promise<void> {
		return this._throwIfNoPty(id).resize(cols, rows);
	}
	@traceRpc
	async getInitialCwd(id: number): Promise<string> {
		return this._throwIfNoPty(id).getInitialCwd();
	}
	@traceRpc
	async getCwd(id: number): Promise<string> {
		return this._throwIfNoPty(id).getCwd();
	}
	@traceRpc
	async acknowledgeDataEvent(id: number, charCount: number): Promise<void> {
		return this._throwIfNoPty(id).acknowledgeDataEvent(charCount);
	}
	@traceRpc
	async setUnicodeVersion(id: number, version: '6' | '11'): Promise<void> {
		return this._throwIfNoPty(id).setUnicodeVersion(version);
	}
	@traceRpc
	async getLatency(id: number): Promise<number> {
		return 0;
	}
	@traceRpc
	async orphanQuestionReply(id: number): Promise<void> {
		return this._throwIfNoPty(id).orphanQuestionReply();
	}

	@traceRpc
	async installAutoReply(match: string, reply: string) {
		this._autoReplies.set(match, reply);
		// If the auto reply exists on any existing terminals it will be overridden
		for (const p of this._ptys.values()) {
			p.installAutoReply(match, reply);
		}
	}
	@traceRpc
	async uninstallAllAutoReplies() {
		for (const match of this._autoReplies.keys()) {
			for (const p of this._ptys.values()) {
				p.uninstallAutoReply(match);
			}
		}
	}
	@traceRpc
	async uninstallAutoReply(match: string) {
		for (const p of this._ptys.values()) {
			p.uninstallAutoReply(match);
		}
	}

	@traceRpc
	async getDefaultSystemShell(osOverride: OperatingSystem = OS): Promise<string> {
		return getSystemShell(osOverride, process.env);
	}

	@traceRpc
	async getEnvironment(): Promise<IProcessEnvironment> {
		return { ...process.env };
	}

	@traceRpc
	async getWslPath(original: string, direction: 'unix-to-win' | 'win-to-unix' | unknown): Promise<string> {
		if (direction === 'win-to-unix') {
			if (!isWindows) {
				return original;
			}
			if (getWindowsBuildNumber() < 17063) {
				return original.replace(/\\/g, '/');
			}
			const wslExecutable = this._getWSLExecutablePath();
			if (!wslExecutable) {
				return original;
			}
			return new Promise<string>(c => {
				const proc = execFile(wslExecutable, ['-e', 'wslpath', original], {}, (error, stdout, stderr) => {
					c(error ? original : escapeNonWindowsPath(stdout.trim()));
				});
				proc.stdin!.end();
			});
		}
		if (direction === 'unix-to-win') {
			// The backend is Windows, for example a local Windows workspace with a wsl session in
			// the terminal.
			if (isWindows) {
				if (getWindowsBuildNumber() < 17063) {
					return original;
				}
				const wslExecutable = this._getWSLExecutablePath();
				if (!wslExecutable) {
					return original;
				}
				return new Promise<string>(c => {
					const proc = execFile(wslExecutable, ['-e', 'wslpath', '-w', original], {}, (error, stdout, stderr) => {
						c(error ? original : stdout.trim());
					});
					proc.stdin!.end();
				});
			}
		}
		// Fallback just in case
		return original;
	}

	private _getWSLExecutablePath(): string | undefined {
		const useWSLexe = getWindowsBuildNumber() >= 16299;
		const is32ProcessOn64Windows = process.env.hasOwnProperty('PROCESSOR_ARCHITEW6432');
		const systemRoot = process.env['SystemRoot'];
		if (systemRoot) {
			return join(systemRoot, is32ProcessOn64Windows ? 'Sysnative' : 'System32', useWSLexe ? 'wsl.exe' : 'bash.exe');
		}
		return undefined;
	}

	@traceRpc
	async getRevivedPtyNewId(workspaceId: string, id: number): Promise<number | undefined> {
		try {
			return this._revivedPtyIdMap.get(this._getRevivingProcessId(workspaceId, id))?.newId;
		} catch (e) {
			this._logService.warn(`Couldn't find terminal ID ${workspaceId}-${id}`, e.message);
		}
		return undefined;
	}

	@traceRpc
	async setTerminalLayoutInfo(args: ISetTerminalLayoutInfoArgs): Promise<void> {
		this._workspaceLayoutInfos.set(args.workspaceId, args);
	}

	@traceRpc
	async getTerminalLayoutInfo(args: IGetTerminalLayoutInfoArgs): Promise<ITerminalsLayoutInfo | undefined> {
		performance.mark('code/willGetTerminalLayoutInfo');
		const layout = this._workspaceLayoutInfos.get(args.workspaceId);
		if (layout) {
<<<<<<< HEAD
			const doneSet: Set<number> = new Set();
			const expandedTabs = await Promise.all(layout.tabs.map(async tab => this._expandTerminalTab(tab, doneSet)));
=======
			const expandedTabs = await Promise.all(layout.tabs.map(async tab => this._expandTerminalTab(args.workspaceId, tab)));
>>>>>>> 2d986c5d
			const tabs = expandedTabs.filter(t => t.terminals.length > 0);
			performance.mark('code/didGetTerminalLayoutInfo');
			return { tabs };
		}
		performance.mark('code/didGetTerminalLayoutInfo');
		return undefined;
	}

<<<<<<< HEAD
	private async _expandTerminalTab(tab: ITerminalTabLayoutInfoById, doneSet: Set<number>): Promise<ITerminalTabLayoutInfoDto> {
		const expandedTerminals = (await Promise.all(tab.terminals.map(t => this._expandTerminalInstance(t, doneSet))));
=======
	private async _expandTerminalTab(workspaceId: string, tab: ITerminalTabLayoutInfoById): Promise<ITerminalTabLayoutInfoDto> {
		const expandedTerminals = (await Promise.all(tab.terminals.map(t => this._expandTerminalInstance(workspaceId, t))));
>>>>>>> 2d986c5d
		const filtered = expandedTerminals.filter(term => term.terminal !== null) as IRawTerminalInstanceLayoutInfo<IProcessDetails>[];
		return {
			isActive: tab.isActive,
			activePersistentProcessId: tab.activePersistentProcessId,
			terminals: filtered
		};
	}

<<<<<<< HEAD
	private async _expandTerminalInstance(t: ITerminalInstanceLayoutInfoById, doneSet: Set<number>): Promise<IRawTerminalInstanceLayoutInfo<IProcessDetails | null>> {
=======
	private async _expandTerminalInstance(workspaceId: string, t: ITerminalInstanceLayoutInfoById): Promise<IRawTerminalInstanceLayoutInfo<IProcessDetails | null>> {
>>>>>>> 2d986c5d
		try {
			const oldId = this._getRevivingProcessId(workspaceId, t.terminal);
			const revivedPtyId = this._revivedPtyIdMap.get(oldId)?.newId;
			this._logService.info(`Expanding terminal instance, old id ${oldId} -> new id ${revivedPtyId}`);
			this._revivedPtyIdMap.delete(oldId);
			const persistentProcessId = revivedPtyId ?? t.terminal;
			if (doneSet.has(persistentProcessId)) {
				throw new Error(`Terminal ${persistentProcessId} has already been expanded`);
			}
			doneSet.add(persistentProcessId);
			const persistentProcess = this._throwIfNoPty(persistentProcessId);
			const processDetails = persistentProcess && await this._buildProcessDetails(t.terminal, persistentProcess, revivedPtyId !== undefined);
			return {
				terminal: { ...processDetails, id: persistentProcessId },
				relativeSize: t.relativeSize
			};
		} catch (e) {
			this._logService.warn(`Couldn't get layout info, a terminal was probably disconnected`, e.message);
			this._logService.info('Reattach to wrong terminal debug info - layout info by id', t);
			this._logService.info('Reattach to wrong terminal debug info - _revivePtyIdMap', Array.from(this._revivedPtyIdMap.values()));
			// this will be filtered out and not reconnected
			return {
				terminal: null,
				relativeSize: t.relativeSize
			};
		}
	}

	private _getRevivingProcessId(workspaceId: string, ptyId: number): string {
		return `${workspaceId}-${ptyId}`;
	}

	private async _buildProcessDetails(id: number, persistentProcess: PersistentTerminalProcess, wasRevived: boolean = false): Promise<IProcessDetails> {
		performance.mark(`code/willBuildProcessDetails/${id}`);
		// If the process was just revived, don't do the orphan check as it will
		// take some time
		const [cwd, isOrphan] = await Promise.all([persistentProcess.getCwd(), wasRevived ? true : persistentProcess.isOrphaned()]);
		const result = {
			id,
			title: persistentProcess.title,
			titleSource: persistentProcess.titleSource,
			pid: persistentProcess.pid,
			workspaceId: persistentProcess.workspaceId,
			workspaceName: persistentProcess.workspaceName,
			cwd,
			isOrphan,
			icon: persistentProcess.icon,
			color: persistentProcess.color,
			fixedDimensions: persistentProcess.fixedDimensions,
			environmentVariableCollections: persistentProcess.processLaunchOptions.options.environmentVariableCollections,
			reconnectionProperties: persistentProcess.shellLaunchConfig.reconnectionProperties,
			waitOnExit: persistentProcess.shellLaunchConfig.waitOnExit,
			hideFromUser: persistentProcess.shellLaunchConfig.hideFromUser,
			isFeatureTerminal: persistentProcess.shellLaunchConfig.isFeatureTerminal,
			type: persistentProcess.shellLaunchConfig.type,
			hasChildProcesses: persistentProcess.hasChildProcesses,
			shellIntegrationNonce: persistentProcess.processLaunchOptions.options.shellIntegration.nonce
		};
		performance.mark(`code/didBuildProcessDetails/${id}`);
		return result;
	}

	private _throwIfNoPty(id: number): PersistentTerminalProcess {
		const pty = this._ptys.get(id);
		if (!pty) {
			throw new ErrorNoTelemetry(`Could not find pty on pty host`);
		}
		return pty;
	}
}

const enum InteractionState {
	/** The terminal has not been interacted with. */
	None = 'None',
	/** The terminal has only been interacted with by the replay mechanism. */
	ReplayOnly = 'ReplayOnly',
	/** The terminal has been directly interacted with this session. */
	Session = 'Session'
}

class PersistentTerminalProcess extends Disposable {

	private readonly _bufferer: TerminalDataBufferer;
	private readonly _autoReplies: Map<string, TerminalAutoResponder> = new Map();

	private readonly _pendingCommands = new Map<number, { resolve: (data: any) => void; reject: (err: any) => void }>();

	private _isStarted: boolean = false;
	private _interactionState: MutationLogger<InteractionState>;

	private _orphanQuestionBarrier: AutoOpenBarrier | null;
	private _orphanQuestionReplyTime: number;
	private _orphanRequestQueue = new Queue<boolean>();
	private _disconnectRunner1: ProcessTimeRunOnceScheduler;
	private _disconnectRunner2: ProcessTimeRunOnceScheduler;

	private readonly _onProcessReplay = this._register(new Emitter<IPtyHostProcessReplayEvent>());
	readonly onProcessReplay = this._onProcessReplay.event;
	private readonly _onProcessReady = this._register(new Emitter<IProcessReadyEvent>());
	readonly onProcessReady = this._onProcessReady.event;
	private readonly _onPersistentProcessReady = this._register(new Emitter<void>());
	/** Fired when the persistent process has a ready process and has finished its replay. */
	readonly onPersistentProcessReady = this._onPersistentProcessReady.event;
	private readonly _onProcessData = this._register(new Emitter<string>());
	readonly onProcessData = this._onProcessData.event;
	private readonly _onProcessOrphanQuestion = this._register(new Emitter<void>());
	readonly onProcessOrphanQuestion = this._onProcessOrphanQuestion.event;
	private readonly _onDidChangeProperty = this._register(new Emitter<IProcessProperty<any>>());
	readonly onDidChangeProperty = this._onDidChangeProperty.event;

	private _inReplay = false;

	private _pid = -1;
	private _cwd = '';
	private _title: string | undefined;
	private _titleSource: TitleEventSource = TitleEventSource.Process;
	private _serializer: ITerminalSerializer;
	private _wasRevived: boolean;
	private _fixedDimensions: IFixedTerminalDimensions | undefined;

	get pid(): number { return this._pid; }
	get shellLaunchConfig(): IShellLaunchConfig { return this._terminalProcess.shellLaunchConfig; }
	get hasWrittenData(): boolean { return this._interactionState.value !== InteractionState.None; }
	get title(): string { return this._title || this._terminalProcess.currentTitle; }
	get titleSource(): TitleEventSource { return this._titleSource; }
	get icon(): TerminalIcon | undefined { return this._icon; }
	get color(): string | undefined { return this._color; }
	get fixedDimensions(): IFixedTerminalDimensions | undefined { return this._fixedDimensions; }
	get hasChildProcesses(): boolean { return this._terminalProcess.hasChildProcesses; }

	setTitle(title: string, titleSource: TitleEventSource): void {
		if (titleSource === TitleEventSource.Api) {
			this._interactionState.setValue(InteractionState.Session, 'setTitle');
			this._serializer.freeRawReviveBuffer();
		}
		this._title = title;
		this._titleSource = titleSource;
	}

	setIcon(userInitiated: boolean, icon: TerminalIcon, color?: string): void {
		if (!this._icon || 'id' in icon && 'id' in this._icon && icon.id !== this._icon.id ||
			!this.color || color !== this._color) {

			this._serializer.freeRawReviveBuffer();
			if (userInitiated) {
				this._interactionState.setValue(InteractionState.Session, 'setIcon');
			}
		}
		this._icon = icon;
		this._color = color;
	}

	private _setFixedDimensions(fixedDimensions?: IFixedTerminalDimensions): void {
		this._fixedDimensions = fixedDimensions;
	}

	constructor(
		private _persistentProcessId: number,
		private readonly _terminalProcess: TerminalProcess,
		readonly workspaceId: string,
		readonly workspaceName: string,
		readonly shouldPersistTerminal: boolean,
		cols: number,
		rows: number,
		readonly processLaunchOptions: IPersistentTerminalProcessLaunchConfig,
		public unicodeVersion: '6' | '11',
		reconnectConstants: IReconnectConstants,
		private readonly _logService: ILogService,
		reviveBuffer: string | undefined,
		rawReviveBuffer: string | undefined,
		private _icon?: TerminalIcon,
		private _color?: string,
		name?: string,
		fixedDimensions?: IFixedTerminalDimensions
	) {
		super();
		this._interactionState = new MutationLogger(`Persistent process "${this._persistentProcessId}" interaction state`, InteractionState.None, this._logService);
		this._wasRevived = reviveBuffer !== undefined;
		this._serializer = new XtermSerializer(
			cols,
			rows,
			reconnectConstants.scrollback,
			unicodeVersion,
			reviveBuffer,
			processLaunchOptions.options.shellIntegration.nonce,
			shouldPersistTerminal ? rawReviveBuffer : undefined,
			this._logService
		);
		if (name) {
			this.setTitle(name, TitleEventSource.Api);
		}
		this._fixedDimensions = fixedDimensions;
		this._orphanQuestionBarrier = null;
		this._orphanQuestionReplyTime = 0;
		this._disconnectRunner1 = this._register(new ProcessTimeRunOnceScheduler(() => {
			this._logService.info(`Persistent process "${this._persistentProcessId}": The reconnection grace time of ${printTime(reconnectConstants.graceTime)} has expired, shutting down pid "${this._pid}"`);
			this.shutdown(true);
		}, reconnectConstants.graceTime));
		this._disconnectRunner2 = this._register(new ProcessTimeRunOnceScheduler(() => {
			this._logService.info(`Persistent process "${this._persistentProcessId}": The short reconnection grace time of ${printTime(reconnectConstants.shortGraceTime)} has expired, shutting down pid ${this._pid}`);
			this.shutdown(true);
		}, reconnectConstants.shortGraceTime));
		this._register(this._terminalProcess.onProcessExit(() => this._bufferer.stopBuffering(this._persistentProcessId)));
		this._register(this._terminalProcess.onProcessReady(e => {
			this._pid = e.pid;
			this._cwd = e.cwd;
			this._onProcessReady.fire(e);
		}));
		this._register(this._terminalProcess.onDidChangeProperty(e => {
			this._onDidChangeProperty.fire(e);
		}));

		// Data buffering to reduce the amount of messages going to the renderer
		this._bufferer = new TerminalDataBufferer((_, data) => this._onProcessData.fire(data));
		this._register(this._bufferer.startBuffering(this._persistentProcessId, this._terminalProcess.onProcessData));

		// Data recording for reconnect
		this._register(this.onProcessData(e => this._serializer.handleData(e)));

		// Clean up other disposables
		this._register(toDisposable(() => {
			for (const e of this._autoReplies.values()) {
				e.dispose();
			}
			this._autoReplies.clear();
		}));
	}

	async attach(): Promise<void> {
		if (!this._disconnectRunner1.isScheduled() && !this._disconnectRunner2.isScheduled()) {
			this._logService.warn(`Persistent process "${this._persistentProcessId}": Process had no disconnect runners but was an orphan`);
		}
		this._disconnectRunner1.cancel();
		this._disconnectRunner2.cancel();
	}

	async detach(forcePersist?: boolean): Promise<void> {
		// Keep the process around if it was indicated to persist and it has had some iteraction or
		// was replayed
		if (this.shouldPersistTerminal && (this._interactionState.value !== InteractionState.None || forcePersist)) {
			this._disconnectRunner1.schedule();
		} else {
			this.shutdown(true);
		}
	}

	serializeNormalBuffer(): Promise<IPtyHostProcessReplayEvent> {
		return this._serializer.generateReplayEvent(true, this._interactionState.value !== InteractionState.Session);
	}

	async refreshProperty<T extends ProcessPropertyType>(type: T): Promise<IProcessPropertyMap[T]> {
		return this._terminalProcess.refreshProperty(type);
	}

	async updateProperty<T extends ProcessPropertyType>(type: T, value: IProcessPropertyMap[T]): Promise<void> {
		if (type === ProcessPropertyType.FixedDimensions) {
			return this._setFixedDimensions(value as IProcessPropertyMap[ProcessPropertyType.FixedDimensions]);
		}
	}

	async start(): Promise<ITerminalLaunchError | { injectedArgs: string[] } | undefined> {
		if (!this._isStarted) {
			const result = await this._terminalProcess.start();
			if (result && 'message' in result) {
				// it's a terminal launch error
				return result;
			}
			this._isStarted = true;

			// If the process was revived, trigger a replay on first start. An alternative approach
			// could be to start it on the pty host before attaching but this fails on Windows as
			// conpty's inherit cursor option which is required, ends up sending DSR CPR which
			// causes conhost to hang when no response is received from the terminal (which wouldn't
			// be attached yet). https://github.com/microsoft/terminal/issues/11213
			if (this._wasRevived) {
				this.triggerReplay();
			} else {
				this._onPersistentProcessReady.fire();
			}
			return result;
		}

		this._onProcessReady.fire({ pid: this._pid, cwd: this._cwd, windowsPty: this._terminalProcess.getWindowsPty() });
		this._onDidChangeProperty.fire({ type: ProcessPropertyType.Title, value: this._terminalProcess.currentTitle });
		this._onDidChangeProperty.fire({ type: ProcessPropertyType.ShellType, value: this._terminalProcess.shellType });
		this.triggerReplay();
		return undefined;
	}
	shutdown(immediate: boolean): void {
		return this._terminalProcess.shutdown(immediate);
	}
	input(data: string): void {
		this._interactionState.setValue(InteractionState.Session, 'input');
		this._serializer.freeRawReviveBuffer();
		if (this._inReplay) {
			return;
		}
		for (const listener of this._autoReplies.values()) {
			listener.handleInput();
		}
		return this._terminalProcess.input(data);
	}
	writeBinary(data: string): Promise<void> {
		return this._terminalProcess.processBinary(data);
	}
	resize(cols: number, rows: number): void {
		if (this._inReplay) {
			return;
		}
		this._serializer.handleResize(cols, rows);

		// Buffered events should flush when a resize occurs
		this._bufferer.flushBuffer(this._persistentProcessId);

		for (const listener of this._autoReplies.values()) {
			listener.handleResize();
		}
		return this._terminalProcess.resize(cols, rows);
	}
	async clearBuffer(): Promise<void> {
		this._serializer.clearBuffer();
		this._terminalProcess.clearBuffer();
	}
	setUnicodeVersion(version: '6' | '11'): void {
		this.unicodeVersion = version;
		this._serializer.setUnicodeVersion?.(version);
		// TODO: Pass in unicode version in ctor
	}
	acknowledgeDataEvent(charCount: number): void {
		if (this._inReplay) {
			return;
		}
		return this._terminalProcess.acknowledgeDataEvent(charCount);
	}
	getInitialCwd(): Promise<string> {
		return this._terminalProcess.getInitialCwd();
	}
	getCwd(): Promise<string> {
		return this._terminalProcess.getCwd();
	}
	getLatency(): Promise<number> {
		return this._terminalProcess.getLatency();
	}

	async triggerReplay(): Promise<void> {
		if (this._interactionState.value === InteractionState.None) {
			this._interactionState.setValue(InteractionState.ReplayOnly, 'triggerReplay');
		}
		const ev = await this._serializer.generateReplayEvent();
		let dataLength = 0;
		for (const e of ev.events) {
			dataLength += e.data.length;
		}
		this._logService.info(`Persistent process "${this._persistentProcessId}": Replaying ${dataLength} chars and ${ev.events.length} size events`);
		this._onProcessReplay.fire(ev);
		this._terminalProcess.clearUnacknowledgedChars();
		this._onPersistentProcessReady.fire();
	}

	installAutoReply(match: string, reply: string) {
		this._autoReplies.get(match)?.dispose();
		this._autoReplies.set(match, new TerminalAutoResponder(this._terminalProcess, match, reply, this._logService));
	}

	uninstallAutoReply(match: string) {
		const autoReply = this._autoReplies.get(match);
		autoReply?.dispose();
		this._autoReplies.delete(match);
	}

	sendCommandResult(reqId: number, isError: boolean, serializedPayload: any): void {
		const data = this._pendingCommands.get(reqId);
		if (!data) {
			return;
		}
		this._pendingCommands.delete(reqId);
	}

	orphanQuestionReply(): void {
		this._orphanQuestionReplyTime = Date.now();
		if (this._orphanQuestionBarrier) {
			const barrier = this._orphanQuestionBarrier;
			this._orphanQuestionBarrier = null;
			barrier.open();
		}
	}

	reduceGraceTime(): void {
		if (this._disconnectRunner2.isScheduled()) {
			// we are disconnected and already running the short reconnection timer
			return;
		}
		if (this._disconnectRunner1.isScheduled()) {
			// we are disconnected and running the long reconnection timer
			this._disconnectRunner2.schedule();
		}
	}

	async isOrphaned(): Promise<boolean> {
		return await this._orphanRequestQueue.queue(async () => this._isOrphaned());
	}

	private async _isOrphaned(): Promise<boolean> {
		// The process is already known to be orphaned
		if (this._disconnectRunner1.isScheduled() || this._disconnectRunner2.isScheduled()) {
			return true;
		}

		// Ask whether the renderer(s) whether the process is orphaned and await the reply
		if (!this._orphanQuestionBarrier) {
			// the barrier opens after 4 seconds with or without a reply
			this._orphanQuestionBarrier = new AutoOpenBarrier(4000);
			this._orphanQuestionReplyTime = 0;
			this._onProcessOrphanQuestion.fire();
		}

		await this._orphanQuestionBarrier.wait();
		return (Date.now() - this._orphanQuestionReplyTime > 500);
	}
}

class MutationLogger<T> {
	get value(): T { return this._value; }
	setValue(value: T, reason: string) {
		if (this._value !== value) {
			this._value = value;
			this._log(reason);
		}
	}

	constructor(
		private readonly _name: string,
		private _value: T,
		private readonly _logService: ILogService
	) {
		this._log('initialized');
	}

	private _log(reason: string): void {
		this._logService.debug(`MutationLogger "${this._name}" set to "${this._value}", reason: ${reason}`);
	}
}

class XtermSerializer implements ITerminalSerializer {
	private readonly _xterm: XtermTerminal;
	private readonly _shellIntegrationAddon: ShellIntegrationAddon;
	private _unicodeAddon?: XtermUnicode11Addon;

	constructor(
		cols: number,
		rows: number,
		scrollback: number,
		unicodeVersion: '6' | '11',
		reviveBufferWithRestoreMessage: string | undefined,
		shellIntegrationNonce: string,
		private _rawReviveBuffer: string | undefined,
		logService: ILogService
	) {
		this._xterm = new XtermTerminal({
			cols,
			rows,
			scrollback,
			allowProposedApi: true
		});
		if (reviveBufferWithRestoreMessage) {
			this._xterm.writeln(reviveBufferWithRestoreMessage);
		}
		this.setUnicodeVersion(unicodeVersion);
		this._shellIntegrationAddon = new ShellIntegrationAddon(shellIntegrationNonce, true, undefined, logService);
		this._xterm.loadAddon(this._shellIntegrationAddon);
	}

	freeRawReviveBuffer(): void {
		// Free the memory of the terminal if it will need to be re-serialized
		this._rawReviveBuffer = undefined;
	}

	handleData(data: string): void {
		this._xterm.write(data);
	}

	handleResize(cols: number, rows: number): void {
		this._xterm.resize(cols, rows);
	}

	clearBuffer(): void {
		this._xterm.clear();
	}

	async generateReplayEvent(normalBufferOnly?: boolean, restoreToLastReviveBuffer?: boolean): Promise<IPtyHostProcessReplayEvent> {
		const serialize = new (await this._getSerializeConstructor());
		this._xterm.loadAddon(serialize);
		const options: ISerializeOptions = {
			scrollback: this._xterm.options.scrollback
		};
		if (normalBufferOnly) {
			options.excludeAltBuffer = true;
			options.excludeModes = true;
		}
		let serialized: string;
		if (restoreToLastReviveBuffer && this._rawReviveBuffer) {
			serialized = this._rawReviveBuffer;
		} else {
			serialized = serialize.serialize(options);
		}
		return {
			events: [
				{
					cols: this._xterm.cols,
					rows: this._xterm.rows,
					data: serialized
				}
			],
			commands: this._shellIntegrationAddon.serialize()
		};
	}

	async setUnicodeVersion(version: '6' | '11'): Promise<void> {
		if (this._xterm.unicode.activeVersion === version) {
			return;
		}
		if (version === '11') {
			this._unicodeAddon = new (await this._getUnicode11Constructor());
			this._xterm.loadAddon(this._unicodeAddon);
		} else {
			this._unicodeAddon?.dispose();
			this._unicodeAddon = undefined;
		}
		this._xterm.unicode.activeVersion = version;
	}

	async _getUnicode11Constructor(): Promise<typeof Unicode11Addon> {
		if (!Unicode11Addon) {
			Unicode11Addon = (await import('xterm-addon-unicode11')).Unicode11Addon;
		}
		return Unicode11Addon;
	}

	async _getSerializeConstructor(): Promise<typeof SerializeAddon> {
		if (!SerializeAddon) {
			SerializeAddon = (await import('xterm-addon-serialize')).SerializeAddon;
		}
		return SerializeAddon;
	}
}

function printTime(ms: number): string {
	let h = 0;
	let m = 0;
	let s = 0;
	if (ms >= 1000) {
		s = Math.floor(ms / 1000);
		ms -= s * 1000;
	}
	if (s >= 60) {
		m = Math.floor(s / 60);
		s -= m * 60;
	}
	if (m >= 60) {
		h = Math.floor(m / 60);
		m -= h * 60;
	}
	const _h = h ? `${h}h` : ``;
	const _m = m ? `${m}m` : ``;
	const _s = s ? `${s}s` : ``;
	const _ms = ms ? `${ms}ms` : ``;
	return `${_h}${_m}${_s}${_ms}`;
}

interface ITerminalSerializer {
	handleData(data: string): void;
	freeRawReviveBuffer(): void;
	handleResize(cols: number, rows: number): void;
	clearBuffer(): void;
	generateReplayEvent(normalBufferOnly?: boolean, restoreToLastReviveBuffer?: boolean): Promise<IPtyHostProcessReplayEvent>;
	setUnicodeVersion?(version: '6' | '11'): void;
}<|MERGE_RESOLUTION|>--- conflicted
+++ resolved
@@ -519,12 +519,8 @@
 		performance.mark('code/willGetTerminalLayoutInfo');
 		const layout = this._workspaceLayoutInfos.get(args.workspaceId);
 		if (layout) {
-<<<<<<< HEAD
 			const doneSet: Set<number> = new Set();
-			const expandedTabs = await Promise.all(layout.tabs.map(async tab => this._expandTerminalTab(tab, doneSet)));
-=======
-			const expandedTabs = await Promise.all(layout.tabs.map(async tab => this._expandTerminalTab(args.workspaceId, tab)));
->>>>>>> 2d986c5d
+			const expandedTabs = await Promise.all(layout.tabs.map(async tab => this._expandTerminalTab(args.workspaceId, tab, doneSet)));
 			const tabs = expandedTabs.filter(t => t.terminals.length > 0);
 			performance.mark('code/didGetTerminalLayoutInfo');
 			return { tabs };
@@ -533,13 +529,8 @@
 		return undefined;
 	}
 
-<<<<<<< HEAD
-	private async _expandTerminalTab(tab: ITerminalTabLayoutInfoById, doneSet: Set<number>): Promise<ITerminalTabLayoutInfoDto> {
-		const expandedTerminals = (await Promise.all(tab.terminals.map(t => this._expandTerminalInstance(t, doneSet))));
-=======
-	private async _expandTerminalTab(workspaceId: string, tab: ITerminalTabLayoutInfoById): Promise<ITerminalTabLayoutInfoDto> {
-		const expandedTerminals = (await Promise.all(tab.terminals.map(t => this._expandTerminalInstance(workspaceId, t))));
->>>>>>> 2d986c5d
+	private async _expandTerminalTab(workspaceId: string, tab: ITerminalTabLayoutInfoById, doneSet: Set<number>): Promise<ITerminalTabLayoutInfoDto> {
+		const expandedTerminals = (await Promise.all(tab.terminals.map(t => this._expandTerminalInstance(workspaceId, t, doneSet))));
 		const filtered = expandedTerminals.filter(term => term.terminal !== null) as IRawTerminalInstanceLayoutInfo<IProcessDetails>[];
 		return {
 			isActive: tab.isActive,
@@ -548,11 +539,7 @@
 		};
 	}
 
-<<<<<<< HEAD
-	private async _expandTerminalInstance(t: ITerminalInstanceLayoutInfoById, doneSet: Set<number>): Promise<IRawTerminalInstanceLayoutInfo<IProcessDetails | null>> {
-=======
-	private async _expandTerminalInstance(workspaceId: string, t: ITerminalInstanceLayoutInfoById): Promise<IRawTerminalInstanceLayoutInfo<IProcessDetails | null>> {
->>>>>>> 2d986c5d
+	private async _expandTerminalInstance(workspaceId: string, t: ITerminalInstanceLayoutInfoById, doneSet: Set<number>): Promise<IRawTerminalInstanceLayoutInfo<IProcessDetails | null>> {
 		try {
 			const oldId = this._getRevivingProcessId(workspaceId, t.terminal);
 			const revivedPtyId = this._revivedPtyIdMap.get(oldId)?.newId;
