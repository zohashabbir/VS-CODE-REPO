--- conflicted
+++ resolved
@@ -15,15 +15,12 @@
 import { URI } from 'vs/base/common/uri';
 import { localize } from 'vs/nls';
 import { DisposableStore } from 'vs/base/common/lifecycle';
-<<<<<<< HEAD
 import { importCss } from 'vs/base/browser/importCss';
 
 importCss('./media/quickInput.css', import.meta.url)
 
-=======
 import { IQuickInputButton } from 'vs/platform/quickinput/common/quickInput';
 import { IAction } from 'vs/base/common/actions';
->>>>>>> 3f2a0de2
 
 const iconPathToClass: Record<string, string> = {};
 const iconClassGenerator = new IdGenerator('quick-input-button-icon-');
