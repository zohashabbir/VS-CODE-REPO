/*---------------------------------------------------------------------------------------------
 *  Copyright (c) Microsoft Corporation. All rights reserved.
 *  Licensed under the MIT License. See License.txt in the project root for license information.
 *--------------------------------------------------------------------------------------------*/

import * as dom from 'vs/base/browser/dom';
import { StandardKeyboardEvent } from 'vs/base/browser/keyboardEvent';
import { ActionBar } from 'vs/base/browser/ui/actionbar/actionbar';
import { Button, IButtonStyles } from 'vs/base/browser/ui/button/button';
import { CountBadge, ICountBadgeStyles } from 'vs/base/browser/ui/countBadge/countBadge';
import { IHoverDelegate, IHoverDelegateOptions } from 'vs/base/browser/ui/iconLabel/iconHoverDelegate';
import { IInputBoxStyles } from 'vs/base/browser/ui/inputbox/inputBox';
import { IKeybindingLabelStyles } from 'vs/base/browser/ui/keybindingLabel/keybindingLabel';
import { IListRenderer, IListVirtualDelegate } from 'vs/base/browser/ui/list/list';
import { IListOptions, IListStyles, List } from 'vs/base/browser/ui/list/listWidget';
import { IProgressBarStyles, ProgressBar } from 'vs/base/browser/ui/progressbar/progressbar';
import { IToggleStyles, Toggle } from 'vs/base/browser/ui/toggle/toggle';
import { equals } from 'vs/base/common/arrays';
import { TimeoutTimer } from 'vs/base/common/async';
import { Codicon } from 'vs/base/common/codicons';
import { Emitter, Event } from 'vs/base/common/event';
import { KeyCode } from 'vs/base/common/keyCodes';
import { Disposable, DisposableStore } from 'vs/base/common/lifecycle';
import { isIOS } from 'vs/base/common/platform';
import Severity from 'vs/base/common/severity';
import { ThemeIcon } from 'vs/base/common/themables';
import 'vs/css!./media/quickInput';
import { localize } from 'vs/nls';
import { IInputBox, IKeyMods, IQuickInput, IQuickInputButton, IQuickInputHideEvent, IQuickInputToggle, IQuickNavigateConfiguration, IQuickPick, IQuickPickDidAcceptEvent, IQuickPickItem, IQuickPickItemButtonEvent, IQuickPickSeparator, IQuickPickSeparatorButtonEvent, IQuickPickWillAcceptEvent, IQuickWidget, ItemActivation, NO_KEY_MODS, QuickInputHideReason } from 'vs/platform/quickinput/common/quickInput';
import { QuickInputBox } from './quickInputBox';
import { QuickInputList, QuickInputListFocus } from './quickInputList';
import { quickInputButtonToAction, renderQuickInputDescription } from './quickInputUtils';
import { IConfigurationService } from 'vs/platform/configuration/common/configuration';
import { IHoverOptions, IHoverService, WorkbenchHoverDelegate } from 'vs/platform/hover/browser/hover';

export interface IQuickInputOptions {
	idPrefix: string;
	container: HTMLElement;
	ignoreFocusOut(): boolean;
	backKeybindingLabel(): string | undefined;
	setContextKey(id?: string): void;
	linkOpenerDelegate(content: string): void;
	returnFocus(): void;
	createList<T>(
		user: string,
		container: HTMLElement,
		delegate: IListVirtualDelegate<T>,
		renderers: IListRenderer<T, any>[],
		options: IListOptions<T>,
	): List<T>;
	/**
	 * @todo With IHover in vs/editor, can we depend on the service directly
	 * instead of passing it through a hover delegate?
	 */
	hoverDelegate: IHoverDelegate;
	styles: IQuickInputStyles;
}

export interface IQuickInputStyles {
	readonly widget: IQuickInputWidgetStyles;
	readonly inputBox: IInputBoxStyles;
	readonly toggle: IToggleStyles;
	readonly countBadge: ICountBadgeStyles;
	readonly button: IButtonStyles;
	readonly progressBar: IProgressBarStyles;
	readonly keybindingLabel: IKeybindingLabelStyles;
	readonly list: IListStyles;
	readonly pickerGroup: { pickerGroupBorder: string | undefined; pickerGroupForeground: string | undefined };
}

export interface IQuickInputWidgetStyles {
	readonly quickInputBackground: string | undefined;
	readonly quickInputForeground: string | undefined;
	readonly quickInputTitleBackground: string | undefined;
	readonly widgetBorder: string | undefined;
	readonly widgetShadow: string | undefined;
}

export type Writeable<T> = { -readonly [P in keyof T]: T[P] };

export const backButton = {
	iconClass: ThemeIcon.asClassName(Codicon.quickInputBack),
	tooltip: localize('quickInput.back', "Back"),
	handle: -1 // TODO
};

export interface QuickInputUI {
	container: HTMLElement;
	styleSheet: HTMLStyleElement;
	leftActionBar: ActionBar;
	titleBar: HTMLElement;
	title: HTMLElement;
	description1: HTMLElement;
	description2: HTMLElement;
	widget: HTMLElement;
	rightActionBar: ActionBar;
	checkAll: HTMLInputElement;
	inputContainer: HTMLElement;
	filterContainer: HTMLElement;
	inputBox: QuickInputBox;
	visibleCountContainer: HTMLElement;
	visibleCount: CountBadge;
	countContainer: HTMLElement;
	count: CountBadge;
	okContainer: HTMLElement;
	ok: Button;
	message: HTMLElement;
	customButtonContainer: HTMLElement;
	customButton: Button;
	progressBar: ProgressBar;
	list: QuickInputList;
	onDidAccept: Event<void>;
	onDidCustom: Event<void>;
	onDidTriggerButton: Event<IQuickInputButton>;
	ignoreFocusOut: boolean;
	keyMods: Writeable<IKeyMods>;
	show(controller: QuickInput): void;
	setVisibilities(visibilities: Visibilities): void;
	setEnabled(enabled: boolean): void;
	setContextKey(contextKey?: string): void;
	linkOpenerDelegate(content: string): void;
	hide(): void;
}

export type Visibilities = {
	title?: boolean;
	description?: boolean;
	checkAll?: boolean;
	inputBox?: boolean;
	checkBox?: boolean;
	visibleCount?: boolean;
	count?: boolean;
	message?: boolean;
	list?: boolean;
	ok?: boolean;
	customButton?: boolean;
	progressBar?: boolean;
};

class QuickInput extends Disposable implements IQuickInput {
	protected static readonly noPromptMessage = localize('inputModeEntry', "Press 'Enter' to confirm your input or 'Escape' to cancel");

	private _title: string | undefined;
	private _description: string | undefined;
	private _widget: HTMLElement | undefined;
	private _widgetUpdated = false;
	private _steps: number | undefined;
	private _totalSteps: number | undefined;
	protected visible = false;
	private _enabled = true;
	private _contextKey: string | undefined;
	private _busy = false;
	private _ignoreFocusOut = false;
	private _buttons: IQuickInputButton[] = [];
	private buttonsUpdated = false;
	private _toggles: IQuickInputToggle[] = [];
	private togglesUpdated = false;
	protected noValidationMessage = QuickInput.noPromptMessage;
	private _validationMessage: string | undefined;
	private _lastValidationMessage: string | undefined;
	private _severity: Severity = Severity.Ignore;
	private _lastSeverity: Severity | undefined;
	private readonly onDidTriggerButtonEmitter = this._register(new Emitter<IQuickInputButton>());
	private readonly onDidHideEmitter = this._register(new Emitter<IQuickInputHideEvent>());
	private readonly onDisposeEmitter = this._register(new Emitter<void>());

	protected readonly visibleDisposables = this._register(new DisposableStore());

	private busyDelay: TimeoutTimer | undefined;

	constructor(
		protected ui: QuickInputUI
	) {
		super();
	}

	get title() {
		return this._title;
	}

	set title(title: string | undefined) {
		this._title = title;
		this.update();
	}

	get description() {
		return this._description;
	}

	set description(description: string | undefined) {
		this._description = description;
		this.update();
	}

	get widget() {
		return this._widget;
	}

	set widget(widget: unknown | undefined) {
		if (!(widget instanceof HTMLElement)) {
			return;
		}
		if (this._widget !== widget) {
			this._widget = widget;
			this._widgetUpdated = true;
			this.update();
		}
	}

	get step() {
		return this._steps;
	}

	set step(step: number | undefined) {
		this._steps = step;
		this.update();
	}

	get totalSteps() {
		return this._totalSteps;
	}

	set totalSteps(totalSteps: number | undefined) {
		this._totalSteps = totalSteps;
		this.update();
	}

	get enabled() {
		return this._enabled;
	}

	set enabled(enabled: boolean) {
		this._enabled = enabled;
		this.update();
	}

	get contextKey() {
		return this._contextKey;
	}

	set contextKey(contextKey: string | undefined) {
		this._contextKey = contextKey;
		this.update();
	}

	get busy() {
		return this._busy;
	}

	set busy(busy: boolean) {
		this._busy = busy;
		this.update();
	}

	get ignoreFocusOut() {
		return this._ignoreFocusOut;
	}

	set ignoreFocusOut(ignoreFocusOut: boolean) {
		const shouldUpdate = this._ignoreFocusOut !== ignoreFocusOut && !isIOS;
		this._ignoreFocusOut = ignoreFocusOut && !isIOS;
		if (shouldUpdate) {
			this.update();
		}
	}

	get buttons() {
		return this._buttons;
	}

	set buttons(buttons: IQuickInputButton[]) {
		this._buttons = buttons;
		this.buttonsUpdated = true;
		this.update();
	}

	get toggles() {
		return this._toggles;
	}

	set toggles(toggles: IQuickInputToggle[]) {
		this._toggles = toggles ?? [];
		this.togglesUpdated = true;
		this.update();
	}

	get validationMessage() {
		return this._validationMessage;
	}

	set validationMessage(validationMessage: string | undefined) {
		this._validationMessage = validationMessage;
		this.update();
	}

	get severity() {
		return this._severity;
	}

	set severity(severity: Severity) {
		this._severity = severity;
		this.update();
	}

	readonly onDidTriggerButton = this.onDidTriggerButtonEmitter.event;

	show(): void {
		if (this.visible) {
			return;
		}
		this.visibleDisposables.add(
			this.ui.onDidTriggerButton(button => {
				if (this.buttons.indexOf(button) !== -1) {
					this.onDidTriggerButtonEmitter.fire(button);
				}
			}),
		);
		this.ui.show(this);

		// update properties in the controller that get reset in the ui.show() call
		this.visible = true;
		// This ensures the message/prompt gets rendered
		this._lastValidationMessage = undefined;
		// This ensures the input box has the right severity applied
		this._lastSeverity = undefined;
		if (this.buttons.length) {
			// if there are buttons, the ui.show() clears them out of the UI so we should
			// rerender them.
			this.buttonsUpdated = true;
		}
		if (this.toggles.length) {
			// if there are toggles, the ui.show() clears them out of the UI so we should
			// rerender them.
			this.togglesUpdated = true;
		}

		this.update();
	}

	hide(): void {
		if (!this.visible) {
			return;
		}
		this.ui.hide();
	}

	didHide(reason = QuickInputHideReason.Other): void {
		this.visible = false;
		this.visibleDisposables.clear();
		this.onDidHideEmitter.fire({ reason });
	}

	readonly onDidHide = this.onDidHideEmitter.event;

	protected update() {
		if (!this.visible) {
			return;
		}
		const title = this.getTitle();
		if (title && this.ui.title.textContent !== title) {
			this.ui.title.textContent = title;
		} else if (!title && this.ui.title.innerHTML !== '&nbsp;') {
			this.ui.title.innerText = '\u00a0';
		}
		const description = this.getDescription();
		if (this.ui.description1.textContent !== description) {
			this.ui.description1.textContent = description;
		}
		if (this.ui.description2.textContent !== description) {
			this.ui.description2.textContent = description;
		}
		if (this._widgetUpdated) {
			this._widgetUpdated = false;
			if (this._widget) {
				dom.reset(this.ui.widget, this._widget);
			} else {
				dom.reset(this.ui.widget);
			}
		}
		if (this.busy && !this.busyDelay) {
			this.busyDelay = new TimeoutTimer();
			this.busyDelay.setIfNotSet(() => {
				if (this.visible) {
					this.ui.progressBar.infinite();
				}
			}, 800);
		}
		if (!this.busy && this.busyDelay) {
			this.ui.progressBar.stop();
			this.busyDelay.cancel();
			this.busyDelay = undefined;
		}
		if (this.buttonsUpdated) {
			this.buttonsUpdated = false;
			this.ui.leftActionBar.clear();
			const leftButtons = this.buttons
				.filter(button => button === backButton)
				.map((button, index) => quickInputButtonToAction(
					button,
					`id-${index}`,
					async () => this.onDidTriggerButtonEmitter.fire(button)
				));
			this.ui.leftActionBar.push(leftButtons, { icon: true, label: false });
			this.ui.rightActionBar.clear();
			const rightButtons = this.buttons
				.filter(button => button !== backButton)
				.map((button, index) => quickInputButtonToAction(
					button,
					`id-${index}`,
					async () => this.onDidTriggerButtonEmitter.fire(button)
				));
			this.ui.rightActionBar.push(rightButtons, { icon: true, label: false });
		}
		if (this.togglesUpdated) {
			this.togglesUpdated = false;
			// HACK: Filter out toggles here that are not concrete Toggle objects. This is to workaround
			// a layering issue as quick input's interface is in common but Toggle is in browser and
			// it requires a HTMLElement on its interface
			const concreteToggles = this.toggles?.filter(opts => opts instanceof Toggle) as Toggle[] ?? [];
			this.ui.inputBox.toggles = concreteToggles;
		}
		this.ui.ignoreFocusOut = this.ignoreFocusOut;
		this.ui.setEnabled(this.enabled);
		this.ui.setContextKey(this.contextKey);

		const validationMessage = this.validationMessage || this.noValidationMessage;
		if (this._lastValidationMessage !== validationMessage) {
			this._lastValidationMessage = validationMessage;
			dom.reset(this.ui.message);
			renderQuickInputDescription(validationMessage, this.ui.message, {
				callback: (content) => {
					this.ui.linkOpenerDelegate(content);
				},
				disposables: this.visibleDisposables,
			});
		}
		if (this._lastSeverity !== this.severity) {
			this._lastSeverity = this.severity;
			this.showMessageDecoration(this.severity);
		}
	}

	private getTitle() {
		if (this.title && this.step) {
			return `${this.title} (${this.getSteps()})`;
		}
		if (this.title) {
			return this.title;
		}
		if (this.step) {
			return this.getSteps();
		}
		return '';
	}

	private getDescription() {
		return this.description || '';
	}

	private getSteps() {
		if (this.step && this.totalSteps) {
			return localize('quickInput.steps', "{0}/{1}", this.step, this.totalSteps);
		}
		if (this.step) {
			return String(this.step);
		}
		return '';
	}

	protected showMessageDecoration(severity: Severity) {
		this.ui.inputBox.showDecoration(severity);
		if (severity !== Severity.Ignore) {
			const styles = this.ui.inputBox.stylesForType(severity);
			this.ui.message.style.color = styles.foreground ? `${styles.foreground}` : '';
			this.ui.message.style.backgroundColor = styles.background ? `${styles.background}` : '';
			this.ui.message.style.border = styles.border ? `1px solid ${styles.border}` : '';
			this.ui.message.style.marginBottom = '-2px';
		} else {
			this.ui.message.style.color = '';
			this.ui.message.style.backgroundColor = '';
			this.ui.message.style.border = '';
			this.ui.message.style.marginBottom = '';
		}
	}

	readonly onDispose = this.onDisposeEmitter.event;

	override dispose(): void {
		this.hide();
		this.onDisposeEmitter.fire();

		super.dispose();
	}
}

export class QuickPick<T extends IQuickPickItem> extends QuickInput implements IQuickPick<T> {

	private static readonly DEFAULT_ARIA_LABEL = localize('quickInputBox.ariaLabel', "Type to narrow down results.");

	private _value = '';
	private _ariaLabel: string | undefined;
	private _placeholder: string | undefined;
	private readonly onDidChangeValueEmitter = this._register(new Emitter<string>());
	private readonly onWillAcceptEmitter = this._register(new Emitter<IQuickPickWillAcceptEvent>());
	private readonly onDidAcceptEmitter = this._register(new Emitter<IQuickPickDidAcceptEvent>());
	private readonly onDidCustomEmitter = this._register(new Emitter<void>());
	private _items: Array<T | IQuickPickSeparator> = [];
	private itemsUpdated = false;
	private _canSelectMany = false;
	private _canAcceptInBackground = false;
	private _matchOnDescription = false;
	private _matchOnDetail = false;
	private _matchOnLabel = true;
	private _matchOnLabelMode: 'fuzzy' | 'contiguous' = 'fuzzy';
	private _sortByLabel = true;
	private _keepScrollPosition = false;
	private _itemActivation = ItemActivation.FIRST;
	private _activeItems: T[] = [];
	private activeItemsUpdated = false;
	private activeItemsToConfirm: T[] | null = [];
	private readonly onDidChangeActiveEmitter = this._register(new Emitter<T[]>());
	private _selectedItems: T[] = [];
	private selectedItemsUpdated = false;
	private selectedItemsToConfirm: T[] | null = [];
	private readonly onDidChangeSelectionEmitter = this._register(new Emitter<T[]>());
	private readonly onDidTriggerItemButtonEmitter = this._register(new Emitter<IQuickPickItemButtonEvent<T>>());
	private readonly onDidTriggerSeparatorButtonEmitter = this._register(new Emitter<IQuickPickSeparatorButtonEvent>());
	private _valueSelection: Readonly<[number, number]> | undefined;
	private valueSelectionUpdated = true;
	private _ok: boolean | 'default' = 'default';
	private _customButton = false;
	private _customButtonLabel: string | undefined;
	private _customButtonHover: string | undefined;
	private _quickNavigate: IQuickNavigateConfiguration | undefined;
	private _hideInput: boolean | undefined;
	private _hideCountBadge: boolean | undefined;
	private _hideCheckAll: boolean | undefined;

	get quickNavigate() {
		return this._quickNavigate;
	}

	set quickNavigate(quickNavigate: IQuickNavigateConfiguration | undefined) {
		this._quickNavigate = quickNavigate;
		this.update();
	}

	get value() {
		return this._value;
	}

	set value(value: string) {
		this.doSetValue(value);
	}

	private doSetValue(value: string, skipUpdate?: boolean): void {
		if (this._value !== value) {
			this._value = value;
			if (!skipUpdate) {
				this.update();
			}
			if (this.visible) {
				const didFilter = this.ui.list.filter(this.filterValue(this._value));
				if (didFilter) {
					this.trySelectFirst();
				}
			}
			this.onDidChangeValueEmitter.fire(this._value);
		}
	}

	filterValue = (value: string) => value;

	set ariaLabel(ariaLabel: string | undefined) {
		this._ariaLabel = ariaLabel;
		this.update();
	}

	get ariaLabel() {
		return this._ariaLabel;
	}

	get placeholder() {
		return this._placeholder;
	}

	set placeholder(placeholder: string | undefined) {
		this._placeholder = placeholder;
		this.update();
	}

	onDidChangeValue = this.onDidChangeValueEmitter.event;

	onWillAccept = this.onWillAcceptEmitter.event;
	onDidAccept = this.onDidAcceptEmitter.event;

	onDidCustom = this.onDidCustomEmitter.event;

	get items() {
		return this._items;
	}

	get scrollTop() {
		return this.ui.list.scrollTop;
	}

	private set scrollTop(scrollTop: number) {
		this.ui.list.scrollTop = scrollTop;
	}

	set items(items: Array<T | IQuickPickSeparator>) {
		this._items = items;
		this.itemsUpdated = true;
		this.update();
	}

	get canSelectMany() {
		return this._canSelectMany;
	}

	set canSelectMany(canSelectMany: boolean) {
		this._canSelectMany = canSelectMany;
		this.update();
	}

	get canAcceptInBackground() {
		return this._canAcceptInBackground;
	}

	set canAcceptInBackground(canAcceptInBackground: boolean) {
		this._canAcceptInBackground = canAcceptInBackground;
	}

	get matchOnDescription() {
		return this._matchOnDescription;
	}

	set matchOnDescription(matchOnDescription: boolean) {
		this._matchOnDescription = matchOnDescription;
		this.update();
	}

	get matchOnDetail() {
		return this._matchOnDetail;
	}

	set matchOnDetail(matchOnDetail: boolean) {
		this._matchOnDetail = matchOnDetail;
		this.update();
	}

	get matchOnLabel() {
		return this._matchOnLabel;
	}

	set matchOnLabel(matchOnLabel: boolean) {
		this._matchOnLabel = matchOnLabel;
		this.update();
	}

	get matchOnLabelMode() {
		return this._matchOnLabelMode;
	}

	set matchOnLabelMode(matchOnLabelMode: 'fuzzy' | 'contiguous') {
		this._matchOnLabelMode = matchOnLabelMode;
		this.update();
	}

	get sortByLabel() {
		return this._sortByLabel;
	}

	set sortByLabel(sortByLabel: boolean) {
		this._sortByLabel = sortByLabel;
		this.update();
	}

	get keepScrollPosition() {
		return this._keepScrollPosition;
	}

	set keepScrollPosition(keepScrollPosition: boolean) {
		this._keepScrollPosition = keepScrollPosition;
	}

	get itemActivation() {
		return this._itemActivation;
	}

	set itemActivation(itemActivation: ItemActivation) {
		this._itemActivation = itemActivation;
	}

	get activeItems() {
		return this._activeItems;
	}

	set activeItems(activeItems: T[]) {
		this._activeItems = activeItems;
		this.activeItemsUpdated = true;
		this.update();
	}

	onDidChangeActive = this.onDidChangeActiveEmitter.event;

	get selectedItems() {
		return this._selectedItems;
	}

	set selectedItems(selectedItems: T[]) {
		this._selectedItems = selectedItems;
		this.selectedItemsUpdated = true;
		this.update();
	}

	get keyMods() {
		if (this._quickNavigate) {
			// Disable keyMods when quick navigate is enabled
			// because in this model the interaction is purely
			// keyboard driven and Ctrl/Alt are typically
			// pressed and hold during this interaction.
			return NO_KEY_MODS;
		}
		return this.ui.keyMods;
	}

	set valueSelection(valueSelection: Readonly<[number, number]>) {
		this._valueSelection = valueSelection;
		this.valueSelectionUpdated = true;
		this.update();
	}

	get customButton() {
		return this._customButton;
	}

	set customButton(showCustomButton: boolean) {
		this._customButton = showCustomButton;
		this.update();
	}

	get customLabel() {
		return this._customButtonLabel;
	}

	set customLabel(label: string | undefined) {
		this._customButtonLabel = label;
		this.update();
	}

	get customHover() {
		return this._customButtonHover;
	}

	set customHover(hover: string | undefined) {
		this._customButtonHover = hover;
		this.update();
	}

	get ok() {
		return this._ok;
	}

	set ok(showOkButton: boolean | 'default') {
		this._ok = showOkButton;
		this.update();
	}

	inputHasFocus(): boolean {
		return this.visible ? this.ui.inputBox.hasFocus() : false;
	}

	focusOnInput() {
		this.ui.inputBox.setFocus();
	}

	get hideInput() {
		return !!this._hideInput;
	}

	set hideInput(hideInput: boolean) {
		this._hideInput = hideInput;
		this.update();
	}

	get hideCountBadge() {
		return !!this._hideCountBadge;
	}

	set hideCountBadge(hideCountBadge: boolean) {
		this._hideCountBadge = hideCountBadge;
		this.update();
	}

	get hideCheckAll() {
		return !!this._hideCheckAll;
	}

	set hideCheckAll(hideCheckAll: boolean) {
		this._hideCheckAll = hideCheckAll;
		this.update();
	}

	onDidChangeSelection = this.onDidChangeSelectionEmitter.event;

	onDidTriggerItemButton = this.onDidTriggerItemButtonEmitter.event;

	onDidTriggerSeparatorButton = this.onDidTriggerSeparatorButtonEmitter.event;

	private trySelectFirst() {
		if (!this.canSelectMany) {
			this.ui.list.focus(QuickInputListFocus.First);
		}
	}

	override show() {
		if (!this.visible) {
			this.visibleDisposables.add(
				this.ui.inputBox.onDidChange(value => {
					this.doSetValue(value, true /* skip update since this originates from the UI */);
				}));
			this.visibleDisposables.add((this._hideInput ? this.ui.list : this.ui.inputBox).onKeyDown((event: KeyboardEvent | StandardKeyboardEvent) => {
				switch (event.keyCode) {
					case KeyCode.DownArrow:
						this.ui.list.focus(QuickInputListFocus.Next);
						if (this.canSelectMany) {
							this.ui.list.domFocus();
						}
						dom.EventHelper.stop(event, true);
						break;
					case KeyCode.UpArrow:
						if (this.ui.list.getFocusedElements().length) {
							this.ui.list.focus(QuickInputListFocus.Previous);
						} else {
							this.ui.list.focus(QuickInputListFocus.Last);
						}
						if (this.canSelectMany) {
							this.ui.list.domFocus();
						}
						dom.EventHelper.stop(event, true);
						break;
					case KeyCode.PageDown:
						this.ui.list.focus(QuickInputListFocus.NextPage);
						if (this.canSelectMany) {
							this.ui.list.domFocus();
						}
						dom.EventHelper.stop(event, true);
						break;
					case KeyCode.PageUp:
						this.ui.list.focus(QuickInputListFocus.PreviousPage);
						if (this.canSelectMany) {
							this.ui.list.domFocus();
						}
						dom.EventHelper.stop(event, true);
						break;
					case KeyCode.RightArrow:
						if (!this._canAcceptInBackground) {
							return; // needs to be enabled
						}

						if (!this.ui.inputBox.isSelectionAtEnd()) {
							return; // ensure input box selection at end
						}

						if (this.activeItems[0]) {
							this._selectedItems = [this.activeItems[0]];
							this.onDidChangeSelectionEmitter.fire(this.selectedItems);
							this.handleAccept(true);
						}

						break;
					case KeyCode.Home:
						if ((event.ctrlKey || event.metaKey) && !event.shiftKey && !event.altKey) {
							this.ui.list.focus(QuickInputListFocus.First);
							dom.EventHelper.stop(event, true);
						}
						break;
					case KeyCode.End:
						if ((event.ctrlKey || event.metaKey) && !event.shiftKey && !event.altKey) {
							this.ui.list.focus(QuickInputListFocus.Last);
							dom.EventHelper.stop(event, true);
						}
						break;
				}
			}));
			this.visibleDisposables.add(this.ui.onDidAccept(() => {
				if (this.canSelectMany) {
					// if there are no checked elements, it means that an onDidChangeSelection never fired to overwrite
					// `_selectedItems`. In that case, we should emit one with an empty array to ensure that
					// `.selectedItems` is up to date.
					if (!this.ui.list.getCheckedElements().length) {
						this._selectedItems = [];
						this.onDidChangeSelectionEmitter.fire(this.selectedItems);
					}
				} else if (this.activeItems[0]) {
					// For single-select, we set `selectedItems` to the item that was accepted.
					this._selectedItems = [this.activeItems[0]];
					this.onDidChangeSelectionEmitter.fire(this.selectedItems);
				}
				this.handleAccept(false);
			}));
			this.visibleDisposables.add(this.ui.onDidCustom(() => {
				this.onDidCustomEmitter.fire();
			}));
			this.visibleDisposables.add(this.ui.list.onDidChangeFocus(focusedItems => {
				if (this.activeItemsUpdated) {
					return; // Expect another event.
				}
				if (this.activeItemsToConfirm !== this._activeItems && equals(focusedItems, this._activeItems, (a, b) => a === b)) {
					return;
				}
				this._activeItems = focusedItems as T[];
				this.onDidChangeActiveEmitter.fire(focusedItems as T[]);
			}));
			this.visibleDisposables.add(this.ui.list.onDidChangeSelection(({ items: selectedItems, event }) => {
				if (this.canSelectMany) {
					if (selectedItems.length) {
						this.ui.list.setSelectedElements([]);
					}
					return;
				}
				if (this.selectedItemsToConfirm !== this._selectedItems && equals(selectedItems, this._selectedItems, (a, b) => a === b)) {
					return;
				}
				this._selectedItems = selectedItems as T[];
				this.onDidChangeSelectionEmitter.fire(selectedItems as T[]);
				if (selectedItems.length) {
					this.handleAccept(dom.isMouseEvent(event) && event.button === 1 /* mouse middle click */);
				}
			}));
			this.visibleDisposables.add(this.ui.list.onChangedCheckedElements(checkedItems => {
				if (!this.canSelectMany) {
					return;
				}
				if (this.selectedItemsToConfirm !== this._selectedItems && equals(checkedItems, this._selectedItems, (a, b) => a === b)) {
					return;
				}
				this._selectedItems = checkedItems as T[];
				this.onDidChangeSelectionEmitter.fire(checkedItems as T[]);
			}));
			this.visibleDisposables.add(this.ui.list.onButtonTriggered(event => this.onDidTriggerItemButtonEmitter.fire(event as IQuickPickItemButtonEvent<T>)));
			this.visibleDisposables.add(this.ui.list.onSeparatorButtonTriggered(event => this.onDidTriggerSeparatorButtonEmitter.fire(event)));
			this.visibleDisposables.add(this.registerQuickNavigation());
			this.valueSelectionUpdated = true;
		}
		super.show(); // TODO: Why have show() bubble up while update() trickles down?
	}

	private handleAccept(inBackground: boolean): void {

		// Figure out veto via `onWillAccept` event
		let veto = false;
		this.onWillAcceptEmitter.fire({ veto: () => veto = true });

		// Continue with `onDidAccept` if no veto
		if (!veto) {
			this.onDidAcceptEmitter.fire({ inBackground });
		}
	}

	private registerQuickNavigation() {
		return dom.addDisposableListener(this.ui.container, dom.EventType.KEY_UP, e => {
			if (this.canSelectMany || !this._quickNavigate) {
				return;
			}

			const keyboardEvent: StandardKeyboardEvent = new StandardKeyboardEvent(e);
			const keyCode = keyboardEvent.keyCode;

			// Select element when keys are pressed that signal it
			const quickNavKeys = this._quickNavigate.keybindings;
			const wasTriggerKeyPressed = quickNavKeys.some(k => {
				const chords = k.getChords();
				if (chords.length > 1) {
					return false;
				}

				if (chords[0].shiftKey && keyCode === KeyCode.Shift) {
					if (keyboardEvent.ctrlKey || keyboardEvent.altKey || keyboardEvent.metaKey) {
						return false; // this is an optimistic check for the shift key being used to navigate back in quick input
					}

					return true;
				}

				if (chords[0].altKey && keyCode === KeyCode.Alt) {
					return true;
				}

				if (chords[0].ctrlKey && keyCode === KeyCode.Ctrl) {
					return true;
				}

				if (chords[0].metaKey && keyCode === KeyCode.Meta) {
					return true;
				}

				return false;
			});

			if (wasTriggerKeyPressed) {
				if (this.activeItems[0]) {
					this._selectedItems = [this.activeItems[0]];
					this.onDidChangeSelectionEmitter.fire(this.selectedItems);
					this.handleAccept(false);
				}
				// Unset quick navigate after press. It is only valid once
				// and should not result in any behaviour change afterwards
				// if the picker remains open because there was no active item
				this._quickNavigate = undefined;
			}
		});
	}

	protected override update() {
		if (!this.visible) {
			return;
		}
		// store the scrollTop before it is reset
		const scrollTopBefore = this.keepScrollPosition ? this.scrollTop : 0;
		const hasDescription = !!this.description;
		const visibilities: Visibilities = {
			title: !!this.title || !!this.step || !!this.buttons.length,
			description: hasDescription,
			checkAll: this.canSelectMany && !this._hideCheckAll,
			checkBox: this.canSelectMany,
			inputBox: !this._hideInput,
			progressBar: !this._hideInput || hasDescription,
			visibleCount: true,
			count: this.canSelectMany && !this._hideCountBadge,
			ok: this.ok === 'default' ? this.canSelectMany : this.ok,
			list: true,
			message: !!this.validationMessage,
			customButton: this.customButton
		};
		this.ui.setVisibilities(visibilities);
		super.update();
		if (this.ui.inputBox.value !== this.value) {
			this.ui.inputBox.value = this.value;
		}
		if (this.valueSelectionUpdated) {
			this.valueSelectionUpdated = false;
			this.ui.inputBox.select(this._valueSelection && { start: this._valueSelection[0], end: this._valueSelection[1] });
		}
		if (this.ui.inputBox.placeholder !== (this.placeholder || '')) {
			this.ui.inputBox.placeholder = (this.placeholder || '');
		}

		let ariaLabel = this.ariaLabel;
		// Only set aria label to the input box placeholder if we actually have an input box.
		if (!ariaLabel && visibilities.inputBox) {
			ariaLabel = this.placeholder || QuickPick.DEFAULT_ARIA_LABEL;
			// If we have a title, include it in the aria label.
			if (this.title) {
				ariaLabel += ` - ${this.title}`;
			}
		}
		if (this.ui.list.ariaLabel !== ariaLabel) {
			this.ui.list.ariaLabel = ariaLabel ?? null;
		}
		this.ui.list.matchOnDescription = this.matchOnDescription;
		this.ui.list.matchOnDetail = this.matchOnDetail;
		this.ui.list.matchOnLabel = this.matchOnLabel;
		this.ui.list.matchOnLabelMode = this.matchOnLabelMode;
		this.ui.list.sortByLabel = this.sortByLabel;
		if (this.itemsUpdated) {
			this.itemsUpdated = false;
			this.ui.list.setElements(this.items);
			this.ui.list.filter(this.filterValue(this.ui.inputBox.value));
			this.ui.checkAll.checked = this.ui.list.getAllVisibleChecked();
			this.ui.visibleCount.setCount(this.ui.list.getVisibleCount());
			this.ui.count.setCount(this.ui.list.getCheckedCount());
			switch (this._itemActivation) {
				case ItemActivation.NONE:
					this._itemActivation = ItemActivation.FIRST; // only valid once, then unset
					break;
				case ItemActivation.SECOND:
					this.ui.list.focus(QuickInputListFocus.Second);
					this._itemActivation = ItemActivation.FIRST; // only valid once, then unset
					break;
				case ItemActivation.LAST:
					this.ui.list.focus(QuickInputListFocus.Last);
					this._itemActivation = ItemActivation.FIRST; // only valid once, then unset
					break;
				default:
					this.trySelectFirst();
					break;
			}
		}
		if (this.ui.container.classList.contains('show-checkboxes') !== !!this.canSelectMany) {
			if (this.canSelectMany) {
				this.ui.list.clearFocus();
			} else {
				this.trySelectFirst();
			}
		}
		if (this.activeItemsUpdated) {
			this.activeItemsUpdated = false;
			this.activeItemsToConfirm = this._activeItems;
			this.ui.list.setFocusedElements(this.activeItems);
			if (this.activeItemsToConfirm === this._activeItems) {
				this.activeItemsToConfirm = null;
			}
		}
		if (this.selectedItemsUpdated) {
			this.selectedItemsUpdated = false;
			this.selectedItemsToConfirm = this._selectedItems;
			if (this.canSelectMany) {
				this.ui.list.setCheckedElements(this.selectedItems);
			} else {
				this.ui.list.setSelectedElements(this.selectedItems);
			}
			if (this.selectedItemsToConfirm === this._selectedItems) {
				this.selectedItemsToConfirm = null;
			}
		}
		this.ui.customButton.label = this.customLabel || '';
		this.ui.customButton.element.title = this.customHover || '';
		if (!visibilities.inputBox) {
			// we need to move focus into the tree to detect keybindings
			// properly when the input box is not visible (quick nav)
			this.ui.list.domFocus();

			// Focus the first element in the list if multiselect is enabled
			if (this.canSelectMany) {
				this.ui.list.focus(QuickInputListFocus.First);
			}
		}

		// Set the scroll position to what it was before updating the items
		if (this.keepScrollPosition) {
			this.scrollTop = scrollTopBefore;
		}
	}
}

export class InputBox extends QuickInput implements IInputBox {
	private _value = '';
	private _valueSelection: Readonly<[number, number]> | undefined;
	private valueSelectionUpdated = true;
	private _placeholder: string | undefined;
	private _password = false;
	private _prompt: string | undefined;
	private readonly onDidValueChangeEmitter = this._register(new Emitter<string>());
	private readonly onDidAcceptEmitter = this._register(new Emitter<void>());

	get value() {
		return this._value;
	}

	set value(value: string) {
		this._value = value || '';
		this.update();
	}

	set valueSelection(valueSelection: Readonly<[number, number]>) {
		this._valueSelection = valueSelection;
		this.valueSelectionUpdated = true;
		this.update();
	}

	get placeholder() {
		return this._placeholder;
	}

	set placeholder(placeholder: string | undefined) {
		this._placeholder = placeholder;
		this.update();
	}

	get password() {
		return this._password;
	}

	set password(password: boolean) {
		this._password = password;
		this.update();
	}

	get prompt() {
		return this._prompt;
	}

	set prompt(prompt: string | undefined) {
		this._prompt = prompt;
		this.noValidationMessage = prompt
			? localize('inputModeEntryDescription', "{0} (Press 'Enter' to confirm or 'Escape' to cancel)", prompt)
			: QuickInput.noPromptMessage;
		this.update();
	}

	readonly onDidChangeValue = this.onDidValueChangeEmitter.event;

	readonly onDidAccept = this.onDidAcceptEmitter.event;

	override show() {
		if (!this.visible) {
			this.visibleDisposables.add(
				this.ui.inputBox.onDidChange(value => {
					if (value === this.value) {
						return;
					}
					this._value = value;
					this.onDidValueChangeEmitter.fire(value);
				}));
			this.visibleDisposables.add(this.ui.onDidAccept(() => this.onDidAcceptEmitter.fire()));
			this.valueSelectionUpdated = true;
		}
		super.show();
	}

	protected override update() {
		if (!this.visible) {
			return;
		}

		this.ui.container.classList.remove('hidden-input');
		const visibilities: Visibilities = {
			title: !!this.title || !!this.step || !!this.buttons.length,
			description: !!this.description || !!this.step,
			inputBox: true,
			message: true,
			progressBar: true
		};

		this.ui.setVisibilities(visibilities);
		super.update();
		if (this.ui.inputBox.value !== this.value) {
			this.ui.inputBox.value = this.value;
		}
		if (this.valueSelectionUpdated) {
			this.valueSelectionUpdated = false;
			this.ui.inputBox.select(this._valueSelection && { start: this._valueSelection[0], end: this._valueSelection[1] });
		}
		if (this.ui.inputBox.placeholder !== (this.placeholder || '')) {
			this.ui.inputBox.placeholder = (this.placeholder || '');
		}
		if (this.ui.inputBox.password !== this.password) {
			this.ui.inputBox.password = this.password;
		}
	}
}

export class QuickWidget extends QuickInput implements IQuickWidget {
	protected override update() {
		if (!this.visible) {
			return;
		}

		const visibilities: Visibilities = {
			title: !!this.title || !!this.step || !!this.buttons.length,
			description: !!this.description || !!this.step
		};

		this.ui.setVisibilities(visibilities);
		super.update();
	}
}

export class QuickInputHoverDelegate extends WorkbenchHoverDelegate {

	constructor(
		@IConfigurationService configurationService: IConfigurationService,
		@IHoverService hoverService: IHoverService
	) {
		super('mouse', configurationService, hoverService);

		this.enableInstantHoverAfterRecentlyShown();
		this.setOptions((options) => this.setOverrideOptions(options));
	}

	private setOverrideOptions(options: IHoverDelegateOptions): Partial<IHoverOptions> {
		// Only show the hover hint if the content is of a decent size
		const showHoverHint = (
			options.content instanceof HTMLElement
				? options.content.textContent ?? ''
				: typeof options.content === 'string'
					? options.content
					: options.content.value
<<<<<<< HEAD
		).length > 20;

		return {
=======
		).includes('\n');
		return this.hoverService.showHover({
			...options,
>>>>>>> c5d0386f
			persistence: {
				hideOnKeyDown: false,
			},
			appearance: {
				showHoverHint,
				skipFadeInAnimation: true,
			},
		};
	}
}<|MERGE_RESOLUTION|>--- conflicted
+++ resolved
@@ -1278,15 +1278,9 @@
 				: typeof options.content === 'string'
 					? options.content
 					: options.content.value
-<<<<<<< HEAD
-		).length > 20;
+		).includes('\n');
 
 		return {
-=======
-		).includes('\n');
-		return this.hoverService.showHover({
-			...options,
->>>>>>> c5d0386f
 			persistence: {
 				hideOnKeyDown: false,
 			},
