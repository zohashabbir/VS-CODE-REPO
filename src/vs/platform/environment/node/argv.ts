/*---------------------------------------------------------------------------------------------
 *  Copyright (c) Microsoft Corporation. All rights reserved.
 *  Licensed under the MIT License. See License.txt in the project root for license information.
 *--------------------------------------------------------------------------------------------*/

import * as minimist from 'minimist';
import * as os from 'os';
import { localize } from 'vs/nls';
import { ParsedArgs } from 'vs/platform/environment/common/environment';
import { join } from 'vs/base/common/path';
<<<<<<< HEAD
import { writeFileSync, readdirSync, statSync, readFileSync } from 'fs';
=======
import { writeFileSync } from 'vs/base/node/pfs';
>>>>>>> 79f5f1a4

/**
 * This code is also used by standalone cli's. Avoid adding any other dependencies.
 */

class HelpCategories {
	o = localize('optionsUpperCase', "Options");
	e = localize('extensionsManagement', "Extensions Management");
	t = localize('troubleshooting', "Troubleshooting");
}

export interface Option {
	id: string;
	type: 'boolean' | 'string';
	alias?: string;
	deprecates?: string; // old deprecated id
	args?: string | string[];
	description?: string;
	cat?: keyof HelpCategories;
}

export const options: Option[] = [
	{ id: 'diff', type: 'boolean', cat: 'o', alias: 'd', args: ['file', 'file'], description: localize('diff', "Compare two files with each other.") },
	{ id: 'add', type: 'boolean', cat: 'o', alias: 'a', args: 'folder', description: localize('add', "Add folder(s) to the last active window.") },
	{ id: 'goto', type: 'boolean', cat: 'o', alias: 'g', args: 'file:line[:character]', description: localize('goto', "Open a file at the path on the specified line and character position.") },
	{ id: 'new-window', type: 'boolean', cat: 'o', alias: 'n', description: localize('newWindow', "Force to open a new window.") },
	{ id: 'reuse-window', type: 'boolean', cat: 'o', alias: 'r', description: localize('reuseWindow', "Force to open a file or folder in an already opened window.") },
	{ id: 'wait', type: 'boolean', cat: 'o', alias: 'w', description: localize('wait', "Wait for the files to be closed before returning.") },
	{ id: 'locale', type: 'string', cat: 'o', args: 'locale', description: localize('locale', "The locale to use (e.g. en-US or zh-TW).") },
	{ id: 'user-data-dir', type: 'string', cat: 'o', args: 'dir', description: localize('userDataDir', "Specifies the directory that user data is kept in. Can be used to open multiple distinct instances of Code.") },
	{ id: 'version', type: 'boolean', cat: 'o', alias: 'v', description: localize('version', "Print version.") },
	{ id: 'help', type: 'boolean', cat: 'o', alias: 'h', description: localize('help', "Print usage.") },
	{ id: 'telemetry', type: 'boolean', cat: 'o', description: localize('telemetry', "Shows all telemetry events which VS code collects.") },
	{ id: 'folder-uri', type: 'string', cat: 'o', args: 'uri', description: localize('folderUri', "Opens a window with given folder uri(s)") },
	{ id: 'file-uri', type: 'string', cat: 'o', args: 'uri', description: localize('fileUri', "Opens a window with given file uri(s)") },

	{ id: 'extensions-dir', type: 'string', deprecates: 'extensionHomePath', cat: 'e', args: 'dir', description: localize('extensionHomePath', "Set the root path for extensions.") },
	{ id: 'list-extensions', type: 'boolean', cat: 'e', description: localize('listExtensions', "List the installed extensions.") },
	{ id: 'show-versions', type: 'boolean', cat: 'e', description: localize('showVersions', "Show versions of installed extensions, when using --list-extension.") },
	{ id: 'install-extension', type: 'string', cat: 'e', args: 'extension-id | path-to-vsix', description: localize('installExtension', "Installs or updates the extension. Use `--force` argument to avoid prompts.") },
	{ id: 'uninstall-extension', type: 'string', cat: 'e', args: 'extension-id', description: localize('uninstallExtension', "Uninstalls an extension.") },
	{ id: 'enable-proposed-api', type: 'string', cat: 'e', args: 'extension-id', description: localize('experimentalApis', "Enables proposed API features for extensions. Can receive one or more extension IDs to enable individually.") },

	{ id: 'verbose', type: 'boolean', cat: 't', description: localize('verbose', "Print verbose output (implies --wait).") },
	{ id: 'log', type: 'string', cat: 't', args: 'level', description: localize('log', "Log level to use. Default is 'info'. Allowed values are 'critical', 'error', 'warn', 'info', 'debug', 'trace', 'off'.") },
	{ id: 'status', type: 'boolean', alias: 's', cat: 't', description: localize('status', "Print process usage and diagnostics information.") },
	{ id: 'prof-startup', type: 'boolean', cat: 't', description: localize('prof-startup', "Run CPU profiler during startup") },
	{ id: 'disable-extensions', type: 'boolean', deprecates: 'disableExtensions', cat: 't', description: localize('disableExtensions', "Disable all installed extensions.") },
	{ id: 'disable-extension', type: 'string', cat: 't', args: 'extension-id', description: localize('disableExtension', "Disable an extension.") },

	{ id: 'inspect-extensions', type: 'string', deprecates: 'debugPluginHost', args: 'port', cat: 't', description: localize('inspect-extensions', "Allow debugging and profiling of extensions. Check the developer tools for the connection URI.") },
	{ id: 'inspect-brk-extensions', type: 'string', deprecates: 'debugBrkPluginHost', args: 'port', cat: 't', description: localize('inspect-brk-extensions', "Allow debugging and profiling of extensions with the extension host being paused after start. Check the developer tools for the connection URI.") },
	{ id: 'disable-gpu', type: 'boolean', cat: 't', description: localize('disableGPU', "Disable GPU hardware acceleration.") },
	{ id: 'upload-logs', type: 'string', cat: 't', description: localize('uploadLogs', "Uploads logs from current session to a secure endpoint.") },
	{ id: 'max-memory', type: 'string', cat: 't', description: localize('maxMemory', "Max memory size for a window (in Mbytes).") },

	{ id: 'remote', type: 'string' },
	{ id: 'locate-extension', type: 'string' },
	{ id: 'extensionDevelopmentPath', type: 'string' },
	{ id: 'extensionTestsPath', type: 'string' },
	{ id: 'debugId', type: 'string' },
	{ id: 'inspect-search', type: 'string', deprecates: 'debugSearch' },
	{ id: 'inspect-brk-search', type: 'string', deprecates: 'debugBrkSearch' },
	{ id: 'export-default-configuration', type: 'string' },
	{ id: 'install-source', type: 'string' },
	{ id: 'driver', type: 'string' },
	{ id: 'logExtensionHostCommunication', type: 'boolean' },
	{ id: 'skip-getting-started', type: 'boolean' },
	{ id: 'skip-release-notes', type: 'boolean' },
	{ id: 'sticky-quickopen', type: 'boolean' },
	{ id: 'disable-restore-windows', type: 'boolean' },
	{ id: 'disable-telemetry', type: 'boolean' },
	{ id: 'disable-updates', type: 'boolean' },
	{ id: 'disable-crash-reporter', type: 'boolean' },
	{ id: 'skip-add-to-recently-opened', type: 'boolean' },
	{ id: 'unity-launch', type: 'boolean' },
	{ id: 'open-url', type: 'boolean' },
	{ id: 'nolazy', type: 'boolean' },
	{ id: 'issue', type: 'boolean' },
	{ id: 'file-write', type: 'boolean' },
	{ id: 'file-chmod', type: 'boolean' },
	{ id: 'driver-verbose', type: 'boolean' },
	{ id: 'force', type: 'boolean' },
	{ id: 'trace-category-filter', type: 'string' },
	{ id: 'trace-options', type: 'string' },
	{ id: 'prof-code-loading', type: 'boolean' },
	{ id: '_', type: 'string' }
];

export function parseArgs(args: string[], isOptionSupported = (_: Option) => true): ParsedArgs {
	const alias: { [key: string]: string } = {};
	const string: string[] = [];
	const boolean: string[] = [];
	for (let o of options) {
		if (isOptionSupported(o)) {
			if (o.alias) {
				alias[o.id] = o.alias;
			}
		}

		if (o.type === 'string') {
			string.push(o.id);
			if (o.deprecates) {
				string.push(o.deprecates);
			}
		} else if (o.type === 'boolean') {
			boolean.push(o.id);
			if (o.deprecates) {
				boolean.push(o.deprecates);
			}
		}
	}
	// remote aliases to avoid confusion
	const parsedArgs = minimist(args, { string, boolean, alias }) as ParsedArgs;
	for (let o of options) {
		if (o.alias) {
			delete parsedArgs[o.alias];
		}
		if (o.deprecates && parsedArgs.hasOwnProperty(o.deprecates) && !parsedArgs[o.id]) {
			parsedArgs[o.id] = parsedArgs[o.deprecates];
			delete parsedArgs[o.deprecates];
		}
	}
	return parsedArgs;
}

function formatUsage(option: Option) {
	let args = '';
	if (option.args) {
		if (Array.isArray(option.args)) {
			args = ` <${option.args.join('> <')}>`;
		} else {
			args = ` <${option.args}>`;
		}
	}
	if (option.alias) {
		return `-${option.alias} --${option.id}${args}`;
	}
	return `--${option.id}${args}`;
}

// exported only for testing
export function formatOptions(docOptions: Option[], columns: number): string[] {
	let usageTexts = docOptions.map(formatUsage);
	let argLength = Math.max.apply(null, usageTexts.map(k => k.length)) + 2/*left padding*/ + 1/*right padding*/;
	if (columns - argLength < 25) {
		// Use a condensed version on narrow terminals
		return docOptions.reduce<string[]>((r, o, i) => r.concat([`  ${usageTexts[i]}`, `      ${o.description}`]), []);
	}
	let descriptionColumns = columns - argLength - 1;
	let result: string[] = [];
	docOptions.forEach((o, i) => {
		let usage = usageTexts[i];
		let wrappedDescription = wrapText(o.description!, descriptionColumns);
		let keyPadding = indent(argLength - usage.length - 2/*left padding*/);
		result.push('  ' + usage + keyPadding + wrappedDescription[0]);
		for (let i = 1; i < wrappedDescription.length; i++) {
			result.push(indent(argLength) + wrappedDescription[i]);
		}
	});
	return result;
}

function indent(count: number): string {
	return (<any>' ').repeat(count);
}

function wrapText(text: string, columns: number): string[] {
	let lines: string[] = [];
	while (text.length) {
		let index = text.length < columns ? text.length : text.lastIndexOf(' ', columns);
		let line = text.slice(0, index).trim();
		text = text.slice(index);
		lines.push(line);
	}
	return lines;
}

export function buildHelpMessage(productName: string, executableName: string, version: string, isOptionSupported = (_: Option) => true, isPipeSupported = true): string {
	const columns = (process.stdout).isTTY && (process.stdout).columns || 80;

	let categories = new HelpCategories();

	let help = [`${productName} ${version}`];
	help.push('');
	help.push(`${localize('usage', "Usage")}: ${executableName} [${localize('options', "options")}][${localize('paths', 'paths')}...]`);
	help.push('');
	if (isPipeSupported) {
		if (os.platform() === 'win32') {
			help.push(localize('stdinWindows', "To read output from another program, append '-' (e.g. 'echo Hello World | {0} -')", executableName));
		} else {
			help.push(localize('stdinUnix', "To read from stdin, append '-' (e.g. 'ps aux | grep code | {0} -')", executableName));
		}
		help.push('');
	}
	for (let key in categories) {
		let categoryOptions = options.filter(o => !!o.description && o.cat === key && isOptionSupported(o));
		if (categoryOptions.length) {
			help.push(categories[key]);
			help.push(...formatOptions(categoryOptions, columns));
			help.push('');
		}
	}
	return help.join('\n');
}

export function buildVersionMessage(version: string | undefined, commit: string | undefined): string {
	return `${version || localize('unknownVersion', "Unknown version")}\n${commit || localize('unknownCommit', "Unknown commit")}\n${process.arch}`;
}

export function buildTelemetryMessage(extensionsPath: string): string {
	// const contents = readFileSync('./telemetry.json');
	// Gets all the directories inside the extension directory
	const dirs = readdirSync(extensionsPath).filter(files => statSync(join(extensionsPath, files)).isDirectory());
	const telemetryJsonFolders: string[] = [];
	dirs.forEach((dir) => {
		const files = readdirSync(join(extensionsPath, dir)).filter(file => file === 'telemetry.json');
		// We know it contains a telemetry.json file so we add it to the list of folders which have one
		if (files.length === 1) {
			telemetryJsonFolders.push(dir);
		}
	});
	const mergedTelemetry = Object.create(null);
	// Simple function to merge the telemetry into one json object
	const mergeTelemetry = (contents: string, dirName: string) => {
		const telemetryData = JSON.parse(contents);
		mergedTelemetry[dirName] = telemetryData;
	};
	telemetryJsonFolders.forEach((folder) => {
		const contents = readFileSync(join(extensionsPath, folder, 'telemetry.json')).toString();
		mergeTelemetry(contents, folder);
	});
	let contents = readFileSync('./telemetry-core.json').toString();
	mergeTelemetry(contents, 'vscode-core');
	contents = readFileSync('./telemetry-extensions.json').toString();
	mergeTelemetry(contents, 'vscode-extensions');
	return JSON.stringify(mergedTelemetry, null, 4);
}

/**
 * Converts an argument into an array
 * @param arg a argument value. Can be undefined, an entry or an array
 */
export function asArray(arg: string | string[] | undefined): string[] {
	if (arg) {
		if (Array.isArray(arg)) {
			return arg;
		}
		return [arg];
	}
	return [];
}

/**
 * Returns whether an argument is present.
 */
export function hasArgs(arg: string | string[] | undefined): boolean {
	if (arg) {
		if (Array.isArray(arg)) {
			return !!arg.length;
		}
		return true;
	}
	return false;
}

export function addArg(argv: string[], ...args: string[]): string[] {
	const endOfArgsMarkerIndex = argv.indexOf('--');
	if (endOfArgsMarkerIndex === -1) {
		argv.push(...args);
	} else {
		// if the we have an argument "--" (end of argument marker)
		// we cannot add arguments at the end. rather, we add
		// arguments before the "--" marker.
		argv.splice(endOfArgsMarkerIndex, 0, ...args);
	}

	return argv;
}

export function createWaitMarkerFile(verbose?: boolean): string | undefined {
	const randomWaitMarkerPath = join(os.tmpdir(), Math.random().toString(36).replace(/[^a-z]+/g, '').substr(0, 10));

	try {
		writeFileSync(randomWaitMarkerPath, '');
		if (verbose) {
			console.log(`Marker file for --wait created: ${randomWaitMarkerPath}`);
		}
		return randomWaitMarkerPath;
	} catch (err) {
		if (verbose) {
			console.error(`Failed to create marker file for --wait: ${err}`);
		}
		return undefined;
	}
}<|MERGE_RESOLUTION|>--- conflicted
+++ resolved
@@ -8,11 +8,8 @@
 import { localize } from 'vs/nls';
 import { ParsedArgs } from 'vs/platform/environment/common/environment';
 import { join } from 'vs/base/common/path';
-<<<<<<< HEAD
-import { writeFileSync, readdirSync, statSync, readFileSync } from 'fs';
-=======
-import { writeFileSync } from 'vs/base/node/pfs';
->>>>>>> 79f5f1a4
+import { statSync, readFileSync } from 'fs';
+import { writeFileSync, readdirSync } from 'vs/base/node/pfs';
 
 /**
  * This code is also used by standalone cli's. Avoid adding any other dependencies.
