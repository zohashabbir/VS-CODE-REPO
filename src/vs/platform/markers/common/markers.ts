--- conflicted
+++ resolved
@@ -3,20 +3,11 @@
  *  Licensed under the MIT License. See License.txt in the project root for license information.
  *--------------------------------------------------------------------------------------------*/
 
-<<<<<<< HEAD
-import { Event } from 'vs/base/common/event';
-import { isMarkdownString, type IMarkdownString } from 'vs/base/common/htmlContent';
-import Severity from 'vs/base/common/severity';
-import { URI } from 'vs/base/common/uri';
-import { localize } from 'vs/nls';
-import { createDecorator } from 'vs/platform/instantiation/common/instantiation';
-=======
 import { Event } from '../../../base/common/event.js';
 import Severity from '../../../base/common/severity.js';
 import { URI } from '../../../base/common/uri.js';
 import { localize } from '../../../nls.js';
 import { createDecorator } from '../../instantiation/common/instantiation.js';
->>>>>>> 6092f245
 
 export interface IMarkerService {
 	readonly _serviceBrand: undefined;
