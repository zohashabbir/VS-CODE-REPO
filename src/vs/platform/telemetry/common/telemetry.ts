--- conflicted
+++ resolved
@@ -36,273 +36,4 @@
 	isOptedIn: boolean;
 
 	getExperiments(): ITelemetryExperiments;
-<<<<<<< HEAD
-}
-
-export const defaultExperiments: ITelemetryExperiments = {
-	showNewUserWatermark: false,
-	openUntitledFile: true
-};
-
-export const NullTelemetryService = {
-	_serviceBrand: undefined,
-	_experiments: defaultExperiments,
-	publicLog(eventName: string, data?: any) {
-		return TPromise.as<void>(null);
-	},
-	isOptedIn: true,
-	getTelemetryInfo(): TPromise<ITelemetryInfo> {
-		return TPromise.as({
-			instanceId: 'someValue.instanceId',
-			sessionId: 'someValue.sessionId',
-			machineId: 'someValue.machineId'
-		});
-	},
-	getExperiments(): ITelemetryExperiments {
-		return this._experiments;
-	}
-};
-
-const beginGettingStartedExp = Date.UTC(2017, 0, 9);
-const endGettingStartedExp = Date.UTC(2017, 0, 16);
-
-export function loadExperiments(contextService: IWorkspaceContextService, storageService: IStorageService, configurationService: IConfigurationService): ITelemetryExperiments {
-
-	const key = 'experiments.randomness';
-	let valueString = storageService.get(key);
-	if (!valueString) {
-		valueString = Math.random().toString();
-		storageService.store(key, valueString);
-	}
-
-	const random1 = parseFloat(valueString);
-	let [random2, showNewUserWatermark] = splitRandom(random1);
-	let [random3, openUntitledFile] = splitRandom(random2);
-	let [, openGettingStarted] = splitRandom(random3);
-
-	const newUserDuration = 24 * 60 * 60 * 1000;
-	const firstSessionDate = storageService.get('telemetry.firstSessionDate');
-	const isNewUser = !firstSessionDate || Date.now() - Date.parse(firstSessionDate) < newUserDuration;
-	if (!isNewUser || contextService.hasWorkspace()) {
-		showNewUserWatermark = defaultExperiments.showNewUserWatermark;
-		openUntitledFile = defaultExperiments.openUntitledFile;
-	}
-
-	const isNewSession = !storageService.get('telemetry.lastSessionDate');
-	const now = Date.now();
-	if (!(isNewSession && now >= beginGettingStartedExp && now < endGettingStartedExp)) {
-		openGettingStarted = undefined;
-	}
-
-	return applyOverrides(configurationService, {
-		showNewUserWatermark,
-		openUntitledFile,
-		openGettingStarted
-	});
-}
-
-export function applyOverrides(configurationService: IConfigurationService, experiments: ITelemetryExperiments): ITelemetryExperiments {
-	const config: any = configurationService.getConfiguration('telemetry');
-	const experimentsConfig = config && config.experiments || {};
-	Object.keys(experiments).forEach(key => {
-		if (key in experimentsConfig) {
-			experiments[key] = experimentsConfig[key];
-		}
-	});
-	return experiments;
-}
-
-function splitRandom(random: number): [number, boolean] {
-	const scaled = random * 2;
-	const i = Math.floor(scaled);
-	return [scaled - i, i === 1];
-}
-
-export interface ITelemetryAppender {
-	log(eventName: string, data: any): void;
-}
-
-export function combinedAppender(...appenders: ITelemetryAppender[]): ITelemetryAppender {
-	return { log: (e, d) => appenders.forEach(a => a.log(e, d)) };
-}
-
-export const NullAppender: ITelemetryAppender = { log: () => null };
-
-// --- util
-
-export function anonymize(input: string): string {
-	if (!input) {
-		return input;
-	}
-
-	let r = '';
-	for (let i = 0; i < input.length; i++) {
-		let ch = input[i];
-		if (ch >= '0' && ch <= '9') {
-			r += '0';
-			continue;
-		}
-		if (ch >= 'a' && ch <= 'z') {
-			r += 'a';
-			continue;
-		}
-		if (ch >= 'A' && ch <= 'Z') {
-			r += 'A';
-			continue;
-		}
-		r += ch;
-	}
-	return r;
-}
-
-export interface URIDescriptor {
-	mimeType?: string;
-	ext?: string;
-	path?: string;
-}
-
-export function telemetryURIDescriptor(uri: URI): URIDescriptor {
-	const fsPath = uri && uri.fsPath;
-	return fsPath ? { mimeType: guessMimeTypes(fsPath).join(', '), ext: paths.extname(fsPath), path: anonymize(fsPath) } : {};
-}
-
-const configurationValueWhitelist = [
-	'window.zoomLevel',
-	'editor.fontSize',
-	'editor.fontFamily',
-	'editor.tabSize',
-	'files.autoSave',
-	'files.hotExit',
-	'typescript.check.tscVersion',
-	'editor.renderWhitespace',
-	'editor.cursorBlinking',
-	'editor.cursorStyle',
-	'files.associations',
-	'workbench.statusBar.visible',
-	'editor.wrappingColumn',
-	'editor.insertSpaces',
-	'editor.renderIndentGuides',
-	'files.trimTrailingWhitespace',
-	'git.confirmSync',
-	'editor.rulers',
-	'workbench.sideBar.location',
-	'workbench.openMode',
-	'editor.fontLigatures',
-	'editor.wordWrap',
-	'editor.lineHeight',
-	'editor.detectIndentation',
-	'editor.formatOnType',
-	'editor.formatOnSave',
-	'window.openFilesInNewWindow',
-	'javascript.validate.enable',
-	'editor.mouseWheelZoom',
-	'typescript.check.workspaceVersion',
-	'editor.fontWeight',
-	'editor.scrollBeyondLastLine',
-	'editor.lineNumbers',
-	'editor.wrappingIndent',
-	'editor.renderControlCharacters',
-	'editor.autoClosingBrackets',
-	'window.reopenFolders',
-	'extensions.autoUpdate',
-	'editor.tabCompletion',
-	'files.eol',
-	'explorer.openEditors.visible',
-	'workbench.editor.enablePreview',
-	'files.autoSaveDelay',
-	'editor.roundedSelection',
-	'editor.quickSuggestions',
-	'editor.acceptSuggestionOnEnter',
-	'workbench.editor.showTabs',
-	'files.encoding',
-	'editor.quickSuggestionsDelay',
-	'editor.snippetSuggestions',
-	'editor.selectionHighlight',
-	'editor.glyphMargin',
-	'php.validate.run',
-	'editor.wordSeparators',
-	'editor.mouseWheelScrollSensitivity',
-	'editor.suggestOnTriggerCharacters',
-	'git.enabled',
-	'http.proxyStrictSSL',
-	'terminal.integrated.fontFamily',
-	'editor.overviewRulerLanes',
-	'editor.wordBasedSuggestions',
-	'editor.hideCursorInOverviewRuler',
-	'editor.trimAutoWhitespace',
-	'editor.folding',
-	'workbench.editor.enablePreviewFromQuickOpen',
-	'php.validate.enable',
-	'editor.parameterHints',
-];
-
-export function configurationTelemetry(telemetryService: ITelemetryService, configurationService: IConfigurationService): IDisposable {
-	return configurationService.onDidUpdateConfiguration(event => {
-		if (event.source !== ConfigurationSource.Default) {
-			telemetryService.publicLog('updateConfiguration', {
-				configurationSource: ConfigurationSource[event.source],
-				configurationKeys: flattenKeys(event.sourceConfig)
-			});
-			telemetryService.publicLog('updateConfigurationValues', {
-				configurationSource: ConfigurationSource[event.source],
-				configurationValues: flattenValues(event.sourceConfig, configurationValueWhitelist)
-			});
-		}
-	});
-}
-
-export function lifecycleTelemetry(telemetryService: ITelemetryService, lifecycleService: ILifecycleService): IDisposable {
-	return lifecycleService.onShutdown(event => {
-		telemetryService.publicLog('shutdown', { reason: ShutdownReason[event] });
-	});
-}
-
-export function keybindingsTelemetry(telemetryService: ITelemetryService, keybindingService: IKeybindingService): IDisposable {
-	return keybindingService.onDidUpdateKeybindings(event => {
-		if (event.source === KeybindingSource.User && event.keybindings) {
-			telemetryService.publicLog('updateKeybindings', {
-				bindings: event.keybindings.map(binding => ({
-					key: binding.key,
-					command: binding.command,
-					when: binding.when,
-					args: binding.args ? true : undefined
-				}))
-			});
-		}
-	});
-}
-
-function flattenKeys(value: Object): string[] {
-	if (!value) {
-		return [];
-	}
-	const result: string[] = [];
-	flatKeys(result, '', value);
-	return result;
-}
-
-function flatKeys(result: string[], prefix: string, value: Object): void {
-	if (value && typeof value === 'object' && !Array.isArray(value)) {
-		Object.keys(value)
-			.forEach(key => flatKeys(result, prefix ? `${prefix}.${key}` : key, value[key]));
-	} else {
-		result.push(prefix);
-	}
-}
-
-function flattenValues(value: Object, keys: string[]): { [key: string]: any }[] {
-	if (!value) {
-		return [];
-	}
-
-	return keys.reduce((array, key) => {
-		const v = key.split('.')
-			.reduce((tmp, k) => tmp && typeof tmp === 'object' ? tmp[k] : undefined, value);
-		if (typeof v !== 'undefined') {
-			array.push({ [key]: v });
-		}
-		return array;
-	}, []);
-=======
->>>>>>> 08748316
 }