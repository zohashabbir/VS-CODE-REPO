/*---------------------------------------------------------------------------------------------
 *  Copyright (c) Microsoft Corporation. All rights reserved.
 *  Licensed under the MIT License. See License.txt in the project root for license information.
 *--------------------------------------------------------------------------------------------*/

import { Event } from 'vs/base/common/event';
import { IServerChannel } from 'vs/base/parts/ipc/node/ipc';
import { IWindowsService, IURIToOpen } from 'vs/platform/windows/common/windows';
import { IWorkspaceIdentifier, ISingleFolderWorkspaceIdentifier, reviveWorkspaceIdentifier } from 'vs/platform/workspaces/common/workspaces';
<<<<<<< HEAD
=======
import { IRecentlyOpened, isRecentFile, isRecentFolder, IRecent, isRecentWorkspace } from 'vs/platform/history/common/history';
import { ISerializableCommandAction } from 'vs/platform/actions/common/actions';
>>>>>>> 4276d2c3
import { URI } from 'vs/base/common/uri';

export class WindowsChannel implements IServerChannel {

	private onWindowOpen: Event<number>;
	private onWindowFocus: Event<number>;
	private onWindowBlur: Event<number>;
	private onWindowMaximize: Event<number>;
	private onWindowUnmaximize: Event<number>;
	private onRecentlyOpenedChange: Event<void>;

	constructor(private service: IWindowsService) {
		this.onWindowOpen = Event.buffer(service.onWindowOpen, true);
		this.onWindowFocus = Event.buffer(service.onWindowFocus, true);
		this.onWindowBlur = Event.buffer(service.onWindowBlur, true);
		this.onWindowMaximize = Event.buffer(service.onWindowMaximize, true);
		this.onWindowUnmaximize = Event.buffer(service.onWindowUnmaximize, true);
		this.onRecentlyOpenedChange = Event.buffer(service.onRecentlyOpenedChange, true);
	}

	listen(_, event: string): Event<any> {
		switch (event) {
			case 'onWindowOpen': return this.onWindowOpen;
			case 'onWindowFocus': return this.onWindowFocus;
			case 'onWindowBlur': return this.onWindowBlur;
			case 'onWindowMaximize': return this.onWindowMaximize;
			case 'onWindowUnmaximize': return this.onWindowUnmaximize;
			case 'onRecentlyOpenedChange': return this.onRecentlyOpenedChange;
		}

		throw new Error(`Event not found: ${event}`);
	}

	call(_, command: string, arg?: any): Promise<any> {
		switch (command) {
			case 'pickFileFolderAndOpen': return this.service.pickFileFolderAndOpen(arg);
			case 'pickFileAndOpen': return this.service.pickFileAndOpen(arg);
			case 'pickFolderAndOpen': return this.service.pickFolderAndOpen(arg);
			case 'pickWorkspaceAndOpen': return this.service.pickWorkspaceAndOpen(arg);
			case 'showMessageBox': return this.service.showMessageBox(arg[0], arg[1]);
			case 'showSaveDialog': return this.service.showSaveDialog(arg[0], arg[1]);
			case 'showOpenDialog': return this.service.showOpenDialog(arg[0], arg[1]);
			case 'reloadWindow': return this.service.reloadWindow(arg[0], arg[1]);
			case 'openDevTools': return this.service.openDevTools(arg[0], arg[1]);
			case 'toggleDevTools': return this.service.toggleDevTools(arg);
			case 'closeWorkspace': return this.service.closeWorkspace(arg);
			case 'enterWorkspace': return this.service.enterWorkspace(arg[0], URI.revive(arg[1]));
			case 'toggleFullScreen': return this.service.toggleFullScreen(arg);
			case 'setRepresentedFilename': return this.service.setRepresentedFilename(arg[0], arg[1]);
			case 'addRecentlyOpened': return this.service.addRecentlyOpened(arg.map((recent: IRecent) => {
				if (isRecentFile(recent)) {
					recent.fileUri = URI.revive(recent.fileUri);
				} else if (isRecentFolder(recent)) {
					recent.folderUri = URI.revive(recent.folderUri);
				} else {
					recent.workspace = reviveWorkspaceIdentifier(recent.workspace);
				}
				return recent;
			}));
			case 'removeFromRecentlyOpened': return this.service.removeFromRecentlyOpened(arg.map(URI.revive));
			case 'clearRecentlyOpened': return this.service.clearRecentlyOpened();
			case 'newWindowTab': return this.service.newWindowTab();
			case 'showPreviousWindowTab': return this.service.showPreviousWindowTab();
			case 'showNextWindowTab': return this.service.showNextWindowTab();
			case 'moveWindowTabToNewWindow': return this.service.moveWindowTabToNewWindow();
			case 'mergeAllWindowTabs': return this.service.mergeAllWindowTabs();
			case 'toggleWindowTabsBar': return this.service.toggleWindowTabsBar();
			case 'updateTouchBar': return this.service.updateTouchBar(arg[0], arg[1]);
			case 'getRecentlyOpened': return this.service.getRecentlyOpened(arg);
			case 'focusWindow': return this.service.focusWindow(arg);
			case 'closeWindow': return this.service.closeWindow(arg);
			case 'isFocused': return this.service.isFocused(arg);
			case 'isMaximized': return this.service.isMaximized(arg);
			case 'maximizeWindow': return this.service.maximizeWindow(arg);
			case 'unmaximizeWindow': return this.service.unmaximizeWindow(arg);
			case 'minimizeWindow': return this.service.minimizeWindow(arg);
			case 'onWindowTitleDoubleClick': return this.service.onWindowTitleDoubleClick(arg);
			case 'setDocumentEdited': return this.service.setDocumentEdited(arg[0], arg[1]);
			case 'openWindow': return this.service.openWindow(arg[0], arg[1] ? (<IURIToOpen[]>arg[1]).map(r => { r.uri = URI.revive(r.uri); return r; }) : arg[1], arg[2]);
			case 'openNewWindow': return this.service.openNewWindow(arg);
			case 'showWindow': return this.service.showWindow(arg);
			case 'getWindows': return this.service.getWindows();
			case 'getWindowCount': return this.service.getWindowCount();
			case 'relaunch': return this.service.relaunch(arg[0]);
			case 'whenSharedProcessReady': return this.service.whenSharedProcessReady();
			case 'toggleSharedProcess': return this.service.toggleSharedProcess();
			case 'quit': return this.service.quit();
			case 'log': return this.service.log(arg[0], arg[1]);
			case 'showItemInFolder': return this.service.showItemInFolder(URI.revive(arg));
			case 'getActiveWindowId': return this.service.getActiveWindowId();
			case 'openExternal': return this.service.openExternal(arg);
			case 'startCrashReporter': return this.service.startCrashReporter(arg);
			case 'openAboutDialog': return this.service.openAboutDialog();
			case 'resolveProxy': return this.service.resolveProxy(arg[0], arg[1]);
		}

		throw new Error(`Call not found: ${command}`);
	}
}

<<<<<<< HEAD
function isChanneledWorkspaceIdentifier(obj: any): obj is IWorkspaceIdentifier {
	return obj && obj['configPath'];
=======
export class WindowsChannelClient implements IWindowsService {

	_serviceBrand: any;

	constructor(private channel: IChannel) { }

	get onWindowOpen(): Event<number> { return this.channel.listen('onWindowOpen'); }
	get onWindowFocus(): Event<number> { return this.channel.listen('onWindowFocus'); }
	get onWindowBlur(): Event<number> { return this.channel.listen('onWindowBlur'); }
	get onWindowMaximize(): Event<number> { return this.channel.listen('onWindowMaximize'); }
	get onWindowUnmaximize(): Event<number> { return this.channel.listen('onWindowUnmaximize'); }
	get onRecentlyOpenedChange(): Event<void> { return this.channel.listen('onRecentlyOpenedChange'); }

	pickFileFolderAndOpen(options: INativeOpenDialogOptions): Promise<void> {
		return this.channel.call('pickFileFolderAndOpen', options);
	}

	pickFileAndOpen(options: INativeOpenDialogOptions): Promise<void> {
		return this.channel.call('pickFileAndOpen', options);
	}

	pickFolderAndOpen(options: INativeOpenDialogOptions): Promise<void> {
		return this.channel.call('pickFolderAndOpen', options);
	}

	pickWorkspaceAndOpen(options: INativeOpenDialogOptions): Promise<void> {
		return this.channel.call('pickWorkspaceAndOpen', options);
	}

	showMessageBox(windowId: number, options: MessageBoxOptions): Promise<IMessageBoxResult> {
		return this.channel.call('showMessageBox', [windowId, options]);
	}

	showSaveDialog(windowId: number, options: SaveDialogOptions): Promise<string> {
		return this.channel.call('showSaveDialog', [windowId, options]);
	}

	showOpenDialog(windowId: number, options: OpenDialogOptions): Promise<string[]> {
		return this.channel.call('showOpenDialog', [windowId, options]);
	}

	reloadWindow(windowId: number, args?: ParsedArgs): Promise<void> {
		return this.channel.call('reloadWindow', [windowId, args]);
	}

	openDevTools(windowId: number, options?: IDevToolsOptions): Promise<void> {
		return this.channel.call('openDevTools', [windowId, options]);
	}

	toggleDevTools(windowId: number): Promise<void> {
		return this.channel.call('toggleDevTools', windowId);
	}

	closeWorkspace(windowId: number): Promise<void> {
		return this.channel.call('closeWorkspace', windowId);
	}

	enterWorkspace(windowId: number, path: URI): Promise<IEnterWorkspaceResult> {
		return this.channel.call('enterWorkspace', [windowId, path]).then((result: IEnterWorkspaceResult) => {
			result.workspace = reviveWorkspaceIdentifier(result.workspace);
			return result;
		});
	}

	toggleFullScreen(windowId: number): Promise<void> {
		return this.channel.call('toggleFullScreen', windowId);
	}

	setRepresentedFilename(windowId: number, fileName: string): Promise<void> {
		return this.channel.call('setRepresentedFilename', [windowId, fileName]);
	}

	addRecentlyOpened(recent: IRecent[]): Promise<void> {
		return this.channel.call('addRecentlyOpened', recent);
	}

	removeFromRecentlyOpened(paths: Array<URI>): Promise<void> {
		return this.channel.call('removeFromRecentlyOpened', paths);
	}

	clearRecentlyOpened(): Promise<void> {
		return this.channel.call('clearRecentlyOpened');
	}

	getRecentlyOpened(windowId: number): Promise<IRecentlyOpened> {
		return this.channel.call('getRecentlyOpened', windowId)
			.then((recentlyOpened: IRecentlyOpened) => {
				recentlyOpened.workspaces.forEach(recent => isRecentWorkspace(recent) ? recent.workspace = reviveWorkspaceIdentifier(recent.workspace) : recent.folderUri = URI.revive(recent.folderUri));
				recentlyOpened.files.forEach(recent => recent.fileUri = URI.revive(recent.fileUri));
				return recentlyOpened;
			});
	}

	newWindowTab(): Promise<void> {
		return this.channel.call('newWindowTab');
	}

	showPreviousWindowTab(): Promise<void> {
		return this.channel.call('showPreviousWindowTab');
	}

	showNextWindowTab(): Promise<void> {
		return this.channel.call('showNextWindowTab');
	}

	moveWindowTabToNewWindow(): Promise<void> {
		return this.channel.call('moveWindowTabToNewWindow');
	}

	mergeAllWindowTabs(): Promise<void> {
		return this.channel.call('mergeAllWindowTabs');
	}

	toggleWindowTabsBar(): Promise<void> {
		return this.channel.call('toggleWindowTabsBar');
	}

	focusWindow(windowId: number): Promise<void> {
		return this.channel.call('focusWindow', windowId);
	}

	closeWindow(windowId: number): Promise<void> {
		return this.channel.call('closeWindow', windowId);
	}

	isFocused(windowId: number): Promise<boolean> {
		return this.channel.call('isFocused', windowId);
	}

	isMaximized(windowId: number): Promise<boolean> {
		return this.channel.call('isMaximized', windowId);
	}

	maximizeWindow(windowId: number): Promise<void> {
		return this.channel.call('maximizeWindow', windowId);
	}

	unmaximizeWindow(windowId: number): Promise<void> {
		return this.channel.call('unmaximizeWindow', windowId);
	}

	minimizeWindow(windowId: number): Promise<void> {
		return this.channel.call('minimizeWindow', windowId);
	}

	onWindowTitleDoubleClick(windowId: number): Promise<void> {
		return this.channel.call('onWindowTitleDoubleClick', windowId);
	}

	setDocumentEdited(windowId: number, flag: boolean): Promise<void> {
		return this.channel.call('setDocumentEdited', [windowId, flag]);
	}

	quit(): Promise<void> {
		return this.channel.call('quit');
	}

	relaunch(options: { addArgs?: string[], removeArgs?: string[] }): Promise<void> {
		return this.channel.call('relaunch', [options]);
	}

	whenSharedProcessReady(): Promise<void> {
		return this.channel.call('whenSharedProcessReady');
	}

	toggleSharedProcess(): Promise<void> {
		return this.channel.call('toggleSharedProcess');
	}

	openWindow(windowId: number, uris: IURIToOpen[], options?: { forceNewWindow?: boolean, forceReuseWindow?: boolean, forceOpenWorkspaceAsFile?: boolean, args?: ParsedArgs }): Promise<void> {
		return this.channel.call('openWindow', [windowId, uris, options]);
	}

	openNewWindow(options?: INewWindowOptions): Promise<void> {
		return this.channel.call('openNewWindow', options);
	}

	showWindow(windowId: number): Promise<void> {
		return this.channel.call('showWindow', windowId);
	}

	getWindows(): Promise<{ id: number; workspace?: IWorkspaceIdentifier; folderUri?: ISingleFolderWorkspaceIdentifier; title: string; filename?: string; }[]> {
		return this.channel.call<{ id: number; workspace?: IWorkspaceIdentifier; folderUri?: ISingleFolderWorkspaceIdentifier; title: string; filename?: string; }[]>('getWindows').then(result => {
			for (const win of result) {
				if (win.folderUri) {
					win.folderUri = URI.revive(win.folderUri);
				}
				if (win.workspace) {
					win.workspace = reviveWorkspaceIdentifier(win.workspace);
				}
			}
			return result;
		});
	}

	getWindowCount(): Promise<number> {
		return this.channel.call('getWindowCount');
	}

	log(severity: string, ...messages: string[]): Promise<void> {
		return this.channel.call('log', [severity, messages]);
	}

	showItemInFolder(path: URI): Promise<void> {
		return this.channel.call('showItemInFolder', path);
	}

	getActiveWindowId(): Promise<number | undefined> {
		return this.channel.call('getActiveWindowId');
	}

	openExternal(url: string): Promise<boolean> {
		return this.channel.call('openExternal', url);
	}

	startCrashReporter(config: CrashReporterStartOptions): Promise<void> {
		return this.channel.call('startCrashReporter', config);
	}

	updateTouchBar(windowId: number, items: ISerializableCommandAction[][]): Promise<void> {
		return this.channel.call('updateTouchBar', [windowId, items]);
	}

	openAboutDialog(): Promise<void> {
		return this.channel.call('openAboutDialog');
	}

	resolveProxy(windowId: number, url: string): Promise<string | undefined> {
		return Promise.resolve(this.channel.call('resolveProxy', [windowId, url]));
	}
>>>>>>> 4276d2c3
}<|MERGE_RESOLUTION|>--- conflicted
+++ resolved
@@ -6,13 +6,9 @@
 import { Event } from 'vs/base/common/event';
 import { IServerChannel } from 'vs/base/parts/ipc/node/ipc';
 import { IWindowsService, IURIToOpen } from 'vs/platform/windows/common/windows';
-import { IWorkspaceIdentifier, ISingleFolderWorkspaceIdentifier, reviveWorkspaceIdentifier } from 'vs/platform/workspaces/common/workspaces';
-<<<<<<< HEAD
-=======
-import { IRecentlyOpened, isRecentFile, isRecentFolder, IRecent, isRecentWorkspace } from 'vs/platform/history/common/history';
-import { ISerializableCommandAction } from 'vs/platform/actions/common/actions';
->>>>>>> 4276d2c3
+import { reviveWorkspaceIdentifier } from 'vs/platform/workspaces/common/workspaces';
 import { URI } from 'vs/base/common/uri';
+import { IRecent, isRecentFile, isRecentFolder } from 'vs/platform/history/common/history';
 
 export class WindowsChannel implements IServerChannel {
 
@@ -110,241 +106,4 @@
 
 		throw new Error(`Call not found: ${command}`);
 	}
-}
-
-<<<<<<< HEAD
-function isChanneledWorkspaceIdentifier(obj: any): obj is IWorkspaceIdentifier {
-	return obj && obj['configPath'];
-=======
-export class WindowsChannelClient implements IWindowsService {
-
-	_serviceBrand: any;
-
-	constructor(private channel: IChannel) { }
-
-	get onWindowOpen(): Event<number> { return this.channel.listen('onWindowOpen'); }
-	get onWindowFocus(): Event<number> { return this.channel.listen('onWindowFocus'); }
-	get onWindowBlur(): Event<number> { return this.channel.listen('onWindowBlur'); }
-	get onWindowMaximize(): Event<number> { return this.channel.listen('onWindowMaximize'); }
-	get onWindowUnmaximize(): Event<number> { return this.channel.listen('onWindowUnmaximize'); }
-	get onRecentlyOpenedChange(): Event<void> { return this.channel.listen('onRecentlyOpenedChange'); }
-
-	pickFileFolderAndOpen(options: INativeOpenDialogOptions): Promise<void> {
-		return this.channel.call('pickFileFolderAndOpen', options);
-	}
-
-	pickFileAndOpen(options: INativeOpenDialogOptions): Promise<void> {
-		return this.channel.call('pickFileAndOpen', options);
-	}
-
-	pickFolderAndOpen(options: INativeOpenDialogOptions): Promise<void> {
-		return this.channel.call('pickFolderAndOpen', options);
-	}
-
-	pickWorkspaceAndOpen(options: INativeOpenDialogOptions): Promise<void> {
-		return this.channel.call('pickWorkspaceAndOpen', options);
-	}
-
-	showMessageBox(windowId: number, options: MessageBoxOptions): Promise<IMessageBoxResult> {
-		return this.channel.call('showMessageBox', [windowId, options]);
-	}
-
-	showSaveDialog(windowId: number, options: SaveDialogOptions): Promise<string> {
-		return this.channel.call('showSaveDialog', [windowId, options]);
-	}
-
-	showOpenDialog(windowId: number, options: OpenDialogOptions): Promise<string[]> {
-		return this.channel.call('showOpenDialog', [windowId, options]);
-	}
-
-	reloadWindow(windowId: number, args?: ParsedArgs): Promise<void> {
-		return this.channel.call('reloadWindow', [windowId, args]);
-	}
-
-	openDevTools(windowId: number, options?: IDevToolsOptions): Promise<void> {
-		return this.channel.call('openDevTools', [windowId, options]);
-	}
-
-	toggleDevTools(windowId: number): Promise<void> {
-		return this.channel.call('toggleDevTools', windowId);
-	}
-
-	closeWorkspace(windowId: number): Promise<void> {
-		return this.channel.call('closeWorkspace', windowId);
-	}
-
-	enterWorkspace(windowId: number, path: URI): Promise<IEnterWorkspaceResult> {
-		return this.channel.call('enterWorkspace', [windowId, path]).then((result: IEnterWorkspaceResult) => {
-			result.workspace = reviveWorkspaceIdentifier(result.workspace);
-			return result;
-		});
-	}
-
-	toggleFullScreen(windowId: number): Promise<void> {
-		return this.channel.call('toggleFullScreen', windowId);
-	}
-
-	setRepresentedFilename(windowId: number, fileName: string): Promise<void> {
-		return this.channel.call('setRepresentedFilename', [windowId, fileName]);
-	}
-
-	addRecentlyOpened(recent: IRecent[]): Promise<void> {
-		return this.channel.call('addRecentlyOpened', recent);
-	}
-
-	removeFromRecentlyOpened(paths: Array<URI>): Promise<void> {
-		return this.channel.call('removeFromRecentlyOpened', paths);
-	}
-
-	clearRecentlyOpened(): Promise<void> {
-		return this.channel.call('clearRecentlyOpened');
-	}
-
-	getRecentlyOpened(windowId: number): Promise<IRecentlyOpened> {
-		return this.channel.call('getRecentlyOpened', windowId)
-			.then((recentlyOpened: IRecentlyOpened) => {
-				recentlyOpened.workspaces.forEach(recent => isRecentWorkspace(recent) ? recent.workspace = reviveWorkspaceIdentifier(recent.workspace) : recent.folderUri = URI.revive(recent.folderUri));
-				recentlyOpened.files.forEach(recent => recent.fileUri = URI.revive(recent.fileUri));
-				return recentlyOpened;
-			});
-	}
-
-	newWindowTab(): Promise<void> {
-		return this.channel.call('newWindowTab');
-	}
-
-	showPreviousWindowTab(): Promise<void> {
-		return this.channel.call('showPreviousWindowTab');
-	}
-
-	showNextWindowTab(): Promise<void> {
-		return this.channel.call('showNextWindowTab');
-	}
-
-	moveWindowTabToNewWindow(): Promise<void> {
-		return this.channel.call('moveWindowTabToNewWindow');
-	}
-
-	mergeAllWindowTabs(): Promise<void> {
-		return this.channel.call('mergeAllWindowTabs');
-	}
-
-	toggleWindowTabsBar(): Promise<void> {
-		return this.channel.call('toggleWindowTabsBar');
-	}
-
-	focusWindow(windowId: number): Promise<void> {
-		return this.channel.call('focusWindow', windowId);
-	}
-
-	closeWindow(windowId: number): Promise<void> {
-		return this.channel.call('closeWindow', windowId);
-	}
-
-	isFocused(windowId: number): Promise<boolean> {
-		return this.channel.call('isFocused', windowId);
-	}
-
-	isMaximized(windowId: number): Promise<boolean> {
-		return this.channel.call('isMaximized', windowId);
-	}
-
-	maximizeWindow(windowId: number): Promise<void> {
-		return this.channel.call('maximizeWindow', windowId);
-	}
-
-	unmaximizeWindow(windowId: number): Promise<void> {
-		return this.channel.call('unmaximizeWindow', windowId);
-	}
-
-	minimizeWindow(windowId: number): Promise<void> {
-		return this.channel.call('minimizeWindow', windowId);
-	}
-
-	onWindowTitleDoubleClick(windowId: number): Promise<void> {
-		return this.channel.call('onWindowTitleDoubleClick', windowId);
-	}
-
-	setDocumentEdited(windowId: number, flag: boolean): Promise<void> {
-		return this.channel.call('setDocumentEdited', [windowId, flag]);
-	}
-
-	quit(): Promise<void> {
-		return this.channel.call('quit');
-	}
-
-	relaunch(options: { addArgs?: string[], removeArgs?: string[] }): Promise<void> {
-		return this.channel.call('relaunch', [options]);
-	}
-
-	whenSharedProcessReady(): Promise<void> {
-		return this.channel.call('whenSharedProcessReady');
-	}
-
-	toggleSharedProcess(): Promise<void> {
-		return this.channel.call('toggleSharedProcess');
-	}
-
-	openWindow(windowId: number, uris: IURIToOpen[], options?: { forceNewWindow?: boolean, forceReuseWindow?: boolean, forceOpenWorkspaceAsFile?: boolean, args?: ParsedArgs }): Promise<void> {
-		return this.channel.call('openWindow', [windowId, uris, options]);
-	}
-
-	openNewWindow(options?: INewWindowOptions): Promise<void> {
-		return this.channel.call('openNewWindow', options);
-	}
-
-	showWindow(windowId: number): Promise<void> {
-		return this.channel.call('showWindow', windowId);
-	}
-
-	getWindows(): Promise<{ id: number; workspace?: IWorkspaceIdentifier; folderUri?: ISingleFolderWorkspaceIdentifier; title: string; filename?: string; }[]> {
-		return this.channel.call<{ id: number; workspace?: IWorkspaceIdentifier; folderUri?: ISingleFolderWorkspaceIdentifier; title: string; filename?: string; }[]>('getWindows').then(result => {
-			for (const win of result) {
-				if (win.folderUri) {
-					win.folderUri = URI.revive(win.folderUri);
-				}
-				if (win.workspace) {
-					win.workspace = reviveWorkspaceIdentifier(win.workspace);
-				}
-			}
-			return result;
-		});
-	}
-
-	getWindowCount(): Promise<number> {
-		return this.channel.call('getWindowCount');
-	}
-
-	log(severity: string, ...messages: string[]): Promise<void> {
-		return this.channel.call('log', [severity, messages]);
-	}
-
-	showItemInFolder(path: URI): Promise<void> {
-		return this.channel.call('showItemInFolder', path);
-	}
-
-	getActiveWindowId(): Promise<number | undefined> {
-		return this.channel.call('getActiveWindowId');
-	}
-
-	openExternal(url: string): Promise<boolean> {
-		return this.channel.call('openExternal', url);
-	}
-
-	startCrashReporter(config: CrashReporterStartOptions): Promise<void> {
-		return this.channel.call('startCrashReporter', config);
-	}
-
-	updateTouchBar(windowId: number, items: ISerializableCommandAction[][]): Promise<void> {
-		return this.channel.call('updateTouchBar', [windowId, items]);
-	}
-
-	openAboutDialog(): Promise<void> {
-		return this.channel.call('openAboutDialog');
-	}
-
-	resolveProxy(windowId: number, url: string): Promise<string | undefined> {
-		return Promise.resolve(this.channel.call('resolveProxy', [windowId, url]));
-	}
->>>>>>> 4276d2c3
 }