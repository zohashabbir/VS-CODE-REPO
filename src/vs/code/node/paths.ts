--- conflicted
+++ resolved
@@ -3,14 +3,8 @@
  *  Licensed under the MIT License. See License.txt in the project root for license information.
  *--------------------------------------------------------------------------------------------*/
 
-<<<<<<< HEAD
-'use strict';
-
-import * as path from 'path';
+import * as path from 'vs/base/common/path';
 import * as os from 'os';
-=======
-import * as path from 'vs/base/common/path';
->>>>>>> dfafad3a
 import * as arrays from 'vs/base/common/arrays';
 import * as strings from 'vs/base/common/strings';
 import * as extpath from 'vs/base/common/extpath';
