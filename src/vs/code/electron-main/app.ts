/*---------------------------------------------------------------------------------------------
 *  Copyright (c) Microsoft Corporation. All rights reserved.
 *  Licensed under the MIT License. See License.txt in the project root for license information.
 *--------------------------------------------------------------------------------------------*/

import { app, ipcMain as ipc, systemPreferences, shell, Event, contentTracing, protocol, powerMonitor } from 'electron';
import { IProcessEnvironment, isWindows, isMacintosh } from 'vs/base/common/platform';
import { WindowsManager } from 'vs/code/electron-main/windows';
import { IWindowsService, OpenContext, ActiveWindowManager, IURIToOpen } from 'vs/platform/windows/common/windows';
import { WindowsChannel } from 'vs/platform/windows/node/windowsIpc';
import { WindowsService } from 'vs/platform/windows/electron-main/windowsService';
import { ILifecycleService, LifecycleService } from 'vs/platform/lifecycle/electron-main/lifecycleMain';
import { getShellEnvironment } from 'vs/code/node/shellEnv';
import { IUpdateService } from 'vs/platform/update/common/update';
import { UpdateChannel } from 'vs/platform/update/node/updateIpc';
import { Server as ElectronIPCServer } from 'vs/base/parts/ipc/electron-main/ipc.electron-main';
import { Server, connect, Client } from 'vs/base/parts/ipc/node/ipc.net';
import { SharedProcess } from 'vs/code/electron-main/sharedProcess';
import { LaunchService, LaunchChannel, ILaunchService } from 'vs/platform/launch/electron-main/launchService';
import { IInstantiationService, ServicesAccessor } from 'vs/platform/instantiation/common/instantiation';
import { ServiceCollection } from 'vs/platform/instantiation/common/serviceCollection';
import { SyncDescriptor } from 'vs/platform/instantiation/common/descriptors';
import { ILogService } from 'vs/platform/log/common/log';
import { IStateService } from 'vs/platform/state/common/state';
import { IEnvironmentService } from 'vs/platform/environment/common/environment';
import { IConfigurationService } from 'vs/platform/configuration/common/configuration';
import { IURLService } from 'vs/platform/url/common/url';
import { URLHandlerChannelClient, URLServiceChannel } from 'vs/platform/url/node/urlIpc';
import { ITelemetryService } from 'vs/platform/telemetry/common/telemetry';
import { NullTelemetryService, combinedAppender, LogAppender } from 'vs/platform/telemetry/common/telemetryUtils';
import { TelemetryAppenderClient } from 'vs/platform/telemetry/node/telemetryIpc';
import { TelemetryService, ITelemetryServiceConfig } from 'vs/platform/telemetry/common/telemetryService';
import { resolveCommonProperties } from 'vs/platform/telemetry/node/commonProperties';
import { getDelayedChannel, StaticRouter } from 'vs/base/parts/ipc/node/ipc';
import product from 'vs/platform/product/node/product';
import pkg from 'vs/platform/product/node/package';
import { ProxyAuthHandler } from 'vs/code/electron-main/auth';
import { Disposable, toDisposable } from 'vs/base/common/lifecycle';
import { ConfigurationService } from 'vs/platform/configuration/node/configurationService';
import { IWindowsMainService, ICodeWindow } from 'vs/platform/windows/electron-main/windows';
import { IHistoryMainService } from 'vs/platform/history/common/history';
import { isUndefinedOrNull } from 'vs/base/common/types';
import { KeyboardLayoutMonitor } from 'vs/code/electron-main/keyboard';
import { URI } from 'vs/base/common/uri';
import { WorkspacesChannel } from 'vs/platform/workspaces/node/workspacesIpc';
import { IWorkspacesMainService } from 'vs/platform/workspaces/common/workspaces';
import { getMachineId } from 'vs/base/node/id';
import { Win32UpdateService } from 'vs/platform/update/electron-main/updateService.win32';
import { LinuxUpdateService } from 'vs/platform/update/electron-main/updateService.linux';
import { DarwinUpdateService } from 'vs/platform/update/electron-main/updateService.darwin';
import { IIssueService } from 'vs/platform/issue/common/issue';
import { IssueChannel } from 'vs/platform/issue/node/issueIpc';
import { IssueService } from 'vs/platform/issue/electron-main/issueService';
import { LogLevelSetterChannel } from 'vs/platform/log/node/logIpc';
import * as errors from 'vs/base/common/errors';
import { ElectronURLListener } from 'vs/platform/url/electron-main/electronUrlListener';
import { serve as serveDriver } from 'vs/platform/driver/electron-main/driver';
import { connectRemoteAgentManagement, RemoteAgentConnectionContext } from 'vs/platform/remote/node/remoteAgentConnection';
import { IMenubarService } from 'vs/platform/menubar/common/menubar';
import { MenubarService } from 'vs/platform/menubar/electron-main/menubarService';
import { MenubarChannel } from 'vs/platform/menubar/node/menubarIpc';
import { hasArgs } from 'vs/platform/environment/node/argv';
import { RunOnceScheduler } from 'vs/base/common/async';
import { registerContextMenuListener } from 'vs/base/parts/contextmenu/electron-main/contextmenu';
<<<<<<< HEAD
import { storeColors } from 'vs/code/electron-main/theme';
import { nativeSep, join } from 'vs/base/common/paths';
=======
import { storeBackgroundColor } from 'vs/code/electron-main/theme';
>>>>>>> e96ab813
import { homedir } from 'os';
import { join, sep } from 'vs/base/common/path';
import { localize } from 'vs/nls';
import { REMOTE_HOST_SCHEME } from 'vs/platform/remote/common/remoteHosts';
import { REMOTE_FILE_SYSTEM_CHANNEL_NAME } from 'vs/platform/remote/node/remoteAgentFileSystemChannel';
import { ResolvedAuthority } from 'vs/platform/remote/common/remoteAuthorityResolver';
import { SnapUpdateService } from 'vs/platform/update/electron-main/updateService.snap';
import { IStorageMainService, StorageMainService } from 'vs/platform/storage/node/storageMainService';
import { GlobalStorageDatabaseChannel } from 'vs/platform/storage/node/storageIpc';
import { startsWith } from 'vs/base/common/strings';
import { BackupMainService } from 'vs/platform/backup/electron-main/backupMainService';
import { IBackupMainService } from 'vs/platform/backup/common/backup';
import { HistoryMainService } from 'vs/platform/history/electron-main/historyMainService';
import { URLService } from 'vs/platform/url/common/urlService';
import { WorkspacesMainService } from 'vs/platform/workspaces/electron-main/workspacesMainService';

export class CodeApplication extends Disposable {

	private static readonly MACHINE_ID_KEY = 'telemetry.machineId';

	private windowsMainService: IWindowsMainService;

	private electronIpcServer: ElectronIPCServer;

	private sharedProcess: SharedProcess;
	private sharedProcessClient: Promise<Client>;

	constructor(
		private mainIpcServer: Server,
		private userEnv: IProcessEnvironment,
		@IInstantiationService private readonly instantiationService: IInstantiationService,
		@ILogService private readonly logService: ILogService,
		@IEnvironmentService private readonly environmentService: IEnvironmentService,
		@ILifecycleService private readonly lifecycleService: ILifecycleService,
		@IConfigurationService private readonly configurationService: ConfigurationService,
		@IStateService private readonly stateService: IStateService
	) {
		super();

		this._register(mainIpcServer);
		this._register(configurationService);

		this.registerListeners();
	}

	private registerListeners(): void {

		// We handle uncaught exceptions here to prevent electron from opening a dialog to the user
		errors.setUnexpectedErrorHandler(err => this.onUnexpectedError(err));
		process.on('uncaughtException', err => this.onUnexpectedError(err));
		process.on('unhandledRejection', (reason: any, promise: Promise<any>) => errors.onUnexpectedError(reason));

		// Contextmenu via IPC support
		registerContextMenuListener();

		// Dispose on shutdown
		this.lifecycleService.onWillShutdown(() => this.dispose());

		app.on('accessibility-support-changed', (event: Event, accessibilitySupportEnabled: boolean) => {
			if (this.windowsMainService) {
				this.windowsMainService.sendToAll('vscode:accessibilitySupportChanged', accessibilitySupportEnabled);
			}
		});

		app.on('activate', (event: Event, hasVisibleWindows: boolean) => {
			this.logService.trace('App#activate');

			// Mac only event: open new window when we get activated
			if (!hasVisibleWindows && this.windowsMainService) {
				this.windowsMainService.openNewWindow(OpenContext.DOCK);
			}
		});

		// Security related measures (https://electronjs.org/docs/tutorial/security)
		// DO NOT CHANGE without consulting the documentation
		app.on('web-contents-created', (event: any, contents) => {
			contents.on('will-attach-webview', (event: Electron.Event, webPreferences, params) => {

				const isValidWebviewSource = (source: string): boolean => {
					if (!source) {
						return false;
					}

					if (source === 'data:text/html;charset=utf-8,%3C%21DOCTYPE%20html%3E%0D%0A%3Chtml%20lang%3D%22en%22%20style%3D%22width%3A%20100%25%3B%20height%3A%20100%25%22%3E%0D%0A%3Chead%3E%0D%0A%09%3Ctitle%3EVirtual%20Document%3C%2Ftitle%3E%0D%0A%3C%2Fhead%3E%0D%0A%3Cbody%20style%3D%22margin%3A%200%3B%20overflow%3A%20hidden%3B%20width%3A%20100%25%3B%20height%3A%20100%25%22%3E%0D%0A%3C%2Fbody%3E%0D%0A%3C%2Fhtml%3E') {
						return true;
					}

					const srcUri = URI.parse(source).fsPath.toLowerCase();
					const rootUri = URI.file(this.environmentService.appRoot).fsPath.toLowerCase();

					return startsWith(srcUri, rootUri + sep);
				};

				// Ensure defaults
				delete webPreferences.preload;
				webPreferences.nodeIntegration = false;

				// Verify URLs being loaded
				if (isValidWebviewSource(params.src) && isValidWebviewSource(webPreferences.preloadURL)) {
					return;
				}

				delete webPreferences.preloadUrl;

				// Otherwise prevent loading
				this.logService.error('webContents#web-contents-created: Prevented webview attach');

				event.preventDefault();
			});

			contents.on('will-navigate', event => {
				this.logService.error('webContents#will-navigate: Prevented webcontent navigation');

				event.preventDefault();
			});

			contents.on('new-window', (event: Event, url: string) => {
				event.preventDefault(); // prevent code that wants to open links

				shell.openExternal(url);
			});
		});

		let macOpenFileURIs: IURIToOpen[] = [];
		let runningTimeout: any = null;
		app.on('open-file', (event: Event, path: string) => {
			this.logService.trace('App#open-file: ', path);
			event.preventDefault();

			// Keep in array because more might come!
			macOpenFileURIs.push({ uri: URI.file(path) });

			// Clear previous handler if any
			if (runningTimeout !== null) {
				clearTimeout(runningTimeout);
				runningTimeout = null;
			}

			// Handle paths delayed in case more are coming!
			runningTimeout = setTimeout(() => {
				if (this.windowsMainService) {
					this.windowsMainService.open({
						context: OpenContext.DOCK /* can also be opening from finder while app is running */,
						cli: this.environmentService.args,
						urisToOpen: macOpenFileURIs,
						preferNewWindow: true /* dropping on the dock or opening from finder prefers to open in a new window */
					});
					macOpenFileURIs = [];
					runningTimeout = null;
				}
			}, 100);
		});

		app.on('new-window-for-tab', () => {
			this.windowsMainService.openNewWindow(OpenContext.DESKTOP); //macOS native tab "+" button
		});

		ipc.on('vscode:exit', (event: Event, code: number) => {
			this.logService.trace('IPC#vscode:exit', code);

			this.dispose();
			this.lifecycleService.kill(code);
		});

		ipc.on('vscode:fetchShellEnv', (event: Event) => {
			const webContents = event.sender;
			getShellEnvironment().then(shellEnv => {
				if (!webContents.isDestroyed()) {
					webContents.send('vscode:acceptShellEnv', shellEnv);
				}
			}, err => {
				if (!webContents.isDestroyed()) {
					webContents.send('vscode:acceptShellEnv', {});
				}

				this.logService.error('Error fetching shell env', err);
			});
		});

		ipc.on('vscode:broadcast', (event: Event, windowId: number, broadcast: { channel: string; payload: any; }) => {
			if (this.windowsMainService && broadcast.channel && !isUndefinedOrNull(broadcast.payload)) {
				this.logService.trace('IPC#vscode:broadcast', broadcast.channel, broadcast.payload);

				// Handle specific events on main side
				this.onBroadcast(broadcast.channel, broadcast.payload);

				// Send to all windows (except sender window)
				this.windowsMainService.sendToAll('vscode:broadcast', broadcast, [windowId]);
			}
		});

		ipc.on('vscode:toggleDevTools', (event: Event) => event.sender.toggleDevTools());
		ipc.on('vscode:openDevTools', (event: Event) => event.sender.openDevTools());

		ipc.on('vscode:reloadWindow', (event: Event) => event.sender.reload());

		powerMonitor.on('resume', () => { // After waking up from sleep
			if (this.windowsMainService) {
				this.windowsMainService.sendToAll('vscode:osResume', undefined);
			}
		});
	}

	private onUnexpectedError(err: Error): void {
		if (err) {

			// take only the message and stack property
			const friendlyError = {
				message: err.message,
				stack: err.stack
			};

			// handle on client side
			if (this.windowsMainService) {
				this.windowsMainService.sendToFocused('vscode:reportError', JSON.stringify(friendlyError));
			}
		}

		this.logService.error(`[uncaught exception in main]: ${err}`);
		if (err.stack) {
			this.logService.error(err.stack);
		}
	}

	private onBroadcast(event: string, payload: any): void {

		// Theme changes
		if (event === 'vscode:changeColorTheme' && typeof payload === 'string') {
			storeColors(this.stateService, JSON.parse(payload));
		}
	}

	startup(): Promise<void> {
		this.logService.debug('Starting VS Code');
		this.logService.debug(`from: ${this.environmentService.appRoot}`);
		this.logService.debug('args:', this.environmentService.args);

		// Make sure we associate the program with the app user model id
		// This will help Windows to associate the running program with
		// any shortcut that is pinned to the taskbar and prevent showing
		// two icons in the taskbar for the same app.
		if (isWindows && product.win32AppUserModelId) {
			app.setAppUserModelId(product.win32AppUserModelId);
		}

		// Fix native tabs on macOS 10.13
		// macOS enables a compatibility patch for any bundle ID beginning with
		// "com.microsoft.", which breaks native tabs for VS Code when using this
		// identifier (from the official build).
		// Explicitly opt out of the patch here before creating any windows.
		// See: https://github.com/Microsoft/vscode/issues/35361#issuecomment-399794085
		try {
			if (isMacintosh && this.configurationService.getValue<boolean>('window.nativeTabs') === true && !systemPreferences.getUserDefault('NSUseImprovedLayoutPass', 'boolean')) {
				systemPreferences.setUserDefault('NSUseImprovedLayoutPass', 'boolean', true as any);
			}
		} catch (error) {
			this.logService.error(error);
		}

		// Create Electron IPC Server
		this.electronIpcServer = new ElectronIPCServer();

		const startupWithMachineId = (machineId: string) => {
			this.logService.trace(`Resolved machine identifier: ${machineId}`);

			// Spawn shared process
			this.sharedProcess = this.instantiationService.createInstance(SharedProcess, machineId, this.userEnv);
			this.sharedProcessClient = this.sharedProcess.whenReady().then(() => connect(this.environmentService.sharedIPCHandle, 'main'));

			// Services
			return this.initServices(machineId).then(appInstantiationService => {

				// Create driver
				if (this.environmentService.driverHandle) {
					serveDriver(this.electronIpcServer, this.environmentService.driverHandle, this.environmentService, appInstantiationService).then(server => {
						this.logService.info('Driver started at:', this.environmentService.driverHandle);
						this._register(server);
					});
				}

				// Setup Auth Handler
				const authHandler = appInstantiationService.createInstance(ProxyAuthHandler);
				this._register(authHandler);

				// Open Windows
				const windows = appInstantiationService.invokeFunction(accessor => this.openFirstWindow(accessor));

				// Post Open Windows Tasks
				appInstantiationService.invokeFunction(accessor => this.afterWindowOpen(accessor));

				// Tracing: Stop tracing after windows are ready if enabled
				if (this.environmentService.args.trace) {
					this.stopTracingEventually(windows);
				}
			});
		};

		// Resolve unique machine ID
		this.logService.trace('Resolving machine identifier...');
		const resolvedMachineId = this.resolveMachineId();
		if (typeof resolvedMachineId === 'string') {
			return startupWithMachineId(resolvedMachineId);
		} else {
			return resolvedMachineId.then(machineId => startupWithMachineId(machineId));
		}
	}

	private resolveMachineId(): string | Promise<string> {
		const machineId = this.stateService.getItem<string>(CodeApplication.MACHINE_ID_KEY);
		if (machineId) {
			return machineId;
		}

		return getMachineId().then(machineId => {
			this.stateService.setItem(CodeApplication.MACHINE_ID_KEY, machineId);

			return machineId;
		});
	}

	private stopTracingEventually(windows: ICodeWindow[]): void {
		this.logService.info(`Tracing: waiting for windows to get ready...`);

		let recordingStopped = false;
		const stopRecording = (timeout) => {
			if (recordingStopped) {
				return;
			}

			recordingStopped = true; // only once

			contentTracing.stopRecording(join(homedir(), `${product.applicationName}-${Math.random().toString(16).slice(-4)}.trace.txt`), path => {
				if (!timeout) {
					this.windowsMainService.showMessageBox({
						type: 'info',
						message: localize('trace.message', "Successfully created trace."),
						detail: localize('trace.detail', "Please create an issue and manually attach the following file:\n{0}", path),
						buttons: [localize('trace.ok', "Ok")]
					}, this.windowsMainService.getLastActiveWindow());
				} else {
					this.logService.info(`Tracing: data recorded (after 30s timeout) to ${path}`);
				}
			});
		};

		// Wait up to 30s before creating the trace anyways
		const timeoutHandle = setTimeout(() => stopRecording(true), 30000);

		// Wait for all windows to get ready and stop tracing then
		Promise.all(windows.map(window => window.ready())).then(() => {
			clearTimeout(timeoutHandle);
			stopRecording(false);
		});
	}

	private initServices(machineId: string): Promise<IInstantiationService> {
		const services = new ServiceCollection();

		if (process.platform === 'win32') {
			services.set(IUpdateService, new SyncDescriptor(Win32UpdateService));
		} else if (process.platform === 'linux') {
			if (process.env.SNAP && process.env.SNAP_REVISION) {
				services.set(IUpdateService, new SyncDescriptor(SnapUpdateService, [process.env.SNAP, process.env.SNAP_REVISION]));
			} else {
				services.set(IUpdateService, new SyncDescriptor(LinuxUpdateService));
			}
		} else if (process.platform === 'darwin') {
			services.set(IUpdateService, new SyncDescriptor(DarwinUpdateService));
		}

		services.set(IWindowsMainService, new SyncDescriptor(WindowsManager, [machineId]));
		services.set(IWindowsService, new SyncDescriptor(WindowsService, [this.sharedProcess]));
		services.set(ILaunchService, new SyncDescriptor(LaunchService));
		services.set(IIssueService, new SyncDescriptor(IssueService, [machineId, this.userEnv]));
		services.set(IMenubarService, new SyncDescriptor(MenubarService));
		services.set(IStorageMainService, new SyncDescriptor(StorageMainService));
		services.set(IBackupMainService, new SyncDescriptor(BackupMainService));
		services.set(IHistoryMainService, new SyncDescriptor(HistoryMainService));
		services.set(IURLService, new SyncDescriptor(URLService));
		services.set(IWorkspacesMainService, new SyncDescriptor(WorkspacesMainService));

		// Telemetry
		if (!this.environmentService.isExtensionDevelopment && !this.environmentService.args['disable-telemetry'] && !!product.enableTelemetry) {
			const channel = getDelayedChannel(this.sharedProcessClient.then(c => c.getChannel('telemetryAppender')));
			const appender = combinedAppender(new TelemetryAppenderClient(channel), new LogAppender(this.logService));
			const commonProperties = resolveCommonProperties(product.commit, pkg.version, machineId, this.environmentService.installSourcePath);
			const piiPaths = [this.environmentService.appRoot, this.environmentService.extensionsPath];
			const config: ITelemetryServiceConfig = { appender, commonProperties, piiPaths };

			services.set(ITelemetryService, new SyncDescriptor(TelemetryService, [config]));
		} else {
			services.set(ITelemetryService, NullTelemetryService);
		}

		const appInstantiationService = this.instantiationService.createChild(services);

		// Init services that require it
		return appInstantiationService.invokeFunction(accessor => Promise.all([
			this.initStorageService(accessor),
			this.initBackupService(accessor)
		])).then(() => appInstantiationService);
	}

	private initStorageService(accessor: ServicesAccessor): Promise<void> {
		const storageMainService = accessor.get(IStorageMainService) as StorageMainService;

		// Ensure to close storage on shutdown
		this.lifecycleService.onWillShutdown(e => e.join(storageMainService.close()));

		return Promise.resolve();

	}

	private initBackupService(accessor: ServicesAccessor): Promise<void> {
		const backupMainService = accessor.get(IBackupMainService) as BackupMainService;

		return backupMainService.initialize();
	}

	private openFirstWindow(accessor: ServicesAccessor): ICodeWindow[] {
		const appInstantiationService = accessor.get(IInstantiationService);

		// Register more Main IPC services
		const launchService = accessor.get(ILaunchService);
		const launchChannel = new LaunchChannel(launchService);
		this.mainIpcServer.registerChannel('launch', launchChannel);

		// Register more Electron IPC services
		const updateService = accessor.get(IUpdateService);
		const updateChannel = new UpdateChannel(updateService);
		this.electronIpcServer.registerChannel('update', updateChannel);

		const issueService = accessor.get(IIssueService);
		const issueChannel = new IssueChannel(issueService);
		this.electronIpcServer.registerChannel('issue', issueChannel);

		const workspacesService = accessor.get(IWorkspacesMainService);
		const workspacesChannel = appInstantiationService.createInstance(WorkspacesChannel, workspacesService);
		this.electronIpcServer.registerChannel('workspaces', workspacesChannel);

		const windowsService = accessor.get(IWindowsService);
		const windowsChannel = new WindowsChannel(windowsService);
		this.electronIpcServer.registerChannel('windows', windowsChannel);
		this.sharedProcessClient.then(client => client.registerChannel('windows', windowsChannel));

		const menubarService = accessor.get(IMenubarService);
		const menubarChannel = new MenubarChannel(menubarService);
		this.electronIpcServer.registerChannel('menubar', menubarChannel);

		const urlService = accessor.get(IURLService);
		const urlChannel = new URLServiceChannel(urlService);
		this.electronIpcServer.registerChannel('url', urlChannel);

		const storageMainService = accessor.get(IStorageMainService);
		const storageChannel = this._register(new GlobalStorageDatabaseChannel(this.logService, storageMainService as StorageMainService));
		this.electronIpcServer.registerChannel('storage', storageChannel);

		// Log level management
		const logLevelChannel = new LogLevelSetterChannel(accessor.get(ILogService));
		this.electronIpcServer.registerChannel('loglevel', logLevelChannel);
		this.sharedProcessClient.then(client => client.registerChannel('loglevel', logLevelChannel));

		// Lifecycle
		(this.lifecycleService as LifecycleService).ready();

		// Propagate to clients
		const windowsMainService = this.windowsMainService = accessor.get(IWindowsMainService); // TODO@Joao: unfold this

		// Create a URL handler which forwards to the last active window
		const activeWindowManager = new ActiveWindowManager(windowsService);
		const activeWindowRouter = new StaticRouter(ctx => activeWindowManager.getActiveClientId().then(id => ctx === id));
		const urlHandlerChannel = this.electronIpcServer.getChannel('urlHandler', activeWindowRouter);
		const multiplexURLHandler = new URLHandlerChannelClient(urlHandlerChannel);

		// On Mac, Code can be running without any open windows, so we must create a window to handle urls,
		// if there is none
		if (isMacintosh) {
			const environmentService = accessor.get(IEnvironmentService);

			urlService.registerHandler({
				handleURL(uri: URI): Promise<boolean> {
					if (windowsMainService.getWindowCount() === 0) {
						const cli = { ...environmentService.args, goto: true };
						const [window] = windowsMainService.open({ context: OpenContext.API, cli, forceEmpty: true });

						return window.ready().then(() => urlService.open(uri));
					}

					return Promise.resolve(false);
				}
			});
		}

		// Register the multiple URL handker
		urlService.registerHandler(multiplexURLHandler);

		// Watch Electron URLs and forward them to the UrlService
		const args = this.environmentService.args;
		const urls = args['open-url'] ? args._urls : [];
		const urlListener = new ElectronURLListener(urls || [], urlService, this.windowsMainService);
		this._register(urlListener);

		this.windowsMainService.ready(this.userEnv);

		// Open our first window
		const macOpenFiles = (<any>global).macOpenFiles as string[];
		const context = !!process.env['VSCODE_CLI'] ? OpenContext.CLI : OpenContext.DESKTOP;
		const hasCliArgs = hasArgs(args._);
		const hasFolderURIs = hasArgs(args['folder-uri']);
		const hasFileURIs = hasArgs(args['file-uri']);

		if (args['new-window'] && !hasCliArgs && !hasFolderURIs && !hasFileURIs) {
			return this.windowsMainService.open({ context, cli: args, forceNewWindow: true, forceEmpty: true, initialStartup: true }); // new window if "-n" was used without paths
		}

		if (macOpenFiles && macOpenFiles.length && !hasCliArgs && !hasFolderURIs && !hasFileURIs) {
			return this.windowsMainService.open({ context: OpenContext.DOCK, cli: args, urisToOpen: macOpenFiles.map(file => ({ uri: URI.file(file) })), initialStartup: true }); // mac: open-file event received on startup
		}

		return this.windowsMainService.open({ context, cli: args, forceNewWindow: args['new-window'] || (!hasCliArgs && args['unity-launch']), diffMode: args.diff, initialStartup: true }); // default: read paths from cli
	}

	private afterWindowOpen(accessor: ServicesAccessor): void {
		const windowsMainService = accessor.get(IWindowsMainService);
		const historyMainService = accessor.get(IHistoryMainService);

		if (isWindows) {

			// Setup Windows mutex
			try {
				const Mutex = (require.__$__nodeRequire('windows-mutex') as any).Mutex;
				const windowsMutex = new Mutex(product.win32MutexName);
				this._register(toDisposable(() => windowsMutex.release()));
			} catch (e) {
				if (!this.environmentService.isBuilt) {
					windowsMainService.showMessageBox({
						title: product.nameLong,
						type: 'warning',
						message: 'Failed to load windows-mutex!',
						detail: e.toString(),
						noLink: true
					});
				}
			}

			// Ensure Windows foreground love module
			try {
				// tslint:disable-next-line:no-unused-expression
				require.__$__nodeRequire('windows-foreground-love');
			} catch (e) {
				if (!this.environmentService.isBuilt) {
					windowsMainService.showMessageBox({
						title: product.nameLong,
						type: 'warning',
						message: 'Failed to load windows-foreground-love!',
						detail: e.toString(),
						noLink: true
					});
				}
			}
		}

		// Remote Authorities
		this.handleRemoteAuthorities();

		// Keyboard layout changes
		KeyboardLayoutMonitor.INSTANCE.onDidChangeKeyboardLayout(() => {
			this.windowsMainService.sendToAll('vscode:keyboardLayoutChanged', false);
		});

		// Jump List
		historyMainService.updateWindowsJumpList();
		historyMainService.onRecentlyOpenedChange(() => historyMainService.updateWindowsJumpList());

		// Start shared process after a while
		const sharedProcessSpawn = this._register(new RunOnceScheduler(() => getShellEnvironment().then(userEnv => this.sharedProcess.spawn(userEnv)), 3000));
		sharedProcessSpawn.schedule();
	}

	private handleRemoteAuthorities(): void {
		const connectionPool: Map<string, ActiveConnection> = new Map<string, ActiveConnection>();

		const isBuilt = this.environmentService.isBuilt;

		class ActiveConnection {
			private _authority: string;
			private _client: Promise<Client<RemoteAgentConnectionContext>>;
			private _disposeRunner: RunOnceScheduler;

			constructor(authority: string, host: string, port: number) {
				this._authority = authority;
				this._client = connectRemoteAgentManagement(authority, host, port, `main`, isBuilt);
				this._disposeRunner = new RunOnceScheduler(() => this.dispose(), 5000);
			}

			dispose(): void {
				this._disposeRunner.dispose();
				connectionPool.delete(this._authority);
				this._client.then((connection) => {
					connection.dispose();
				});
			}

			getClient(): Promise<Client<RemoteAgentConnectionContext>> {
				this._disposeRunner.schedule();
				return this._client;
			}
		}

		const resolvedAuthorities = new Map<string, ResolvedAuthority>();
		ipc.on('vscode:remoteAuthorityResolved', (event: any, data: ResolvedAuthority) => {
			this.logService.info('Received resolved authority', data.authority);
			resolvedAuthorities.set(data.authority, data);
			// Make sure to close and remove any existing connections
			if (connectionPool.has(data.authority)) {
				connectionPool.get(data.authority)!.dispose();
			}
		});

		const resolveAuthority = (authority: string): ResolvedAuthority | null => {
			this.logService.info('Resolving authority', authority);
			if (authority.indexOf('+') >= 0) {
				if (resolvedAuthorities.has(authority)) {
					return resolvedAuthorities.get(authority) || null;
				}
				this.logService.info('Didnot find resolved authority for', authority);
				return null;
			} else {
				const [host, strPort] = authority.split(':');
				const port = parseInt(strPort, 10);
				return { authority, host, port };
			}
		};

		protocol.registerBufferProtocol(REMOTE_HOST_SCHEME, async (request, callback) => {
			if (request.method !== 'GET') {
				return callback(undefined);
			}
			const uri = URI.parse(request.url);

			let activeConnection: ActiveConnection | undefined;
			if (connectionPool.has(uri.authority)) {
				activeConnection = connectionPool.get(uri.authority);
			} else {
				let resolvedAuthority = resolveAuthority(uri.authority);
				if (!resolvedAuthority) {
					callback(undefined);
					return;
				}
				activeConnection = new ActiveConnection(uri.authority, resolvedAuthority.host, resolvedAuthority.port);
				connectionPool.set(uri.authority, activeConnection);
			}
			try {
				const rawClient = await activeConnection!.getClient();
				if (connectionPool.has(uri.authority)) { // not disposed in the meantime
					const channel = rawClient.getChannel(REMOTE_FILE_SYSTEM_CHANNEL_NAME);

					// TODO@alex don't use call directly, wrap it around a `RemoteExtensionsFileSystemProvider`
					const fileContents = await channel.call<Uint8Array>('readFile', [uri]);
					callback(Buffer.from(fileContents));
				} else {
					callback(undefined);
				}
			} catch (err) {
				errors.onUnexpectedError(err);
				callback(undefined);
			}
		});
	}
}
<|MERGE_RESOLUTION|>--- conflicted
+++ resolved
@@ -62,12 +62,7 @@
 import { hasArgs } from 'vs/platform/environment/node/argv';
 import { RunOnceScheduler } from 'vs/base/common/async';
 import { registerContextMenuListener } from 'vs/base/parts/contextmenu/electron-main/contextmenu';
-<<<<<<< HEAD
 import { storeColors } from 'vs/code/electron-main/theme';
-import { nativeSep, join } from 'vs/base/common/paths';
-=======
-import { storeBackgroundColor } from 'vs/code/electron-main/theme';
->>>>>>> e96ab813
 import { homedir } from 'os';
 import { join, sep } from 'vs/base/common/path';
 import { localize } from 'vs/nls';
