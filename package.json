{
  "name": "code-oss-dev",
  "version": "1.27.0",
<<<<<<< HEAD
  "distro": "8bf4f1b8058f88ed6a0e54643470c7171eab1eb7",
=======
  "distro": "280911fc2dd6bc4d1fe8320e5b7d611c034b87fb",
>>>>>>> f7078284
  "author": {
    "name": "Microsoft Corporation"
  },
  "main": "./out/main",
  "private": true,
  "scripts": {
    "test": "mocha",
    "preinstall": "node build/npm/preinstall.js",
    "postinstall": "node build/npm/postinstall.js",
    "compile": "gulp compile --max_old_space_size=4095",
    "watch": "gulp watch --max_old_space_size=4095",
    "watch-client": "gulp watch-client --max_old_space_size=4095",
    "monaco-editor-test": "mocha --only-monaco-editor",
    "precommit": "node build/gulpfile.hygiene.js",
    "gulp": "gulp --max_old_space_size=4095",
    "7z": "7z",
    "update-grammars": "node build/npm/update-all-grammars.js",
    "update-localization-extension": "node build/npm/update-localization-extension.js",
    "smoketest": "cd test/smoke && node test/index.js",
    "monaco-compile-check": "tsc -p src/tsconfig.monaco.json --noEmit",
    "download-builtin-extensions": "node build/lib/builtInExtensions.js"
  },
  "dependencies": {
    "applicationinsights": "0.18.0",
    "fast-plist": "0.1.2",
    "gc-signals": "^0.0.1",
    "getmac": "1.4.1",
    "graceful-fs": "4.1.11",
    "http-proxy-agent": "^2.1.0",
    "https-proxy-agent": "^2.2.1",
    "iconv-lite": "0.4.23",
    "jschardet": "1.6.0",
    "keytar": "4.2.1",
    "minimist": "1.2.0",
    "native-is-elevated": "^0.2.1",
    "native-keymap": "1.2.5",
    "native-watchdog": "0.3.0",
    "node-pty": "0.7.6",
    "semver": "^5.5.0",
    "spdlog": "0.7.1",
    "sudo-prompt": "8.2.0",
    "v8-inspect-profiler": "^0.0.8",
<<<<<<< HEAD
    "vscode-chokidar": "^1.6.2",
=======
    "vscode-chokidar": "1.6.4",
>>>>>>> f7078284
    "vscode-debugprotocol": "1.31.0",
    "vscode-nsfw": "Tyriar/vscode-nsfw#electron-3.0.x",
    "vscode-ripgrep": "1.1.0",
    "vscode-textmate": "Microsoft/vscode-textmate#electron-3.0.x",
    "vscode-xterm": "3.7.0-beta5",
    "winreg": "^1.2.4",
    "yauzl": "^2.9.1",
    "yazl": "^2.4.3"
  },
  "devDependencies": {
    "7zip": "0.0.6",
    "@types/keytar": "4.0.1",
    "@types/minimist": "1.2.0",
    "@types/mocha": "2.2.39",
    "@types/sinon": "1.16.34",
    "@types/webpack": "^4.4.10",
    "asar": "^0.14.0",
    "chromium-pickle-js": "^0.2.0",
    "clean-css": "3.4.6",
    "copy-webpack-plugin": "^4.5.2",
    "coveralls": "^2.11.11",
    "cson-parser": "^1.3.3",
    "debounce": "^1.0.0",
    "documentdb": "^1.5.1",
    "electron-mksnapshot": "~1.7.0",
    "eslint": "^3.4.0",
    "event-stream": "^3.1.7",
    "express": "^4.13.1",
    "glob": "^5.0.13",
    "gulp": "^3.8.9",
    "gulp-atom-electron": "^1.16.1",
    "gulp-azure-storage": "^0.7.0",
    "gulp-bom": "^1.0.0",
    "gulp-buffer": "0.0.2",
    "gulp-concat": "^2.6.0",
    "gulp-cssnano": "^2.1.0",
    "gulp-eslint": "^3.0.1",
    "gulp-filter": "^3.0.0",
    "gulp-flatmap": "^1.0.0",
    "gulp-image-resize": "^0.10.0",
    "gulp-json-editor": "^2.2.1",
    "gulp-mocha": "^2.1.3",
    "gulp-plumber": "^1.2.0",
    "gulp-remote-src": "^0.4.0",
    "gulp-rename": "^1.2.0",
    "gulp-replace": "^0.5.4",
    "gulp-shell": "^0.5.2",
    "gulp-sourcemaps": "^1.11.0",
    "gulp-tsb": "2.0.5",
    "gulp-tslint": "^8.1.2",
    "gulp-uglify": "^3.0.0",
    "gulp-util": "^3.0.6",
    "gulp-vinyl-zip": "^1.2.2",
    "husky": "^0.13.1",
    "innosetup-compiler": "^5.5.60",
    "is": "^3.1.0",
    "istanbul": "^0.3.17",
    "jsdom-no-contextify": "^3.1.0",
    "lazy.js": "^0.4.2",
    "merge-options": "^1.0.1",
    "mime": "^1.4.1",
    "minimatch": "^2.0.10",
    "mkdirp": "^0.5.0",
    "mocha": "^2.2.5",
    "mocha-junit-reporter": "^1.17.0",
    "object-assign": "^4.0.1",
    "optimist": "0.3.5",
    "p-all": "^1.0.0",
    "pump": "^1.0.1",
    "queue": "3.0.6",
    "remap-istanbul": "^0.6.4",
    "rimraf": "^2.2.8",
    "sinon": "^1.17.2",
    "source-map": "^0.4.4",
    "ts-loader": "^4.4.2",
    "tslint": "^5.9.1",
    "typescript": "2.9.2",
    "typescript-formatter": "7.1.0",
    "uglify-es": "^3.0.18",
    "underscore": "^1.8.2",
    "vinyl": "^0.4.5",
    "vinyl-fs": "^2.4.3",
    "vsce": "1.33.2",
    "vscode-nls-dev": "3.2.2",
    "webpack": "^4.16.5",
    "webpack-cli": "^3.1.0",
    "webpack-stream": "^5.1.1"
  },
  "repository": {
    "type": "git",
    "url": "https://github.com/Microsoft/vscode.git"
  },
  "bugs": {
    "url": "https://github.com/Microsoft/vscode/issues"
  },
  "optionalDependencies": {
    "windows-foreground-love": "0.1.0",
    "windows-mutex": "Microsoft/node-windows-mutex#electron-3.0.x",
    "windows-process-tree": "Microsoft/vscode-windows-process-tree#electron-3.0.x"
  }
}<|MERGE_RESOLUTION|>--- conflicted
+++ resolved
@@ -1,11 +1,7 @@
 {
   "name": "code-oss-dev",
   "version": "1.27.0",
-<<<<<<< HEAD
   "distro": "8bf4f1b8058f88ed6a0e54643470c7171eab1eb7",
-=======
-  "distro": "280911fc2dd6bc4d1fe8320e5b7d611c034b87fb",
->>>>>>> f7078284
   "author": {
     "name": "Microsoft Corporation"
   },
@@ -48,11 +44,7 @@
     "spdlog": "0.7.1",
     "sudo-prompt": "8.2.0",
     "v8-inspect-profiler": "^0.0.8",
-<<<<<<< HEAD
-    "vscode-chokidar": "^1.6.2",
-=======
     "vscode-chokidar": "1.6.4",
->>>>>>> f7078284
     "vscode-debugprotocol": "1.31.0",
     "vscode-nsfw": "Tyriar/vscode-nsfw#electron-3.0.x",
     "vscode-ripgrep": "1.1.0",
