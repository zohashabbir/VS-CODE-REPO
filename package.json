{
  "name": "code-oss-dev",
  "version": "1.95.0",
  "distro": "1f05cd9b265f2477905f0b7688a66cfb2c6061f5",
  "author": {
    "name": "Microsoft Corporation"
  },
  "license": "MIT",
  "main": "./out/main.js",
  "type": "module",
  "private": true,
  "scripts": {
    "test": "echo Please run any of the test scripts from the scripts folder.",
    "test-browser": "npx playwright install && node test/unit/browser/index.js",
    "test-browser-no-install": "node test/unit/browser/index.js",
    "test-node": "mocha test/unit/node/index.js --delay --ui=tdd --timeout=5000 --exit",
    "test-extension": "vscode-test",
    "preinstall": "node build/npm/preinstall.js",
    "postinstall": "node build/npm/postinstall.js",
    "compile": "node ./node_modules/gulp/bin/gulp.js compile",
    "watch": "npm-run-all -lp watch-client watch-extensions",
    "watchd": "deemon npm run watch",
    "watch-webd": "deemon npm run watch-web",
    "kill-watchd": "deemon --kill npm run watch",
    "kill-watch-webd": "deemon --kill npm run watch-web",
    "restart-watchd": "deemon --restart npm run watch",
    "restart-watch-webd": "deemon --restart npm run watch-web",
    "watch-client": "node --max-old-space-size=8192 ./node_modules/gulp/bin/gulp.js watch-client",
    "watch-clientd": "deemon npm run watch-client",
    "kill-watch-clientd": "deemon --kill npm run watch-client",
    "watch-extensions": "node --max-old-space-size=8192 ./node_modules/gulp/bin/gulp.js watch-extensions watch-extension-media",
    "watch-extensionsd": "deemon npm run watch-extensions",
    "kill-watch-extensionsd": "deemon --kill npm run watch-extensions",
    "precommit": "node build/hygiene.js",
    "gulp": "node --max-old-space-size=8192 ./node_modules/gulp/bin/gulp.js",
    "electron": "node build/lib/electron",
    "7z": "7z",
    "update-grammars": "node build/npm/update-all-grammars.mjs",
    "update-localization-extension": "node build/npm/update-localization-extension.js",
    "smoketest": "node build/lib/preLaunch.js && cd test/smoke && npm run compile && node test/index.js",
    "smoketest-no-compile": "cd test/smoke && node test/index.js",
    "download-builtin-extensions": "node build/lib/builtInExtensions.js",
    "download-builtin-extensions-cg": "node build/lib/builtInExtensionsCG.js",
    "monaco-compile-check": "tsc -p src/tsconfig.monaco.json --noEmit",
    "tsec-compile-check": "node node_modules/tsec/bin/tsec -p src/tsconfig.tsec.json",
    "vscode-dts-compile-check": "tsc -p src/tsconfig.vscode-dts.json && tsc -p src/tsconfig.vscode-proposed-dts.json",
    "valid-layers-check": "node build/lib/layersChecker.js",
    "update-distro": "node build/npm/update-distro.mjs",
    "web": "echo 'npm run web' is replaced by './scripts/code-server' or './scripts/code-web'",
    "compile-cli": "gulp compile-cli",
    "compile-web": "node ./node_modules/gulp/bin/gulp.js compile-web",
    "watch-web": "node ./node_modules/gulp/bin/gulp.js watch-web",
    "watch-cli": "node ./node_modules/gulp/bin/gulp.js watch-cli",
    "eslint": "node build/eslint",
    "stylelint": "node build/stylelint",
    "playwright-install": "npm exec playwright install",
    "compile-build": "node ./node_modules/gulp/bin/gulp.js compile-build",
    "compile-extensions-build": "node ./node_modules/gulp/bin/gulp.js compile-extensions-build",
    "minify-vscode": "node ./node_modules/gulp/bin/gulp.js minify-vscode",
    "minify-vscode-reh": "node ./node_modules/gulp/bin/gulp.js minify-vscode-reh",
    "minify-vscode-reh-web": "node ./node_modules/gulp/bin/gulp.js minify-vscode-reh-web",
    "hygiene": "node ./node_modules/gulp/bin/gulp.js hygiene",
    "core-ci": "node ./node_modules/gulp/bin/gulp.js core-ci",
    "core-ci-pr": "node ./node_modules/gulp/bin/gulp.js core-ci-pr",
    "extensions-ci": "node ./node_modules/gulp/bin/gulp.js extensions-ci",
    "extensions-ci-pr": "node ./node_modules/gulp/bin/gulp.js extensions-ci-pr",
    "perf": "node scripts/code-perf.js",
    "update-build-ts-version": "npm install typescript@next && tsc -p ./build/tsconfig.build.json"
  },
  "dependencies": {
    "@microsoft/1ds-core-js": "^3.2.13",
    "@microsoft/1ds-post-js": "^3.2.13",
    "@parcel/watcher": "2.1.0",
    "@vscode/deviceid": "^0.1.1",
    "@vscode/iconv-lite-umd": "0.7.0",
    "@vscode/policy-watcher": "^1.1.4",
    "@vscode/proxy-agent": "^0.22.0",
    "@vscode/ripgrep": "^1.15.9",
    "@vscode/spdlog": "^0.15.0",
    "@vscode/sqlite3": "5.1.6-vscode",
    "@vscode/sudo-prompt": "9.3.1",
    "@vscode/tree-sitter-wasm": "^0.0.4",
    "@vscode/vscode-languagedetection": "1.0.21",
    "@vscode/windows-mutex": "^0.5.0",
    "@vscode/windows-process-tree": "^0.6.0",
    "@vscode/windows-registry": "^1.1.0",
    "@xterm/addon-clipboard": "^0.2.0-beta.48",
    "@xterm/addon-image": "^0.9.0-beta.65",
    "@xterm/addon-search": "^0.16.0-beta.65",
    "@xterm/addon-serialize": "^0.14.0-beta.65",
    "@xterm/addon-unicode11": "^0.9.0-beta.65",
    "@xterm/addon-webgl": "^0.19.0-beta.65",
    "@xterm/headless": "^5.6.0-beta.65",
    "@xterm/xterm": "^5.6.0-beta.65",
    "http-proxy-agent": "^7.0.0",
    "https-proxy-agent": "^7.0.2",
    "jschardet": "3.1.4",
    "kerberos": "2.1.1",
    "minimist": "^1.2.6",
    "native-is-elevated": "0.7.0",
    "native-keymap": "^3.3.5",
    "native-watchdog": "^1.4.1",
    "node-pty": "^1.1.0-beta22",
    "open": "^8.4.2",
    "tas-client-umd": "0.2.0",
    "v8-inspect-profiler": "^0.1.1",
    "vscode-oniguruma": "1.7.0",
    "vscode-regexpp": "^3.1.0",
    "vscode-textmate": "9.1.0",
    "yauzl": "^3.0.0",
    "yazl": "^2.4.3"
  },
  "devDependencies": {
    "@playwright/test": "^1.46.1",
    "@swc/core": "1.3.62",
    "@types/cookie": "^0.3.3",
    "@types/debug": "^4.1.5",
    "@types/eslint": "^8.56.10",
    "@types/gulp-svgmin": "^1.2.1",
    "@types/http-proxy-agent": "^2.0.1",
    "@types/kerberos": "^1.1.2",
    "@types/minimist": "^1.2.1",
    "@types/mocha": "^9.1.1",
    "@types/node": "20.x",
    "@types/sinon": "^10.0.2",
    "@types/sinon-test": "^2.4.2",
    "@types/trusted-types": "^1.0.6",
    "@types/vscode-notebook-renderer": "^1.72.0",
    "@types/webpack": "^5.28.5",
    "@types/wicg-file-system-access": "^2020.9.6",
    "@types/windows-foreground-love": "^0.3.0",
    "@types/winreg": "^1.2.30",
    "@types/yauzl": "^2.10.0",
    "@types/yazl": "^2.4.2",
    "@typescript-eslint/eslint-plugin": "^6.21.0",
    "@typescript-eslint/experimental-utils": "^5.57.0",
    "@typescript-eslint/parser": "^6.21.0",
    "@vscode/gulp-electron": "^1.36.0",
    "@vscode/l10n-dev": "0.0.35",
    "@vscode/telemetry-extractor": "^1.10.2",
    "@vscode/test-cli": "^0.0.6",
    "@vscode/test-electron": "^2.4.0",
<<<<<<< HEAD
    "@vscode/test-web": "^0.0.58",
=======
    "@vscode/test-web": "^0.0.60",
>>>>>>> de557e7b
    "@vscode/v8-heap-parser": "^0.1.0",
    "@vscode/vscode-perf": "^0.0.14",
    "@webgpu/types": "^0.1.44",
    "ansi-colors": "^3.2.3",
    "asar": "^3.0.3",
    "chromium-pickle-js": "^0.2.0",
    "cookie": "^0.4.0",
    "copy-webpack-plugin": "^11.0.0",
    "css-loader": "^6.9.1",
    "cssnano": "^6.0.3",
    "debounce": "^1.0.0",
    "deemon": "^1.8.0",
    "electron": "30.5.1",
    "eslint": "8.36.0",
    "eslint-plugin-header": "3.1.1",
    "eslint-plugin-jsdoc": "^46.5.0",
    "eslint-plugin-local": "^1.0.0",
    "event-stream": "3.3.4",
    "fancy-log": "^1.3.3",
    "file-loader": "^6.2.0",
    "glob": "^5.0.13",
    "gulp": "^4.0.0",
    "gulp-azure-storage": "^0.12.1",
    "gulp-bom": "^3.0.0",
    "gulp-buffer": "0.0.2",
    "gulp-concat": "^2.6.1",
    "gulp-filter": "^5.1.0",
    "gulp-flatmap": "^1.0.2",
    "gulp-gunzip": "^1.0.0",
    "gulp-gzip": "^1.4.2",
    "gulp-json-editor": "^2.5.0",
    "gulp-plumber": "^1.2.0",
    "gulp-rename": "^1.2.0",
    "gulp-replace": "^0.5.4",
    "gulp-sourcemaps": "^3.0.0",
    "gulp-svgmin": "^4.1.0",
    "gulp-untar": "^0.0.7",
    "husky": "^0.13.1",
    "innosetup": "6.0.5",
    "istanbul-lib-coverage": "^3.2.0",
    "istanbul-lib-instrument": "^6.0.1",
    "istanbul-lib-report": "^3.0.0",
    "istanbul-lib-source-maps": "^4.0.1",
    "istanbul-reports": "^3.1.5",
    "lazy.js": "^0.4.2",
    "merge-options": "^1.0.1",
    "mime": "^1.4.1",
    "minimatch": "^3.0.4",
    "minimist": "^1.2.6",
    "mocha": "^10.2.0",
    "mocha-junit-reporter": "^2.2.1",
    "mocha-multi-reporters": "^1.5.1",
    "npm-run-all": "^4.1.5",
    "opn": "^6.0.0",
    "os-browserify": "^0.3.0",
    "p-all": "^1.0.0",
    "path-browserify": "^1.0.1",
    "postcss": "^8.4.33",
    "postcss-nesting": "^12.0.2",
    "pump": "^1.0.1",
    "rcedit": "^1.1.0",
    "rimraf": "^2.2.8",
    "sinon": "^12.0.1",
    "sinon-test": "^3.1.3",
    "source-map": "0.6.1",
    "source-map-support": "^0.3.2",
    "style-loader": "^3.3.2",
    "ts-loader": "^9.5.1",
    "ts-node": "^10.9.1",
    "tsec": "0.2.7",
    "tslib": "^2.6.3",
    "typescript": "^5.7.0-dev.20240927",
    "util": "^0.12.4",
    "webpack": "^5.94.0",
    "webpack-cli": "^5.1.4",
    "webpack-stream": "^7.0.0",
    "xml2js": "^0.5.0",
    "yaserver": "^0.4.0"
  },
  "overrides": {
    "node-gyp-build": "4.8.1"
  },
  "repository": {
    "type": "git",
    "url": "https://github.com/microsoft/vscode.git"
  },
  "bugs": {
    "url": "https://github.com/microsoft/vscode/issues"
  },
  "optionalDependencies": {
    "windows-foreground-love": "0.5.0"
  }
}<|MERGE_RESOLUTION|>--- conflicted
+++ resolved
@@ -140,11 +140,7 @@
     "@vscode/telemetry-extractor": "^1.10.2",
     "@vscode/test-cli": "^0.0.6",
     "@vscode/test-electron": "^2.4.0",
-<<<<<<< HEAD
-    "@vscode/test-web": "^0.0.58",
-=======
     "@vscode/test-web": "^0.0.60",
->>>>>>> de557e7b
     "@vscode/v8-heap-parser": "^0.1.0",
     "@vscode/vscode-perf": "^0.0.14",
     "@webgpu/types": "^0.1.44",
