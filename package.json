--- conflicted
+++ resolved
@@ -1,11 +1,7 @@
 {
   "name": "code-oss-dev",
   "version": "1.78.0",
-<<<<<<< HEAD
-  "distro": "030171284a4f9e8e502f150d16f972a90a4b93f4",
-=======
   "distro": "82145e3f5bdbc34403c6af911d61ab57ed0eaa05",
->>>>>>> cbe46d67
   "author": {
     "name": "Microsoft Corporation"
   },
