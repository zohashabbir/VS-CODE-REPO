{
  "name": "code-oss-dev",
  "version": "1.50.0",
<<<<<<< HEAD
  "distro": "d8b93c2c95b2eafe8cf400363793498205b5da08",
=======
  "distro": "e1ab83d5a229ad32d7b0af96380fdf36ec203b2f",
>>>>>>> c185f7ab
  "author": {
    "name": "Microsoft Corporation"
  },
  "license": "MIT",
  "main": "./out/main",
  "private": true,
  "scripts": {
    "test": "mocha",
    "test-browser": "node test/unit/browser/index.js",
    "preinstall": "node build/npm/preinstall.js",
    "postinstall": "node build/npm/postinstall.js",
    "compile": "gulp compile --max_old_space_size=4095",
    "watch": "concurrently \"npm:watch-client\" \"npm:watch-extensions\"",
    "watchd": "deemon yarn watch",
    "watch-webd": "deemon yarn watch-web",
    "kill-watchd": "deemon --kill yarn watch",
    "kill-watch-webd": "deemon --kill yarn watch-web",
    "restart-watchd": "deemon --restart yarn watch",
    "restart-watch-webd": "deemon --restart yarn watch-web",
    "watch-client": "gulp watch-client --max_old_space_size=4095",
    "watch-clientd": "deemon yarn watch-client",
    "kill-watch-clientd": "deemon --kill yarn watch-client",
    "watch-extensions": "gulp watch-extensions --max_old_space_size=4095",
    "watch-extensionsd": "deemon yarn watch-extensions",
    "kill-watch-extensionsd": "deemon --kill yarn watch-extensions",
    "mocha": "mocha test/unit/node/all.js --delay",
    "precommit": "node build/gulpfile.hygiene.js",
    "gulp": "gulp --max_old_space_size=8192",
    "electron": "node build/lib/electron",
    "7z": "7z",
    "update-grammars": "node build/npm/update-all-grammars.js",
    "update-localization-extension": "node build/npm/update-localization-extension.js",
    "smoketest": "cd test/smoke && node test/index.js",
    "download-builtin-extensions": "node build/lib/builtInExtensions.js",
    "monaco-compile-check": "tsc -p src/tsconfig.monaco.json --noEmit",
    "tsec-compile-check": "node_modules/tsec/bin/tsec -p src/tsconfig.json --noEmit",
    "valid-layers-check": "node build/lib/layersChecker.js",
    "strict-function-types-watch": "tsc --watch -p src/tsconfig.json --noEmit --strictFunctionTypes",
    "update-distro": "node build/npm/update-distro.js",
    "web": "node resources/web/code-web.js",
    "compile-web": "gulp compile-web --max_old_space_size=4095",
    "watch-web": "gulp watch-web --max_old_space_size=4095",
    "eslint": "eslint -c .eslintrc.json --rulesdir ./build/lib/eslint --ext .ts --ext .js ./src/vs ./extensions"
  },
  "dependencies": {
    "applicationinsights": "1.0.8",
    "chokidar": "3.4.2",
    "graceful-fs": "4.2.3",
    "http-proxy-agent": "^2.1.0",
    "https-proxy-agent": "^2.2.3",
    "iconv-lite-umd": "0.6.8",
    "jschardet": "2.2.1",
    "keytar": "^5.5.0",
    "minimist": "^1.2.5",
    "native-is-elevated": "0.4.1",
    "native-keymap": "2.2.0",
    "native-watchdog": "1.3.0",
    "node-pty": "0.10.0-beta17",
    "semver-umd": "^5.5.7",
    "spdlog": "^0.11.1",
    "sudo-prompt": "9.1.1",
    "tas-client-umd": "^0.1.1",
    "v8-inspect-profiler": "^0.0.20",
    "vscode-nsfw": "1.2.8",
    "vscode-oniguruma": "1.3.1",
    "vscode-proxy-agent": "^0.5.2",
    "vscode-ripgrep": "^1.9.0",
    "vscode-sqlite3": "4.0.10",
    "vscode-textmate": "5.2.0",
    "xterm": "4.10.0-beta.4",
    "xterm-addon-search": "0.8.0-beta.3",
    "xterm-addon-unicode11": "0.3.0-beta.3",
    "xterm-addon-webgl": "0.10.0-beta.1",
    "yauzl": "^2.9.2",
    "yazl": "^2.4.3"
  },
  "devDependencies": {
    "7zip": "0.0.6",
    "@types/applicationinsights": "0.20.0",
    "@types/chokidar": "2.1.3",
    "@types/cookie": "^0.3.3",
    "@types/debug": "^4.1.5",
    "@types/graceful-fs": "4.1.2",
    "@types/http-proxy-agent": "^2.0.1",
    "@types/keytar": "^4.4.0",
    "@types/minimist": "^1.2.0",
    "@types/mocha": "2.2.39",
    "@types/node": "^12.11.7",
    "@types/sinon": "^1.16.36",
    "@types/vscode-windows-registry": "^1.0.0",
    "@types/webpack": "^4.4.10",
    "@types/windows-foreground-love": "^0.3.0",
    "@types/windows-mutex": "^0.4.0",
    "@types/windows-process-tree": "^0.2.0",
    "@types/winreg": "^1.2.30",
    "@types/yauzl": "^2.9.1",
    "@types/yazl": "^2.4.2",
    "@typescript-eslint/eslint-plugin": "3.2.0",
    "@typescript-eslint/parser": "^3.3.0",
    "ansi-colors": "^3.2.3",
    "asar": "^3.0.3",
    "chromium-pickle-js": "^0.2.0",
    "concurrently": "^5.2.0",
    "copy-webpack-plugin": "^4.5.2",
    "cson-parser": "^1.3.3",
    "css-loader": "^3.2.0",
    "debounce": "^1.0.0",
    "deemon": "^1.4.0",
    "electron": "9.3.0",
    "eslint": "6.8.0",
    "eslint-plugin-jsdoc": "^19.1.0",
    "event-stream": "3.3.4",
    "fancy-log": "^1.3.3",
    "fast-plist": "0.1.2",
    "file-loader": "^4.2.0",
    "glob": "^5.0.13",
    "gulp": "^4.0.0",
    "gulp-atom-electron": "^1.22.0",
    "gulp-azure-storage": "^0.10.0",
    "gulp-buffer": "0.0.2",
    "gulp-concat": "^2.6.1",
    "gulp-cssnano": "^2.1.3",
    "gulp-eslint": "^5.0.0",
    "gulp-filter": "^5.1.0",
    "gulp-flatmap": "^1.0.2",
    "gulp-gunzip": "^1.0.0",
    "gulp-json-editor": "^2.5.0",
    "gulp-plumber": "^1.2.0",
    "gulp-remote-retry-src": "^0.6.0",
    "gulp-rename": "^1.2.0",
    "gulp-replace": "^0.5.4",
    "gulp-shell": "^0.6.5",
    "gulp-tsb": "4.0.5",
    "gulp-untar": "^0.0.7",
    "gulp-vinyl-zip": "^2.1.2",
    "husky": "^0.13.1",
    "innosetup": "6.0.5",
    "is": "^3.1.0",
    "istanbul-lib-coverage": "^3.0.0",
    "istanbul-lib-instrument": "^4.0.0",
    "istanbul-lib-report": "^3.0.0",
    "istanbul-lib-source-maps": "^4.0.0",
    "istanbul-reports": "^3.0.0",
    "jsdom-no-contextify": "^3.1.0",
    "lazy.js": "^0.4.2",
    "merge-options": "^1.0.1",
    "mime": "^1.4.1",
    "minimatch": "^3.0.4",
    "mkdirp": "^0.5.0",
    "mocha": "^2.2.5",
    "mocha-junit-reporter": "^1.17.0",
    "opn": "^6.0.0",
    "optimist": "0.3.5",
    "p-all": "^1.0.0",
    "playwright": "1.3.0",
    "pump": "^1.0.1",
    "queue": "3.0.6",
    "rcedit": "^1.1.0",
    "rimraf": "^2.2.8",
    "sinon": "^1.17.2",
    "source-map": "^0.4.4",
    "style-loader": "^1.0.0",
    "ts-loader": "^4.4.2",
    "tsec": "googleinterns/tsec",
    "typescript": "^4.1.0-dev.20200918",
    "typescript-formatter": "7.1.0",
    "underscore": "^1.8.2",
    "vinyl": "^2.0.0",
    "vinyl-fs": "^3.0.0",
    "vsce": "1.48.0",
    "vscode-debugprotocol": "1.41.0",
    "vscode-nls-dev": "^3.3.1",
    "webpack": "^4.43.0",
    "webpack-cli": "^3.3.12",
    "webpack-stream": "^5.2.1",
    "yaserver": "^0.2.0"
  },
  "repository": {
    "type": "git",
    "url": "https://github.com/microsoft/vscode.git"
  },
  "bugs": {
    "url": "https://github.com/microsoft/vscode/issues"
  },
  "optionalDependencies": {
    "vscode-windows-ca-certs": "0.2.0",
    "vscode-windows-registry": "1.0.3",
    "windows-foreground-love": "0.2.0",
    "windows-mutex": "0.3.0",
    "windows-process-tree": "0.2.4"
  }
}<|MERGE_RESOLUTION|>--- conflicted
+++ resolved
@@ -1,11 +1,7 @@
 {
   "name": "code-oss-dev",
   "version": "1.50.0",
-<<<<<<< HEAD
   "distro": "d8b93c2c95b2eafe8cf400363793498205b5da08",
-=======
-  "distro": "e1ab83d5a229ad32d7b0af96380fdf36ec203b2f",
->>>>>>> c185f7ab
   "author": {
     "name": "Microsoft Corporation"
   },
