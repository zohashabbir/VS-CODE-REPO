{
  "name": "code-oss-dev",
  "version": "1.37.0",
  "distro": "aeb8d17f84c592c5a508830f47aa1881dd35a156",
  "author": {
    "name": "Microsoft Corporation"
  },
  "license": "MIT",
  "main": "./out/main",
  "private": true,
  "scripts": {
    "test": "mocha",
    "preinstall": "node build/npm/preinstall.js",
    "postinstall": "node build/npm/postinstall.js",
    "compile": "gulp compile --max_old_space_size=4095",
    "watch": "gulp watch --max_old_space_size=4095",
    "watch-client": "gulp watch-client --max_old_space_size=4095",
    "monaco-editor-test": "mocha --only-monaco-editor",
    "precommit": "node build/gulpfile.hygiene.js",
    "gulp": "gulp --max_old_space_size=4095",
    "7z": "7z",
    "update-grammars": "node build/npm/update-all-grammars.js",
    "update-localization-extension": "node build/npm/update-localization-extension.js",
    "smoketest": "cd test/smoke && node test/index.js",
    "download-builtin-extensions": "node build/lib/builtInExtensions.js",
    "monaco-compile-check": "tsc -p src/tsconfig.monaco.json --noEmit",
    "strict-initialization-watch": "tsc --watch -p src/tsconfig.json --noEmit --strictPropertyInitialization",
    "update-distro": "node build/npm/update-distro.js"
  },
  "dependencies": {
    "applicationinsights": "1.0.8",
    "getmac": "1.4.1",
    "graceful-fs": "4.1.11",
    "http-proxy-agent": "^2.1.0",
    "https-proxy-agent": "^2.2.1",
    "iconv-lite": "0.4.23",
    "jschardet": "1.6.0",
    "keytar": "4.8.0",
    "minimist": "1.2.0",
    "native-is-elevated": "^0.2.1",
    "native-keymap": "microsoft/node-native-keymap#node_v12",
    "native-watchdog": "1.0.0",
<<<<<<< HEAD
    "node-pty": "^0.9.0-beta18",
=======
    "node-pty": "0.9.0-beta17",
    "nsfw": "1.2.5",
>>>>>>> 627e9fcc
    "onigasm-umd": "^2.2.2",
    "semver": "^5.5.0",
    "spdlog": "^0.9.0",
    "sqlite3": "^4.0.8",
    "sudo-prompt": "8.2.0",
    "v8-inspect-profiler": "^0.0.20",
<<<<<<< HEAD
    "vscode-chokidar": "microsoft/chokidar#fsevents_node12_compat",
    "vscode-nsfw": "microsoft/vscode-nsfw#nan_update",
=======
    "vscode-chokidar": "1.6.5",
>>>>>>> 627e9fcc
    "vscode-proxy-agent": "0.4.0",
    "vscode-ripgrep": "^1.2.5",
    "vscode-textmate": "^4.1.1",
    "xterm": "3.15.0-beta50",
    "xterm-addon-search": "0.1.0-beta6",
    "xterm-addon-web-links": "0.1.0-beta10",
    "yauzl": "^2.9.2",
    "yazl": "^2.4.3"
  },
  "devDependencies": {
    "7zip": "0.0.6",
    "@types/keytar": "^4.0.1",
    "@types/minimist": "^1.2.0",
    "@types/mocha": "2.2.39",
    "@types/node": "^10.12.12",
    "@types/semver": "^5.5.0",
    "@types/sinon": "^1.16.36",
    "@types/webpack": "^4.4.10",
    "@types/winreg": "^1.2.30",
    "ansi-colors": "^3.2.3",
    "asar": "^0.14.0",
    "chromium-pickle-js": "^0.2.0",
    "copy-webpack-plugin": "^4.5.2",
    "coveralls": "^2.11.11",
    "cson-parser": "^1.3.3",
    "debounce": "^1.0.0",
    "documentdb": "^1.5.1",
    "electron-mksnapshot": "~2.0.0",
    "eslint": "^4.18.2",
    "event-stream": "3.3.4",
    "express": "^4.13.1",
    "fancy-log": "^1.3.3",
    "fast-plist": "0.1.2",
    "glob": "^5.0.13",
    "gulp": "^4.0.0",
    "gulp-atom-electron": "^1.20.0",
    "gulp-azure-storage": "^0.10.0",
    "gulp-buffer": "0.0.2",
    "gulp-concat": "^2.6.1",
    "gulp-cssnano": "^2.1.3",
    "gulp-eslint": "^5.0.0",
    "gulp-filter": "^5.1.0",
    "gulp-flatmap": "^1.0.2",
    "gulp-gunzip": "^1.0.0",
    "gulp-json-editor": "^2.5.0",
    "gulp-plumber": "^1.2.0",
    "gulp-remote-src": "^0.4.4",
    "gulp-rename": "^1.2.0",
    "gulp-replace": "^0.5.4",
    "gulp-shell": "^0.6.5",
    "gulp-tsb": "2.0.7",
    "gulp-tslint": "^8.1.3",
    "gulp-uglify": "^3.0.0",
    "gulp-untar": "^0.0.7",
    "gulp-vinyl-zip": "^2.1.2",
    "http-server": "^0.11.1",
    "husky": "^0.13.1",
    "innosetup": "5.6.1",
    "is": "^3.1.0",
    "istanbul": "^0.3.17",
    "jsdom-no-contextify": "^3.1.0",
    "lazy.js": "^0.4.2",
    "merge-options": "^1.0.1",
    "mime": "^1.4.1",
    "minimatch": "^3.0.4",
    "mkdirp": "^0.5.0",
    "mocha": "^2.2.5",
    "mocha-junit-reporter": "^1.17.0",
    "opn": "^5.4.0",
    "optimist": "0.3.5",
    "p-all": "^1.0.0",
    "pump": "^1.0.1",
    "queue": "3.0.6",
    "rcedit": "^1.1.0",
    "remap-istanbul": "^0.13.0",
    "rimraf": "^2.2.8",
    "sinon": "^1.17.2",
    "source-map": "^0.4.4",
    "ts-loader": "^4.4.2",
    "tslint": "^5.16.0",
    "typescript": "3.5.2",
    "typescript-formatter": "7.1.0",
    "uglify-es": "^3.0.18",
    "underscore": "^1.8.2",
    "vinyl": "^2.0.0",
    "vinyl-fs": "^3.0.0",
    "vsce": "1.48.0",
    "vscode-debugprotocol": "1.35.0",
    "vscode-nls-dev": "3.2.5",
    "webpack": "^4.16.5",
    "webpack-cli": "^3.1.0",
    "webpack-stream": "^5.1.1"
  },
  "repository": {
    "type": "git",
    "url": "https://github.com/Microsoft/vscode.git"
  },
  "bugs": {
    "url": "https://github.com/Microsoft/vscode/issues"
  },
  "optionalDependencies": {
    "vscode-windows-ca-certs": "0.1.0",
    "vscode-windows-registry": "1.0.1",
    "windows-foreground-love": "0.1.0",
    "windows-mutex": "0.2.1",
    "windows-process-tree": "0.2.3"
  },
  "//": [
    "There are no prebuilt binaries available for the v8 7.6 ABI",
    "node-pre-gyp will fallback to source build but that will fail for",
    "modules using older version of nan, this resolves nan to the",
    "version we require for building with v8 7.6."
  ],
  "resolutions": {
    "nan": "2.14.0"
  }
}<|MERGE_RESOLUTION|>--- conflicted
+++ resolved
@@ -40,24 +40,15 @@
     "native-is-elevated": "^0.2.1",
     "native-keymap": "microsoft/node-native-keymap#node_v12",
     "native-watchdog": "1.0.0",
-<<<<<<< HEAD
     "node-pty": "^0.9.0-beta18",
-=======
-    "node-pty": "0.9.0-beta17",
     "nsfw": "1.2.5",
->>>>>>> 627e9fcc
     "onigasm-umd": "^2.2.2",
     "semver": "^5.5.0",
     "spdlog": "^0.9.0",
     "sqlite3": "^4.0.8",
     "sudo-prompt": "8.2.0",
     "v8-inspect-profiler": "^0.0.20",
-<<<<<<< HEAD
     "vscode-chokidar": "microsoft/chokidar#fsevents_node12_compat",
-    "vscode-nsfw": "microsoft/vscode-nsfw#nan_update",
-=======
-    "vscode-chokidar": "1.6.5",
->>>>>>> 627e9fcc
     "vscode-proxy-agent": "0.4.0",
     "vscode-ripgrep": "^1.2.5",
     "vscode-textmate": "^4.1.1",
