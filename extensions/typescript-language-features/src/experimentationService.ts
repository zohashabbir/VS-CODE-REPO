/*---------------------------------------------------------------------------------------------
 *  Copyright (c) Microsoft Corporation. All rights reserved.
 *  Licensed under the MIT License. See License.txt in the project root for license information.
 *--------------------------------------------------------------------------------------------*/

import * as vscode from 'vscode';
import * as tas from 'vscode-tas-client';

import { IExperimentationTelemetryReporter } from './experimentTelemetryReporter';

interface ExperimentTypes {
	// None for now.
}

export class ExperimentationService implements vscode.Disposable {
	private _experimentationServicePromise: Promise<tas.IExperimentationService>;
	private _telemetryReporter: IExperimentationTelemetryReporter;

	constructor(telemetryReporter: IExperimentationTelemetryReporter, id: string, version: string, globalState: vscode.Memento) {
		this._telemetryReporter = telemetryReporter;
		this._experimentationServicePromise = createExperimentationService(this._telemetryReporter, id, version, globalState);
	}

	public async getTreatmentVariable<K extends keyof ExperimentTypes>(name: K, defaultValue: ExperimentTypes[K]): Promise<ExperimentTypes[K]> {
		const experimentationService = await this._experimentationServicePromise;
		try {
			const treatmentVariable = experimentationService.getTreatmentVariableAsync('vscode', name, /*checkCache*/ true) as Promise<ExperimentTypes[K]>;
			return treatmentVariable;
		} catch {
			return defaultValue;
		}
	}

<<<<<<< HEAD
=======
	private async createExperimentationService(): Promise<tas.IExperimentationService> {
		let targetPopulation: tas.TargetPopulation;
		switch (vscode.env.uriScheme) {
			case 'vscode':
				targetPopulation = tas.TargetPopulation.Public;
				break;
			case 'vscode-insiders':
				targetPopulation = tas.TargetPopulation.Insiders;
				break;
			case 'vscode-exploration':
				targetPopulation = tas.TargetPopulation.Internal;
				break;
			case 'code-oss':
				targetPopulation = tas.TargetPopulation.Team;
				break;
			default:
				targetPopulation = tas.TargetPopulation.Public;
				break;
		}

		const id = this._extensionContext.extension.id;
		const version = this._extensionContext.extension.packageJSON.version || '';
		const experimentationService = tas.getExperimentationService(id, version, targetPopulation, this._telemetryReporter, this._extensionContext.globalState);
		await experimentationService.initialFetch;
		return experimentationService;
	}


>>>>>>> 3241883a
	/**
	 * @inheritdoc
	 */
	public dispose() {
		// Assume the extension will dispose of the reporter.
	}
}

export async function createExperimentationService(
	reporter: IExperimentationTelemetryReporter,
	id: string,
	version: string,
	globalState: vscode.Memento): Promise<tas.IExperimentationService> {
	let targetPopulation: tas.TargetPopulation;
	switch (vscode.env.uriScheme) {
		case 'vscode':
			targetPopulation = tas.TargetPopulation.Public;
		case 'vscode-insiders':
			targetPopulation = tas.TargetPopulation.Insiders;
		case 'vscode-exploration':
			targetPopulation = tas.TargetPopulation.Internal;
		case 'code-oss':
			targetPopulation = tas.TargetPopulation.Team;
		default:
			targetPopulation = tas.TargetPopulation.Public;
	}

	const experimentationService = tas.getExperimentationService(id, version, targetPopulation, reporter, globalState);
	await experimentationService.initialFetch;
	return experimentationService;
}<|MERGE_RESOLUTION|>--- conflicted
+++ resolved
@@ -31,37 +31,6 @@
 		}
 	}
 
-<<<<<<< HEAD
-=======
-	private async createExperimentationService(): Promise<tas.IExperimentationService> {
-		let targetPopulation: tas.TargetPopulation;
-		switch (vscode.env.uriScheme) {
-			case 'vscode':
-				targetPopulation = tas.TargetPopulation.Public;
-				break;
-			case 'vscode-insiders':
-				targetPopulation = tas.TargetPopulation.Insiders;
-				break;
-			case 'vscode-exploration':
-				targetPopulation = tas.TargetPopulation.Internal;
-				break;
-			case 'code-oss':
-				targetPopulation = tas.TargetPopulation.Team;
-				break;
-			default:
-				targetPopulation = tas.TargetPopulation.Public;
-				break;
-		}
-
-		const id = this._extensionContext.extension.id;
-		const version = this._extensionContext.extension.packageJSON.version || '';
-		const experimentationService = tas.getExperimentationService(id, version, targetPopulation, this._telemetryReporter, this._extensionContext.globalState);
-		await experimentationService.initialFetch;
-		return experimentationService;
-	}
-
-
->>>>>>> 3241883a
 	/**
 	 * @inheritdoc
 	 */
@@ -79,14 +48,19 @@
 	switch (vscode.env.uriScheme) {
 		case 'vscode':
 			targetPopulation = tas.TargetPopulation.Public;
+			break;
 		case 'vscode-insiders':
 			targetPopulation = tas.TargetPopulation.Insiders;
+			break;
 		case 'vscode-exploration':
 			targetPopulation = tas.TargetPopulation.Internal;
+			break;
 		case 'code-oss':
 			targetPopulation = tas.TargetPopulation.Team;
+			break;
 		default:
 			targetPopulation = tas.TargetPopulation.Public;
+			break;
 	}
 
 	const experimentationService = tas.getExperimentationService(id, version, targetPopulation, reporter, globalState);
