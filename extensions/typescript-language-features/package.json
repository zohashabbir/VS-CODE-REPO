--- conflicted
+++ resolved
@@ -1315,13 +1315,12 @@
           "markdownDescription": "%typescript.workspaceSymbols.excludeLibrarySymbols%",
           "scope": "window"
         },
-<<<<<<< HEAD
         "typescript.tsserver.enableRegionDiagnostics": {
           "type": "boolean",
           "default": false,
           "description": "%typescript.tsserver.enableRegionDiagnostics%",
           "scope": "window"
-=======
+        },
         "javascript.experimental.updateImportsOnPaste": {
           "scope": "resource",
           "type": "boolean",
@@ -1335,7 +1334,6 @@
           "default": false,
           "description": "%configuration.updateImportsOnPaste%",
           "tags": ["experimental"]
->>>>>>> 71310555
         }
       }
     },
