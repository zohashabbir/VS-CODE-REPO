--- conflicted
+++ resolved
@@ -270,7 +270,6 @@
           "description": "%configuration.suggest.includeAutomaticOptionalChainCompletions%",
           "scope": "resource"
         },
-<<<<<<< HEAD
         "typescript.inlineHints.includeInlineParameterNameHints": {
           "type": "boolean",
           "default": false,
@@ -391,8 +390,6 @@
           "description": "%configuration.inlineHints.includeInlineCallChainsHints%",
           "scope": "resource"
         },
-
-=======
         "javascript.suggest.includeCompletionsForImportStatements": {
           "type": "boolean",
           "default": true,
@@ -411,7 +408,6 @@
           "description": "%configuration.suggest.includeCompletionsWithSnippetText%",
           "scope": "resource"
         },
->>>>>>> 6ba7093a
         "typescript.reportStyleChecksAsWarnings": {
           "type": "boolean",
           "default": true,
