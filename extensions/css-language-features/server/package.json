--- conflicted
+++ resolved
@@ -9,12 +9,8 @@
   },
   "main": "./out/cssServerMain",
   "dependencies": {
-<<<<<<< HEAD
     "requireresolveproxy": "0.0.1",
-    "vscode-css-languageservice": "^4.0.3-next.3",
-=======
     "vscode-css-languageservice": "^4.0.3-next.4",
->>>>>>> 82115893
     "vscode-languageserver": "^5.3.0-next.8"
   },
   "devDependencies": {
