--- conflicted
+++ resolved
@@ -13,12 +13,7 @@
 
 interface ActionButtonState {
 	readonly HEAD: Branch | undefined;
-<<<<<<< HEAD
-	readonly isSyncRunning: boolean;
-	readonly isCommitRunning: boolean;
-=======
 	readonly isActionRunning: boolean;
->>>>>>> 3997bb78
 	readonly repositoryHasNoChanges: boolean;
 }
 
@@ -38,11 +33,7 @@
 	private disposables: Disposable[] = [];
 
 	constructor(readonly repository: Repository) {
-<<<<<<< HEAD
-		this._state = { HEAD: undefined, isCommitRunning: false, isSyncRunning: false, repositoryHasNoChanges: false };
-=======
 		this._state = { HEAD: undefined, isActionRunning: false, repositoryHasNoChanges: false };
->>>>>>> 3997bb78
 
 		repository.onDidRunGitStatus(this.onDidRunGitStatus, this, this.disposables);
 		repository.onDidChangeOperations(this.onDidChangeOperations, this, this.disposables);
@@ -61,116 +52,88 @@
 		if (!this.state.HEAD || !this.state.HEAD.name || !this.state.HEAD.commit) { return undefined; }
 
 		const config = workspace.getConfiguration('git', Uri.file(this.repository.root));
-		const showActionButtonCommit = config.get<boolean>('showCommitActionButton', false);
 		const showActionButtonUnpublished = config.get<string>('showUnpublishedCommitsButton', 'whenEmpty');
-		const postCommitCommand = config.get<string>('postCommitCommand');
 
 		let actionButton: SourceControlActionButton | undefined;
-<<<<<<< HEAD
 		if (this.state.repositoryHasNoChanges) {
-			// Unpublished commits
 			if (showActionButtonUnpublished === 'always' || showActionButtonUnpublished === 'whenEmpty') {
 				if (this.state.HEAD.upstream) {
-					if (this.state.HEAD.ahead) {
-						const config = workspace.getConfiguration('git', Uri.file(this.repository.root));
-						const rebaseWhenSync = config.get<string>('rebaseWhenSync');
-
-						const ahead = `${this.state.HEAD.ahead}$(arrow-up)`;
-						const behind = this.state.HEAD.behind ? `${this.state.HEAD.behind}$(arrow-down) ` : '';
-						const icon = this.state.isSyncRunning ? '$(sync~spin)' : '$(sync)';
-
-						actionButton = {
-							command: {
-								command: this.state.isSyncRunning ? '' : rebaseWhenSync ? 'git.syncRebase' : 'git.sync',
-								title: localize('scm button sync title', "{0} {1}{2}", icon, behind, ahead),
-								tooltip: this.state.isSyncRunning ?
-									localize('syncing changes', "Synchronizing Changes...")
-									: this.repository.syncTooltip,
-								arguments: [this.repository.sourceControl],
-							},
-							description: localize('scm button sync description', "{0} Sync Changes {1}{2}", icon, behind, ahead)
-						};
-					}
+					// Sync Changes
+					actionButton = this.getSyncChangesActionButton();
 				} else {
-					actionButton = {
-						command: {
-							command: this.state.isSyncRunning ? '' : 'git.publish',
-							title: localize('scm button publish title', "$(cloud-upload) Publish Branch"),
-							tooltip: this.state.isSyncRunning ?
-								localize('scm button publish branch running', "Publishing Branch...") :
-								localize('scm button publish branch', "Publish Branch"),
-							arguments: [this.repository.sourceControl],
-						}
-					};
+					// Publish Branch
+					actionButton = this.getPublishBranchActionButton();
 				}
 			}
 		} else {
-			// Commit
-			if (showActionButtonCommit) {
-				let title: string, tooltip: string;
-				switch (postCommitCommand) {
-					case 'push': {
-						title = localize('scm button commit and push title', "$(arrow-up) Commit & Push");
-						tooltip = this.state.isCommitRunning ?
-							localize('scm button committing pushing tooltip', "Committing & Pushing Changes...") :
-							localize('scm button commit push tooltip', "Commit & Push Changes");
-						break;
-					}
-					case 'sync': {
-						title = localize('scm button commit and sync title', "$(sync) Commit & Sync");
-						tooltip = this.state.isCommitRunning ?
-							localize('scm button committing synching tooltip', "Committing & Synching Changes...") :
-							localize('scm button commit sync tooltip', "Commit & Sync Changes");
-						break;
-					}
-					default: {
-						title = localize('scm button commit title', "$(check) Commit");
-						tooltip = this.state.isCommitRunning ?
-							localize('scm button committing tooltip', "Committing Changes...") :
-							localize('scm button commit tooltip', "Commit Changes");
-						break;
-					}
-				}
-
-				actionButton = {
-					command: {
-						command: this.state.isCommitRunning ? '' : 'git.commit',
-						title: title,
-						tooltip: tooltip,
-						arguments: [this.repository.sourceControl],
-					},
-					// secondaryCommands: [
-					// 	[
-					// 		{
-					// 			command: 'git.pull',
-					// 			title: 'Commit & Pull',
-					// 		},
-					// 		{
-					// 			command: 'git.sync',
-					// 			title: 'Commit & Sync',
-					// 		},
-					// 	],
-					// 	[
-					// 		{
-					// 			command: 'pr.create',
-					// 			title: 'Commit & Create Pull Request',
-					// 		}
-					// 	]
-					// ]
-				};
-=======
-		if (showActionButton === 'always' || (showActionButton === 'whenEmpty' && this.state.repositoryHasNoChanges && noPostCommitCommand)) {
-			if (this.state.HEAD.upstream) {
-				// Sync Changes
-				actionButton = this.getSyncChangesActionButton();
-			} else {
-				// Publish Branch
-				actionButton = this.getPublishBranchActionButton();
->>>>>>> 3997bb78
+			// Commit Changes
+			actionButton = this.getCommitActionButton();
+		}
+
+		return actionButton;
+	}
+
+	private getCommitActionButton(): SourceControlActionButton | undefined {
+		const config = workspace.getConfiguration('git', Uri.file(this.repository.root));
+		const showActionButtonCommit = config.get<boolean>('showCommitActionButton', false);
+		const postCommitCommand = config.get<string>('postCommitCommand');
+
+		if (showActionButtonCommit) {
+			let title: string, tooltip: string;
+			switch (postCommitCommand) {
+				case 'push': {
+					title = localize('scm button commit and push title', "$(arrow-up) Commit & Push");
+					tooltip = this.state.isActionRunning ?
+						localize('scm button committing pushing tooltip', "Committing & Pushing Changes...") :
+						localize('scm button commit push tooltip', "Commit & Push Changes");
+					break;
+				}
+				case 'sync': {
+					title = localize('scm button commit and sync title', "$(sync) Commit & Sync");
+					tooltip = this.state.isActionRunning ?
+						localize('scm button committing synching tooltip', "Committing & Synching Changes...") :
+						localize('scm button commit sync tooltip', "Commit & Sync Changes");
+					break;
+				}
+				default: {
+					title = localize('scm button commit title', "$(check) Commit");
+					tooltip = this.state.isActionRunning ?
+						localize('scm button committing tooltip', "Committing Changes...") :
+						localize('scm button commit tooltip', "Commit Changes");
+					break;
+				}
 			}
-		}
-
-		return actionButton;
+
+			return {
+				command: {
+					command: 'git.commit',
+					title: title,
+					tooltip: tooltip,
+					arguments: [this.repository.sourceControl],
+				},
+				secondaryCommands: [
+					[
+						{
+							command: 'git.pull',
+							title: 'Commit & Pull',
+						},
+						{
+							command: 'git.sync',
+							title: 'Commit & Sync',
+						},
+					],
+					[
+						{
+							command: 'pr.create',
+							title: 'Commit & Create Pull Request',
+						}
+					]
+				],
+				enabled: !this.state.isActionRunning
+			};
+		}
+
+		return undefined;
 	}
 
 	private getPublishBranchActionButton(): SourceControlActionButton {
@@ -214,20 +177,13 @@
 	}
 
 	private onDidChangeOperations(): void {
-<<<<<<< HEAD
-		const isCommitRunning = this.repository.operations.isRunning(Operation.Commit);
-		const isSyncRunning = this.repository.operations.isRunning(Operation.Sync) ||
+		const isActionRunning =
+			this.repository.operations.isRunning(Operation.Sync) ||
 			this.repository.operations.isRunning(Operation.Push) ||
-			this.repository.operations.isRunning(Operation.Pull);
-
-		this.state = { ...this.state, isCommitRunning, isSyncRunning };
-=======
-		const isActionRunning = this.repository.operations.isRunning(Operation.Sync) ||
-			this.repository.operations.isRunning(Operation.Push) ||
-			this.repository.operations.isRunning(Operation.Pull);
+			this.repository.operations.isRunning(Operation.Pull) ||
+			this.repository.operations.isRunning(Operation.Commit);
 
 		this.state = { ...this.state, isActionRunning: isActionRunning };
->>>>>>> 3997bb78
 	}
 
 	private onDidRunGitStatus(): void {
