--- conflicted
+++ resolved
@@ -5,15 +5,9 @@
 
 'use strict';
 
-<<<<<<< HEAD
 import { Uri, Command, EventEmitter, Event, scm, SourceControl, SourceControlInputBox, SourceControlResourceGroup, SourceControlResourceState, SourceControlResourceDecorations, Disposable, ProgressLocation, window, workspace, WorkspaceEdit, ThemeColor, DecorationData, Memento } from 'vscode';
-import { Repository as BaseRepository, Ref, Branch, Remote, Commit, GitErrorCodes, Stash, RefType, GitError } from './git';
+import { Repository as BaseRepository, Ref, Branch, Remote, Commit, GitErrorCodes, Stash, RefType, GitError, ISubmodule } from './git';
 import { anyEvent, filterEvent, eventToPromise, dispose, find, isDescendant, IDisposable, onceEvent, EmptyDisposable, debounceEvent } from './util';
-=======
-import { Uri, Command, EventEmitter, Event, scm, SourceControl, SourceControlInputBox, SourceControlResourceGroup, SourceControlResourceState, SourceControlResourceDecorations, Disposable, ProgressLocation, window, workspace, WorkspaceEdit, ThemeColor } from 'vscode';
-import { Repository as BaseRepository, Ref, Branch, Remote, Commit, GitErrorCodes, Stash, RefType, ISubmodule } from './git';
-import { anyEvent, filterEvent, eventToPromise, dispose, find } from './util';
->>>>>>> 124b9a40
 import { memoize, throttle, debounce } from './decorators';
 import { toGitUri } from './uri';
 import { AutoFetcher } from './autofetch';
@@ -398,7 +392,6 @@
 	resourceStates: Resource[];
 }
 
-<<<<<<< HEAD
 export interface OperationResult {
 	operation: Operation;
 	error: any;
@@ -427,7 +420,6 @@
 	}
 }
 
-=======
 export enum SubmoduleStatus {
 	Uninitialized,
 	Current,
@@ -439,7 +431,7 @@
 	Root: string;
 	Status: SubmoduleStatus;
 }
->>>>>>> 124b9a40
+
 export class Repository implements Disposable {
 
 	private _onDidChangeRepository = new EventEmitter<Uri>();
@@ -758,7 +750,6 @@
 		});
 	}
 
-<<<<<<< HEAD
 	async buffer(ref: string, filePath: string): Promise<Buffer> {
 		return await this.run(Operation.Show, async () => {
 			const relativePath = path.relative(this.repository.root, filePath).replace(/\\/g, '/');
@@ -778,7 +769,6 @@
 		return this.run(Operation.Show, () => this.repository.detectObjectType(object));
 	}
 
-=======
 	async getSubmodules(): Promise<Submodule[]> {
 		const submodules: ISubmodule[] = await this.repository.getSubmodules();
 		return submodules.map(isub => {
@@ -792,7 +782,6 @@
 		});
 	}
 
->>>>>>> 124b9a40
 	async getStashes(): Promise<Stash[]> {
 		return await this.repository.getStashes();
 	}
