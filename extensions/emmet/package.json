--- conflicted
+++ resolved
@@ -259,7 +259,7 @@
         }
       }
     },
-<<<<<<< HEAD
+snyk-fix-2683dd647f513362cf38b3029520a911
     "scripts": {
         "watch": "gulp watch-extension:emmet",
         "compile": "gulp compile-extension:emmet",
@@ -278,7 +278,7 @@
         "image-size": "^0.5.2",
         "vscode-emmet-helper2": "^2.0.0-next.0",
         "vscode-html-languageservice": "^3.0.3"
-=======
+
     "commands": [
       {
         "command": "editor.emmet.action.wrapWithAbbreviation",
@@ -489,7 +489,7 @@
     "virtualWorkspaces": true,
     "untrustedWorkspaces": {
       "supported": true
->>>>>>> ecd4096b
+ master
     }
   }
 }