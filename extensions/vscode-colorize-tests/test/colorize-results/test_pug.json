[
	{
		"c": "// h1(name=maintainer.name)",
		"t": "text.pug string.comment.buffered.block.pug",
		"r": {
			"dark_plus": "string: #CE9178",
			"light_plus": "string.comment.buffered.block.pug: #0000FF",
			"dark_vs": "string: #CE9178",
			"light_vs": "string.comment.buffered.block.pug: #0000FF",
			"hc_black": "string: #CE9178",
			"dark_plus_experimental": "string: #CE9178",
			"hc_light": "string.comment.buffered.block.pug: #0F4A85",
			"light_plus_experimental": "string.comment.buffered.block.pug: #0000FF"
		}
	},
	{
		"c": "//   | Maintainer:",
		"t": "text.pug string.comment.buffered.block.pug",
		"r": {
			"dark_plus": "string: #CE9178",
			"light_plus": "string.comment.buffered.block.pug: #0000FF",
			"dark_vs": "string: #CE9178",
			"light_vs": "string.comment.buffered.block.pug: #0000FF",
			"hc_black": "string: #CE9178",
			"dark_plus_experimental": "string: #CE9178",
			"hc_light": "string.comment.buffered.block.pug: #0F4A85",
			"light_plus_experimental": "string.comment.buffered.block.pug: #0000FF"
		}
	},
	{
		"c": "//   = ' ' + maintainer.name",
		"t": "text.pug string.comment.buffered.block.pug",
		"r": {
			"dark_plus": "string: #CE9178",
			"light_plus": "string.comment.buffered.block.pug: #0000FF",
			"dark_vs": "string: #CE9178",
			"light_vs": "string.comment.buffered.block.pug: #0000FF",
			"hc_black": "string: #CE9178",
			"dark_plus_experimental": "string: #CE9178",
			"hc_light": "string.comment.buffered.block.pug: #0F4A85",
			"light_plus_experimental": "string.comment.buffered.block.pug: #0000FF"
		}
	},
	{
		"c": "table",
		"t": "text.pug meta.tag.other entity.name.tag.pug",
		"r": {
			"dark_plus": "entity.name.tag: #569CD6",
			"light_plus": "entity.name.tag: #800000",
			"dark_vs": "entity.name.tag: #569CD6",
			"light_vs": "entity.name.tag: #800000",
			"hc_black": "entity.name.tag: #569CD6",
			"dark_plus_experimental": "entity.name.tag: #569CD6",
			"hc_light": "entity.name.tag: #0F4A85",
			"light_plus_experimental": "entity.name.tag: #800000"
		}
	},
	{
		"c": "  ",
		"t": "text.pug",
		"r": {
			"dark_plus": "default: #D4D4D4",
			"light_plus": "default: #000000",
			"dark_vs": "default: #D4D4D4",
			"light_vs": "default: #000000",
			"hc_black": "default: #FFFFFF",
			"dark_plus_experimental": "default: #FFFFFFD3",
			"hc_light": "default: #292929",
			"light_plus_experimental": "default: #000000E4"
		}
	},
	{
		"c": "tr",
		"t": "text.pug meta.tag.other entity.name.tag.pug",
		"r": {
			"dark_plus": "entity.name.tag: #569CD6",
			"light_plus": "entity.name.tag: #800000",
			"dark_vs": "entity.name.tag: #569CD6",
			"light_vs": "entity.name.tag: #800000",
			"hc_black": "entity.name.tag: #569CD6",
			"dark_plus_experimental": "entity.name.tag: #569CD6",
			"hc_light": "entity.name.tag: #0F4A85",
			"light_plus_experimental": "entity.name.tag: #800000"
		}
	},
	{
		"c": "    ",
		"t": "text.pug",
		"r": {
			"dark_plus": "default: #D4D4D4",
			"light_plus": "default: #000000",
			"dark_vs": "default: #D4D4D4",
			"light_vs": "default: #000000",
			"hc_black": "default: #FFFFFF",
			"dark_plus_experimental": "default: #FFFFFFD3",
			"hc_light": "default: #292929",
			"light_plus_experimental": "default: #000000E4"
		}
	},
	{
		"c": "td",
		"t": "text.pug meta.tag.other entity.name.tag.pug",
		"r": {
			"dark_plus": "entity.name.tag: #569CD6",
			"light_plus": "entity.name.tag: #800000",
			"dark_vs": "entity.name.tag: #569CD6",
			"light_vs": "entity.name.tag: #800000",
			"hc_black": "entity.name.tag: #569CD6",
			"dark_plus_experimental": "entity.name.tag: #569CD6",
			"hc_light": "entity.name.tag: #0F4A85",
			"light_plus_experimental": "entity.name.tag: #800000"
		}
	},
	{
		"c": "(",
		"t": "text.pug meta.tag.other constant.name.attribute.tag.pug",
		"r": {
			"dark_plus": "default: #D4D4D4",
			"light_plus": "default: #000000",
			"dark_vs": "default: #D4D4D4",
			"light_vs": "default: #000000",
			"hc_black": "default: #FFFFFF",
			"dark_plus_experimental": "default: #FFFFFFD3",
			"hc_light": "default: #292929",
			"light_plus_experimental": "default: #000000E4"
		}
	},
	{
		"c": "style",
		"t": "text.pug meta.tag.other entity.other.attribute-name.tag.pug",
		"r": {
			"dark_plus": "entity.other.attribute-name: #9CDCFE",
			"light_plus": "entity.other.attribute-name: #E50000",
			"dark_vs": "entity.other.attribute-name: #9CDCFE",
			"light_vs": "entity.other.attribute-name: #E50000",
			"hc_black": "entity.other.attribute-name: #9CDCFE",
			"dark_plus_experimental": "entity.other.attribute-name: #9CDCFE",
			"hc_light": "entity.other.attribute-name: #264F78",
			"light_plus_experimental": "entity.other.attribute-name: #E50000"
		}
	},
	{
		"c": "=",
		"t": "text.pug meta.tag.other attribute_value",
		"r": {
			"dark_plus": "default: #D4D4D4",
			"light_plus": "default: #000000",
			"dark_vs": "default: #D4D4D4",
			"light_vs": "default: #000000",
			"hc_black": "default: #FFFFFF",
			"dark_plus_experimental": "default: #FFFFFFD3",
			"hc_light": "default: #292929",
			"light_plus_experimental": "default: #000000E4"
		}
	},
	{
		"c": "'width: '",
		"t": "text.pug meta.tag.other attribute_value string.quoted.pug",
		"r": {
			"dark_plus": "string: #CE9178",
			"light_plus": "string.quoted.pug: #0000FF",
			"dark_vs": "string: #CE9178",
			"light_vs": "string.quoted.pug: #0000FF",
			"hc_black": "string: #CE9178",
			"dark_plus_experimental": "string: #CE9178",
			"hc_light": "string.quoted.pug: #0F4A85",
			"light_plus_experimental": "string.quoted.pug: #0000FF"
		}
	},
	{
		"c": "+",
		"t": "text.pug meta.tag.other attribute_value keyword.operator.arithmetic.js",
		"r": {
			"dark_plus": "keyword.operator: #D4D4D4",
			"light_plus": "keyword.operator: #000000",
			"dark_vs": "keyword.operator: #D4D4D4",
			"light_vs": "keyword.operator: #000000",
			"hc_black": "keyword.operator: #D4D4D4",
			"dark_plus_experimental": "keyword.operator: #D4D4D4",
			"hc_light": "keyword.operator: #000000",
			"light_plus_experimental": "keyword.operator: #000000"
		}
	},
	{
		"c": "(",
		"t": "text.pug meta.tag.other attribute_value",
		"r": {
			"dark_plus": "default: #D4D4D4",
			"light_plus": "default: #000000",
			"dark_vs": "default: #D4D4D4",
			"light_vs": "default: #000000",
			"hc_black": "default: #FFFFFF",
			"dark_plus_experimental": "default: #FFFFFFD3",
			"hc_light": "default: #292929",
			"light_plus_experimental": "default: #000000E4"
		}
	},
	{
		"c": "100",
		"t": "text.pug meta.tag.other attribute_value constant.numeric.decimal.js",
		"r": {
			"dark_plus": "constant.numeric: #B5CEA8",
			"light_plus": "constant.numeric: #098658",
			"dark_vs": "constant.numeric: #B5CEA8",
			"light_vs": "constant.numeric: #098658",
			"hc_black": "constant.numeric: #B5CEA8",
			"dark_plus_experimental": "constant.numeric: #B5CEA8",
			"hc_light": "constant.numeric: #096D48",
			"light_plus_experimental": "constant.numeric: #098658"
		}
	},
	{
		"c": "/",
		"t": "text.pug meta.tag.other attribute_value keyword.operator.arithmetic.js",
		"r": {
			"dark_plus": "keyword.operator: #D4D4D4",
			"light_plus": "keyword.operator: #000000",
			"dark_vs": "keyword.operator: #D4D4D4",
			"light_vs": "keyword.operator: #000000",
			"hc_black": "keyword.operator: #D4D4D4",
			"dark_plus_experimental": "keyword.operator: #D4D4D4",
			"hc_light": "keyword.operator: #000000",
			"light_plus_experimental": "keyword.operator: #000000"
		}
	},
	{
		"c": "2",
		"t": "text.pug meta.tag.other attribute_value constant.numeric.decimal.js",
		"r": {
			"dark_plus": "constant.numeric: #B5CEA8",
			"light_plus": "constant.numeric: #098658",
			"dark_vs": "constant.numeric: #B5CEA8",
			"light_vs": "constant.numeric: #098658",
			"hc_black": "constant.numeric: #B5CEA8",
			"dark_plus_experimental": "constant.numeric: #B5CEA8",
			"hc_light": "constant.numeric: #096D48",
			"light_plus_experimental": "constant.numeric: #098658"
		}
	},
	{
		"c": ")",
		"t": "text.pug meta.tag.other attribute_value",
		"r": {
			"dark_plus": "default: #D4D4D4",
			"light_plus": "default: #000000",
			"dark_vs": "default: #D4D4D4",
			"light_vs": "default: #000000",
			"hc_black": "default: #FFFFFF",
			"dark_plus_experimental": "default: #FFFFFFD3",
			"hc_light": "default: #292929",
			"light_plus_experimental": "default: #000000E4"
		}
	},
	{
		"c": "+",
		"t": "text.pug meta.tag.other attribute_value keyword.operator.arithmetic.js",
		"r": {
			"dark_plus": "keyword.operator: #D4D4D4",
			"light_plus": "keyword.operator: #000000",
			"dark_vs": "keyword.operator: #D4D4D4",
			"light_vs": "keyword.operator: #000000",
			"hc_black": "keyword.operator: #D4D4D4",
			"dark_plus_experimental": "keyword.operator: #D4D4D4",
			"hc_light": "keyword.operator: #000000",
			"light_plus_experimental": "keyword.operator: #000000"
		}
	},
	{
		"c": "'%'",
		"t": "text.pug meta.tag.other attribute_value string.quoted.pug",
		"r": {
			"dark_plus": "string: #CE9178",
			"light_plus": "string.quoted.pug: #0000FF",
			"dark_vs": "string: #CE9178",
			"light_vs": "string.quoted.pug: #0000FF",
			"hc_black": "string: #CE9178",
			"dark_plus_experimental": "string: #CE9178",
			"hc_light": "string.quoted.pug: #0F4A85",
			"light_plus_experimental": "string.quoted.pug: #0000FF"
		}
	},
	{
		"c": ")",
		"t": "text.pug meta.tag.other constant.name.attribute.tag.pug",
		"r": {
			"dark_plus": "default: #D4D4D4",
			"light_plus": "default: #000000",
			"dark_vs": "default: #D4D4D4",
			"light_vs": "default: #000000",
			"hc_black": "default: #FFFFFF",
			"dark_plus_experimental": "default: #FFFFFFD3",
			"hc_light": "default: #292929",
			"light_plus_experimental": "default: #000000E4"
		}
	},
	{
		"c": ".",
		"t": "text.pug storage.type.function.pug.dot-block-dot",
		"r": {
<<<<<<< HEAD
			"dark_plus": "default: #D4D4D4",
			"light_plus": "default: #000000",
			"dark_vs": "default: #D4D4D4",
			"light_vs": "default: #000000",
			"hc_black": "default: #FFFFFF",
			"dark_plus_experimental": "default: #FFFFFFD3",
			"hc_light": "default: #292929",
			"light_plus_experimental": "default: #000000E4"
=======
			"dark_plus": "storage.type: #569CD6",
			"light_plus": "storage.type: #0000FF",
			"dark_vs": "storage.type: #569CD6",
			"light_vs": "storage.type: #0000FF",
			"hc_black": "storage.type: #569CD6",
			"hc_light": "storage.type: #0F4A85"
>>>>>>> 7af64671
		}
	},
	{
		"c": "      ",
		"t": "text.pug",
		"r": {
			"dark_plus": "default: #D4D4D4",
			"light_plus": "default: #000000",
			"dark_vs": "default: #D4D4D4",
			"light_vs": "default: #000000",
			"hc_black": "default: #FFFFFF",
			"dark_plus_experimental": "default: #FFFFFFD3",
			"hc_light": "default: #292929",
			"light_plus_experimental": "default: #000000E4"
		}
	},
	{
		"c": "Twitter",
		"t": "text.pug meta.tag.other entity.name.tag.pug",
		"r": {
			"dark_plus": "entity.name.tag: #569CD6",
			"light_plus": "entity.name.tag: #800000",
			"dark_vs": "entity.name.tag: #569CD6",
			"light_vs": "entity.name.tag: #800000",
			"hc_black": "entity.name.tag: #569CD6",
			"dark_plus_experimental": "entity.name.tag: #569CD6",
			"hc_light": "entity.name.tag: #0F4A85",
			"light_plus_experimental": "entity.name.tag: #800000"
		}
	},
	{
		"c": "    ",
		"t": "text.pug",
		"r": {
			"dark_plus": "default: #D4D4D4",
			"light_plus": "default: #000000",
			"dark_vs": "default: #D4D4D4",
			"light_vs": "default: #000000",
			"hc_black": "default: #FFFFFF",
			"dark_plus_experimental": "default: #FFFFFFD3",
			"hc_light": "default: #292929",
			"light_plus_experimental": "default: #000000E4"
		}
	},
	{
		"c": "td",
		"t": "text.pug meta.tag.other entity.name.tag.pug",
		"r": {
			"dark_plus": "entity.name.tag: #569CD6",
			"light_plus": "entity.name.tag: #800000",
			"dark_vs": "entity.name.tag: #569CD6",
			"light_vs": "entity.name.tag: #800000",
			"hc_black": "entity.name.tag: #569CD6",
			"dark_plus_experimental": "entity.name.tag: #569CD6",
			"hc_light": "entity.name.tag: #0F4A85",
			"light_plus_experimental": "entity.name.tag: #800000"
		}
	},
	{
		"c": "=",
		"t": "text.pug source.js constant",
		"r": {
			"dark_plus": "default: #D4D4D4",
			"light_plus": "default: #000000",
			"dark_vs": "default: #D4D4D4",
			"light_vs": "default: #000000",
			"hc_black": "default: #FFFFFF",
			"dark_plus_experimental": "default: #FFFFFFD3",
			"hc_light": "default: #292929",
			"light_plus_experimental": "default: #000000E4"
		}
	},
	{
		"c": " ",
		"t": "text.pug source.js",
		"r": {
			"dark_plus": "default: #D4D4D4",
			"light_plus": "default: #000000",
			"dark_vs": "default: #D4D4D4",
			"light_vs": "default: #000000",
			"hc_black": "default: #FFFFFF",
			"dark_plus_experimental": "default: #FFFFFFD3",
			"hc_light": "default: #292929",
			"light_plus_experimental": "default: #000000E4"
		}
	},
	{
		"c": "maintainer",
		"t": "text.pug source.js variable.other.object.js",
		"r": {
			"dark_plus": "variable: #9CDCFE",
			"light_plus": "variable: #001080",
			"dark_vs": "default: #D4D4D4",
			"light_vs": "default: #000000",
			"hc_black": "variable: #9CDCFE",
			"dark_plus_experimental": "variable: #9CDCFE",
			"hc_light": "variable: #001080",
			"light_plus_experimental": "variable: #001080"
		}
	},
	{
		"c": ".",
		"t": "text.pug source.js punctuation.accessor.js",
		"r": {
			"dark_plus": "default: #D4D4D4",
			"light_plus": "default: #000000",
			"dark_vs": "default: #D4D4D4",
			"light_vs": "default: #000000",
			"hc_black": "default: #FFFFFF",
			"dark_plus_experimental": "default: #FFFFFFD3",
			"hc_light": "default: #292929",
			"light_plus_experimental": "default: #000000E4"
		}
	},
	{
		"c": "twitter",
		"t": "text.pug source.js variable.other.property.js",
		"r": {
			"dark_plus": "variable: #9CDCFE",
			"light_plus": "variable: #001080",
			"dark_vs": "default: #D4D4D4",
			"light_vs": "default: #000000",
			"hc_black": "variable: #9CDCFE",
			"dark_plus_experimental": "variable: #9CDCFE",
			"hc_light": "variable: #001080",
			"light_plus_experimental": "variable: #001080"
		}
	},
	{
		"c": "  ",
		"t": "text.pug",
		"r": {
			"dark_plus": "default: #D4D4D4",
			"light_plus": "default: #000000",
			"dark_vs": "default: #D4D4D4",
			"light_vs": "default: #000000",
			"hc_black": "default: #FFFFFF",
			"dark_plus_experimental": "default: #FFFFFFD3",
			"hc_light": "default: #292929",
			"light_plus_experimental": "default: #000000E4"
		}
	},
	{
		"c": "tr",
		"t": "text.pug meta.tag.other entity.name.tag.pug",
		"r": {
			"dark_plus": "entity.name.tag: #569CD6",
			"light_plus": "entity.name.tag: #800000",
			"dark_vs": "entity.name.tag: #569CD6",
			"light_vs": "entity.name.tag: #800000",
			"hc_black": "entity.name.tag: #569CD6",
			"dark_plus_experimental": "entity.name.tag: #569CD6",
			"hc_light": "entity.name.tag: #0F4A85",
			"light_plus_experimental": "entity.name.tag: #800000"
		}
	},
	{
		"c": "    ",
		"t": "text.pug",
		"r": {
			"dark_plus": "default: #D4D4D4",
			"light_plus": "default: #000000",
			"dark_vs": "default: #D4D4D4",
			"light_vs": "default: #000000",
			"hc_black": "default: #FFFFFF",
			"dark_plus_experimental": "default: #FFFFFFD3",
			"hc_light": "default: #292929",
			"light_plus_experimental": "default: #000000E4"
		}
	},
	{
		"c": "td",
		"t": "text.pug meta.tag.other entity.name.tag.pug",
		"r": {
			"dark_plus": "entity.name.tag: #569CD6",
			"light_plus": "entity.name.tag: #800000",
			"dark_vs": "entity.name.tag: #569CD6",
			"light_vs": "entity.name.tag: #800000",
			"hc_black": "entity.name.tag: #569CD6",
			"dark_plus_experimental": "entity.name.tag: #569CD6",
			"hc_light": "entity.name.tag: #0F4A85",
			"light_plus_experimental": "entity.name.tag: #800000"
		}
	},
	{
		"c": "(",
		"t": "text.pug meta.tag.other constant.name.attribute.tag.pug",
		"r": {
			"dark_plus": "default: #D4D4D4",
			"light_plus": "default: #000000",
			"dark_vs": "default: #D4D4D4",
			"light_vs": "default: #000000",
			"hc_black": "default: #FFFFFF",
			"dark_plus_experimental": "default: #FFFFFFD3",
			"hc_light": "default: #292929",
			"light_plus_experimental": "default: #000000E4"
		}
	},
	{
		"c": "style",
		"t": "text.pug meta.tag.other entity.other.attribute-name.tag.pug",
		"r": {
			"dark_plus": "entity.other.attribute-name: #9CDCFE",
			"light_plus": "entity.other.attribute-name: #E50000",
			"dark_vs": "entity.other.attribute-name: #9CDCFE",
			"light_vs": "entity.other.attribute-name: #E50000",
			"hc_black": "entity.other.attribute-name: #9CDCFE",
			"dark_plus_experimental": "entity.other.attribute-name: #9CDCFE",
			"hc_light": "entity.other.attribute-name: #264F78",
			"light_plus_experimental": "entity.other.attribute-name: #E50000"
		}
	},
	{
		"c": "=",
		"t": "text.pug meta.tag.other attribute_value",
		"r": {
			"dark_plus": "default: #D4D4D4",
			"light_plus": "default: #000000",
			"dark_vs": "default: #D4D4D4",
			"light_vs": "default: #000000",
			"hc_black": "default: #FFFFFF",
			"dark_plus_experimental": "default: #FFFFFFD3",
			"hc_light": "default: #292929",
			"light_plus_experimental": "default: #000000E4"
		}
	},
	{
		"c": "'width: '",
		"t": "text.pug meta.tag.other attribute_value string.quoted.pug",
		"r": {
			"dark_plus": "string: #CE9178",
			"light_plus": "string.quoted.pug: #0000FF",
			"dark_vs": "string: #CE9178",
			"light_vs": "string.quoted.pug: #0000FF",
			"hc_black": "string: #CE9178",
			"dark_plus_experimental": "string: #CE9178",
			"hc_light": "string.quoted.pug: #0F4A85",
			"light_plus_experimental": "string.quoted.pug: #0000FF"
		}
	},
	{
		"c": "+",
		"t": "text.pug meta.tag.other attribute_value keyword.operator.arithmetic.js",
		"r": {
			"dark_plus": "keyword.operator: #D4D4D4",
			"light_plus": "keyword.operator: #000000",
			"dark_vs": "keyword.operator: #D4D4D4",
			"light_vs": "keyword.operator: #000000",
			"hc_black": "keyword.operator: #D4D4D4",
			"dark_plus_experimental": "keyword.operator: #D4D4D4",
			"hc_light": "keyword.operator: #000000",
			"light_plus_experimental": "keyword.operator: #000000"
		}
	},
	{
		"c": "(",
		"t": "text.pug meta.tag.other attribute_value",
		"r": {
			"dark_plus": "default: #D4D4D4",
			"light_plus": "default: #000000",
			"dark_vs": "default: #D4D4D4",
			"light_vs": "default: #000000",
			"hc_black": "default: #FFFFFF",
			"dark_plus_experimental": "default: #FFFFFFD3",
			"hc_light": "default: #292929",
			"light_plus_experimental": "default: #000000E4"
		}
	},
	{
		"c": "100",
		"t": "text.pug meta.tag.other attribute_value constant.numeric.decimal.js",
		"r": {
			"dark_plus": "constant.numeric: #B5CEA8",
			"light_plus": "constant.numeric: #098658",
			"dark_vs": "constant.numeric: #B5CEA8",
			"light_vs": "constant.numeric: #098658",
			"hc_black": "constant.numeric: #B5CEA8",
			"dark_plus_experimental": "constant.numeric: #B5CEA8",
			"hc_light": "constant.numeric: #096D48",
			"light_plus_experimental": "constant.numeric: #098658"
		}
	},
	{
		"c": "/",
		"t": "text.pug meta.tag.other attribute_value keyword.operator.arithmetic.js",
		"r": {
			"dark_plus": "keyword.operator: #D4D4D4",
			"light_plus": "keyword.operator: #000000",
			"dark_vs": "keyword.operator: #D4D4D4",
			"light_vs": "keyword.operator: #000000",
			"hc_black": "keyword.operator: #D4D4D4",
			"dark_plus_experimental": "keyword.operator: #D4D4D4",
			"hc_light": "keyword.operator: #000000",
			"light_plus_experimental": "keyword.operator: #000000"
		}
	},
	{
		"c": "2",
		"t": "text.pug meta.tag.other attribute_value constant.numeric.decimal.js",
		"r": {
			"dark_plus": "constant.numeric: #B5CEA8",
			"light_plus": "constant.numeric: #098658",
			"dark_vs": "constant.numeric: #B5CEA8",
			"light_vs": "constant.numeric: #098658",
			"hc_black": "constant.numeric: #B5CEA8",
			"dark_plus_experimental": "constant.numeric: #B5CEA8",
			"hc_light": "constant.numeric: #096D48",
			"light_plus_experimental": "constant.numeric: #098658"
		}
	},
	{
		"c": ")",
		"t": "text.pug meta.tag.other attribute_value",
		"r": {
			"dark_plus": "default: #D4D4D4",
			"light_plus": "default: #000000",
			"dark_vs": "default: #D4D4D4",
			"light_vs": "default: #000000",
			"hc_black": "default: #FFFFFF",
			"dark_plus_experimental": "default: #FFFFFFD3",
			"hc_light": "default: #292929",
			"light_plus_experimental": "default: #000000E4"
		}
	},
	{
		"c": "+",
		"t": "text.pug meta.tag.other attribute_value keyword.operator.arithmetic.js",
		"r": {
			"dark_plus": "keyword.operator: #D4D4D4",
			"light_plus": "keyword.operator: #000000",
			"dark_vs": "keyword.operator: #D4D4D4",
			"light_vs": "keyword.operator: #000000",
			"hc_black": "keyword.operator: #D4D4D4",
			"dark_plus_experimental": "keyword.operator: #D4D4D4",
			"hc_light": "keyword.operator: #000000",
			"light_plus_experimental": "keyword.operator: #000000"
		}
	},
	{
		"c": "'%'",
		"t": "text.pug meta.tag.other attribute_value string.quoted.pug",
		"r": {
			"dark_plus": "string: #CE9178",
			"light_plus": "string.quoted.pug: #0000FF",
			"dark_vs": "string: #CE9178",
			"light_vs": "string.quoted.pug: #0000FF",
			"hc_black": "string: #CE9178",
			"dark_plus_experimental": "string: #CE9178",
			"hc_light": "string.quoted.pug: #0F4A85",
			"light_plus_experimental": "string.quoted.pug: #0000FF"
		}
	},
	{
		"c": ")",
		"t": "text.pug meta.tag.other constant.name.attribute.tag.pug",
		"r": {
			"dark_plus": "default: #D4D4D4",
			"light_plus": "default: #000000",
			"dark_vs": "default: #D4D4D4",
			"light_vs": "default: #000000",
			"hc_black": "default: #FFFFFF",
			"dark_plus_experimental": "default: #FFFFFFD3",
			"hc_light": "default: #292929",
			"light_plus_experimental": "default: #000000E4"
		}
	},
	{
		"c": ".",
		"t": "text.pug storage.type.function.pug.dot-block-dot",
		"r": {
<<<<<<< HEAD
			"dark_plus": "default: #D4D4D4",
			"light_plus": "default: #000000",
			"dark_vs": "default: #D4D4D4",
			"light_vs": "default: #000000",
			"hc_black": "default: #FFFFFF",
			"dark_plus_experimental": "default: #FFFFFFD3",
			"hc_light": "default: #292929",
			"light_plus_experimental": "default: #000000E4"
=======
			"dark_plus": "storage.type: #569CD6",
			"light_plus": "storage.type: #0000FF",
			"dark_vs": "storage.type: #569CD6",
			"light_vs": "storage.type: #0000FF",
			"hc_black": "storage.type: #569CD6",
			"hc_light": "storage.type: #0F4A85"
>>>>>>> 7af64671
		}
	},
	{
		"c": "      ",
		"t": "text.pug",
		"r": {
			"dark_plus": "default: #D4D4D4",
			"light_plus": "default: #000000",
			"dark_vs": "default: #D4D4D4",
			"light_vs": "default: #000000",
			"hc_black": "default: #FFFFFF",
			"dark_plus_experimental": "default: #FFFFFFD3",
			"hc_light": "default: #292929",
			"light_plus_experimental": "default: #000000E4"
		}
	},
	{
		"c": "Blog",
		"t": "text.pug meta.tag.other entity.name.tag.pug",
		"r": {
			"dark_plus": "entity.name.tag: #569CD6",
			"light_plus": "entity.name.tag: #800000",
			"dark_vs": "entity.name.tag: #569CD6",
			"light_vs": "entity.name.tag: #800000",
			"hc_black": "entity.name.tag: #569CD6",
			"dark_plus_experimental": "entity.name.tag: #569CD6",
			"hc_light": "entity.name.tag: #0F4A85",
			"light_plus_experimental": "entity.name.tag: #800000"
		}
	},
	{
		"c": "    ",
		"t": "text.pug",
		"r": {
			"dark_plus": "default: #D4D4D4",
			"light_plus": "default: #000000",
			"dark_vs": "default: #D4D4D4",
			"light_vs": "default: #000000",
			"hc_black": "default: #FFFFFF",
			"dark_plus_experimental": "default: #FFFFFFD3",
			"hc_light": "default: #292929",
			"light_plus_experimental": "default: #000000E4"
		}
	},
	{
		"c": "td",
		"t": "text.pug meta.tag.other entity.name.tag.pug",
		"r": {
			"dark_plus": "entity.name.tag: #569CD6",
			"light_plus": "entity.name.tag: #800000",
			"dark_vs": "entity.name.tag: #569CD6",
			"light_vs": "entity.name.tag: #800000",
			"hc_black": "entity.name.tag: #569CD6",
			"dark_plus_experimental": "entity.name.tag: #569CD6",
			"hc_light": "entity.name.tag: #0F4A85",
			"light_plus_experimental": "entity.name.tag: #800000"
		}
	},
	{
		"c": "=",
		"t": "text.pug source.js constant",
		"r": {
			"dark_plus": "default: #D4D4D4",
			"light_plus": "default: #000000",
			"dark_vs": "default: #D4D4D4",
			"light_vs": "default: #000000",
			"hc_black": "default: #FFFFFF",
			"dark_plus_experimental": "default: #FFFFFFD3",
			"hc_light": "default: #292929",
			"light_plus_experimental": "default: #000000E4"
		}
	},
	{
		"c": " ",
		"t": "text.pug source.js",
		"r": {
			"dark_plus": "default: #D4D4D4",
			"light_plus": "default: #000000",
			"dark_vs": "default: #D4D4D4",
			"light_vs": "default: #000000",
			"hc_black": "default: #FFFFFF",
			"dark_plus_experimental": "default: #FFFFFFD3",
			"hc_light": "default: #292929",
			"light_plus_experimental": "default: #000000E4"
		}
	},
	{
		"c": "maintainer",
		"t": "text.pug source.js variable.other.object.js",
		"r": {
			"dark_plus": "variable: #9CDCFE",
			"light_plus": "variable: #001080",
			"dark_vs": "default: #D4D4D4",
			"light_vs": "default: #000000",
			"hc_black": "variable: #9CDCFE",
			"dark_plus_experimental": "variable: #9CDCFE",
			"hc_light": "variable: #001080",
			"light_plus_experimental": "variable: #001080"
		}
	},
	{
		"c": ".",
		"t": "text.pug source.js punctuation.accessor.js",
		"r": {
			"dark_plus": "default: #D4D4D4",
			"light_plus": "default: #000000",
			"dark_vs": "default: #D4D4D4",
			"light_vs": "default: #000000",
			"hc_black": "default: #FFFFFF",
			"dark_plus_experimental": "default: #FFFFFFD3",
			"hc_light": "default: #292929",
			"light_plus_experimental": "default: #000000E4"
		}
	},
	{
		"c": "blog",
		"t": "text.pug source.js variable.other.property.js",
		"r": {
			"dark_plus": "variable: #9CDCFE",
			"light_plus": "variable: #001080",
			"dark_vs": "default: #D4D4D4",
			"light_vs": "default: #000000",
			"hc_black": "variable: #9CDCFE",
			"dark_plus_experimental": "variable: #9CDCFE",
			"hc_light": "variable: #001080",
			"light_plus_experimental": "variable: #001080"
		}
	},
	{
		"c": "- ",
		"t": "text.pug source.js",
		"r": {
			"dark_plus": "default: #D4D4D4",
			"light_plus": "default: #000000",
			"dark_vs": "default: #D4D4D4",
			"light_vs": "default: #000000",
			"hc_black": "default: #FFFFFF",
			"dark_plus_experimental": "default: #FFFFFFD3",
			"hc_light": "default: #292929",
			"light_plus_experimental": "default: #000000E4"
		}
	},
	{
		"c": "var",
		"t": "text.pug source.js meta.var.expr.js storage.type.js",
		"r": {
			"dark_plus": "storage.type: #569CD6",
			"light_plus": "storage.type: #0000FF",
			"dark_vs": "storage.type: #569CD6",
			"light_vs": "storage.type: #0000FF",
			"hc_black": "storage.type: #569CD6",
			"dark_plus_experimental": "storage.type: #569CD6",
			"hc_light": "storage.type: #0F4A85",
			"light_plus_experimental": "storage.type: #0000FF"
		}
	},
	{
		"c": " ",
		"t": "text.pug source.js meta.var.expr.js",
		"r": {
			"dark_plus": "default: #D4D4D4",
			"light_plus": "default: #000000",
			"dark_vs": "default: #D4D4D4",
			"light_vs": "default: #000000",
			"hc_black": "default: #FFFFFF",
			"dark_plus_experimental": "default: #FFFFFFD3",
			"hc_light": "default: #292929",
			"light_plus_experimental": "default: #000000E4"
		}
	},
	{
		"c": "user",
		"t": "text.pug source.js meta.var.expr.js meta.var-single-variable.expr.js meta.definition.variable.js variable.other.readwrite.js",
		"r": {
			"dark_plus": "variable: #9CDCFE",
			"light_plus": "variable: #001080",
			"dark_vs": "default: #D4D4D4",
			"light_vs": "default: #000000",
			"hc_black": "variable: #9CDCFE",
			"dark_plus_experimental": "variable: #9CDCFE",
			"hc_light": "variable: #001080",
			"light_plus_experimental": "variable: #001080"
		}
	},
	{
		"c": " ",
		"t": "text.pug source.js meta.var.expr.js meta.var-single-variable.expr.js",
		"r": {
			"dark_plus": "default: #D4D4D4",
			"light_plus": "default: #000000",
			"dark_vs": "default: #D4D4D4",
			"light_vs": "default: #000000",
			"hc_black": "default: #FFFFFF",
			"dark_plus_experimental": "default: #FFFFFFD3",
			"hc_light": "default: #292929",
			"light_plus_experimental": "default: #000000E4"
		}
	},
	{
		"c": "=",
		"t": "text.pug source.js meta.var.expr.js keyword.operator.assignment.js",
		"r": {
			"dark_plus": "keyword.operator: #D4D4D4",
			"light_plus": "keyword.operator: #000000",
			"dark_vs": "keyword.operator: #D4D4D4",
			"light_vs": "keyword.operator: #000000",
			"hc_black": "keyword.operator: #D4D4D4",
			"dark_plus_experimental": "keyword.operator: #D4D4D4",
			"hc_light": "keyword.operator: #000000",
			"light_plus_experimental": "keyword.operator: #000000"
		}
	},
	{
		"c": " ",
		"t": "text.pug source.js meta.var.expr.js",
		"r": {
			"dark_plus": "default: #D4D4D4",
			"light_plus": "default: #000000",
			"dark_vs": "default: #D4D4D4",
			"light_vs": "default: #000000",
			"hc_black": "default: #FFFFFF",
			"dark_plus_experimental": "default: #FFFFFFD3",
			"hc_light": "default: #292929",
			"light_plus_experimental": "default: #000000E4"
		}
	},
	{
		"c": "{",
		"t": "text.pug source.js meta.var.expr.js meta.objectliteral.js punctuation.definition.block.js",
		"r": {
			"dark_plus": "default: #D4D4D4",
			"light_plus": "default: #000000",
			"dark_vs": "default: #D4D4D4",
			"light_vs": "default: #000000",
			"hc_black": "default: #FFFFFF",
			"dark_plus_experimental": "default: #FFFFFFD3",
			"hc_light": "default: #292929",
			"light_plus_experimental": "default: #000000E4"
		}
	},
	{
		"c": " ",
		"t": "text.pug source.js meta.var.expr.js meta.objectliteral.js",
		"r": {
			"dark_plus": "default: #D4D4D4",
			"light_plus": "default: #000000",
			"dark_vs": "default: #D4D4D4",
			"light_vs": "default: #000000",
			"hc_black": "default: #FFFFFF",
			"dark_plus_experimental": "default: #FFFFFFD3",
			"hc_light": "default: #292929",
			"light_plus_experimental": "default: #000000E4"
		}
	},
	{
		"c": "name",
		"t": "text.pug source.js meta.var.expr.js meta.objectliteral.js meta.object.member.js meta.object-literal.key.js",
		"r": {
			"dark_plus": "meta.object-literal.key: #9CDCFE",
			"light_plus": "meta.object-literal.key: #001080",
			"dark_vs": "default: #D4D4D4",
			"light_vs": "default: #000000",
			"hc_black": "meta.object-literal.key: #9CDCFE",
			"dark_plus_experimental": "meta.object-literal.key: #9CDCFE",
			"hc_light": "meta.object-literal.key: #001080",
			"light_plus_experimental": "meta.object-literal.key: #001080"
		}
	},
	{
		"c": ":",
		"t": "text.pug source.js meta.var.expr.js meta.objectliteral.js meta.object.member.js meta.object-literal.key.js punctuation.separator.key-value.js",
		"r": {
			"dark_plus": "meta.object-literal.key: #9CDCFE",
			"light_plus": "meta.object-literal.key: #001080",
			"dark_vs": "default: #D4D4D4",
			"light_vs": "default: #000000",
			"hc_black": "meta.object-literal.key: #9CDCFE",
			"dark_plus_experimental": "meta.object-literal.key: #9CDCFE",
			"hc_light": "meta.object-literal.key: #001080",
			"light_plus_experimental": "meta.object-literal.key: #001080"
		}
	},
	{
		"c": " ",
		"t": "text.pug source.js meta.var.expr.js meta.objectliteral.js meta.object.member.js",
		"r": {
			"dark_plus": "default: #D4D4D4",
			"light_plus": "default: #000000",
			"dark_vs": "default: #D4D4D4",
			"light_vs": "default: #000000",
			"hc_black": "default: #FFFFFF",
			"dark_plus_experimental": "default: #FFFFFFD3",
			"hc_light": "default: #292929",
			"light_plus_experimental": "default: #000000E4"
		}
	},
	{
		"c": "'",
		"t": "text.pug source.js meta.var.expr.js meta.objectliteral.js meta.object.member.js string.quoted.single.js punctuation.definition.string.begin.js",
		"r": {
			"dark_plus": "string: #CE9178",
			"light_plus": "string: #A31515",
			"dark_vs": "string: #CE9178",
			"light_vs": "string: #A31515",
			"hc_black": "string: #CE9178",
			"dark_plus_experimental": "string: #CE9178",
			"hc_light": "string: #0F4A85",
			"light_plus_experimental": "string: #A31515"
		}
	},
	{
		"c": "John",
		"t": "text.pug source.js meta.var.expr.js meta.objectliteral.js meta.object.member.js string.quoted.single.js",
		"r": {
			"dark_plus": "string: #CE9178",
			"light_plus": "string: #A31515",
			"dark_vs": "string: #CE9178",
			"light_vs": "string: #A31515",
			"hc_black": "string: #CE9178",
			"dark_plus_experimental": "string: #CE9178",
			"hc_light": "string: #0F4A85",
			"light_plus_experimental": "string: #A31515"
		}
	},
	{
		"c": "'",
		"t": "text.pug source.js meta.var.expr.js meta.objectliteral.js meta.object.member.js string.quoted.single.js punctuation.definition.string.end.js",
		"r": {
			"dark_plus": "string: #CE9178",
			"light_plus": "string: #A31515",
			"dark_vs": "string: #CE9178",
			"light_vs": "string: #A31515",
			"hc_black": "string: #CE9178",
			"dark_plus_experimental": "string: #CE9178",
			"hc_light": "string: #0F4A85",
			"light_plus_experimental": "string: #A31515"
		}
	},
	{
		"c": " ",
		"t": "text.pug source.js meta.var.expr.js meta.objectliteral.js meta.object.member.js",
		"r": {
			"dark_plus": "default: #D4D4D4",
			"light_plus": "default: #000000",
			"dark_vs": "default: #D4D4D4",
			"light_vs": "default: #000000",
			"hc_black": "default: #FFFFFF",
			"dark_plus_experimental": "default: #FFFFFFD3",
			"hc_light": "default: #292929",
			"light_plus_experimental": "default: #000000E4"
		}
	},
	{
		"c": "}",
		"t": "text.pug source.js meta.var.expr.js meta.objectliteral.js punctuation.definition.block.js",
		"r": {
			"dark_plus": "default: #D4D4D4",
			"light_plus": "default: #000000",
			"dark_vs": "default: #D4D4D4",
			"light_vs": "default: #000000",
			"hc_black": "default: #FFFFFF",
			"dark_plus_experimental": "default: #FFFFFFD3",
			"hc_light": "default: #292929",
			"light_plus_experimental": "default: #000000E4"
		}
	},
	{
		"c": "if",
		"t": "text.pug meta.control.flow.pug storage.type.function.pug",
		"r": {
			"dark_plus": "storage.type: #569CD6",
			"light_plus": "storage.type: #0000FF",
			"dark_vs": "storage.type: #569CD6",
			"light_vs": "storage.type: #0000FF",
			"hc_black": "storage.type: #569CD6",
			"dark_plus_experimental": "storage.type: #569CD6",
			"hc_light": "storage.type: #0F4A85",
			"light_plus_experimental": "storage.type: #0000FF"
		}
	},
	{
		"c": " ",
		"t": "text.pug meta.control.flow.pug",
		"r": {
			"dark_plus": "default: #D4D4D4",
			"light_plus": "default: #000000",
			"dark_vs": "default: #D4D4D4",
			"light_vs": "default: #000000",
			"hc_black": "default: #FFFFFF",
			"dark_plus_experimental": "default: #FFFFFFD3",
			"hc_light": "default: #292929",
			"light_plus_experimental": "default: #000000E4"
		}
	},
	{
		"c": "user",
		"t": "text.pug meta.control.flow.pug js.embedded.control.flow.pug variable.other.readwrite.js",
		"r": {
			"dark_plus": "variable: #9CDCFE",
			"light_plus": "variable: #001080",
			"dark_vs": "default: #D4D4D4",
			"light_vs": "default: #000000",
			"hc_black": "variable: #9CDCFE",
			"dark_plus_experimental": "variable: #9CDCFE",
			"hc_light": "variable: #001080",
			"light_plus_experimental": "variable: #001080"
		}
	},
	{
		"c": "  ",
		"t": "text.pug",
		"r": {
			"dark_plus": "default: #D4D4D4",
			"light_plus": "default: #000000",
			"dark_vs": "default: #D4D4D4",
			"light_vs": "default: #000000",
			"hc_black": "default: #FFFFFF",
			"dark_plus_experimental": "default: #FFFFFFD3",
			"hc_light": "default: #292929",
			"light_plus_experimental": "default: #000000E4"
		}
	},
	{
		"c": "div",
		"t": "text.pug meta.tag.other entity.name.tag.pug",
		"r": {
			"dark_plus": "entity.name.tag: #569CD6",
			"light_plus": "entity.name.tag: #800000",
			"dark_vs": "entity.name.tag: #569CD6",
			"light_vs": "entity.name.tag: #800000",
			"hc_black": "entity.name.tag: #569CD6",
			"dark_plus_experimental": "entity.name.tag: #569CD6",
			"hc_light": "entity.name.tag: #0F4A85",
			"light_plus_experimental": "entity.name.tag: #800000"
		}
	},
	{
		"c": ".welcomebox",
		"t": "text.pug entity.other.attribute-name.class.pug",
		"r": {
			"dark_plus": "entity.other.attribute-name: #9CDCFE",
			"light_plus": "entity.other.attribute-name: #E50000",
			"dark_vs": "entity.other.attribute-name: #9CDCFE",
			"light_vs": "entity.other.attribute-name: #E50000",
			"hc_black": "entity.other.attribute-name: #9CDCFE",
			"dark_plus_experimental": "entity.other.attribute-name: #9CDCFE",
			"hc_light": "entity.other.attribute-name: #264F78",
			"light_plus_experimental": "entity.other.attribute-name: #E50000"
		}
	},
	{
		"c": "    // Filtered inline output",
		"t": "text.pug string.comment.buffered.block.pug",
		"r": {
			"dark_plus": "string: #CE9178",
			"light_plus": "string.comment.buffered.block.pug: #0000FF",
			"dark_vs": "string: #CE9178",
			"light_vs": "string.comment.buffered.block.pug: #0000FF",
			"hc_black": "string: #CE9178",
			"dark_plus_experimental": "string: #CE9178",
			"hc_light": "string.comment.buffered.block.pug: #0F4A85",
			"light_plus_experimental": "string.comment.buffered.block.pug: #0000FF"
		}
	},
	{
		"c": "    ",
		"t": "text.pug",
		"r": {
			"dark_plus": "default: #D4D4D4",
			"light_plus": "default: #000000",
			"dark_vs": "default: #D4D4D4",
			"light_vs": "default: #000000",
			"hc_black": "default: #FFFFFF",
			"dark_plus_experimental": "default: #FFFFFFD3",
			"hc_light": "default: #292929",
			"light_plus_experimental": "default: #000000E4"
		}
	},
	{
		"c": "p",
		"t": "text.pug meta.tag.other entity.name.tag.pug",
		"r": {
			"dark_plus": "entity.name.tag: #569CD6",
			"light_plus": "entity.name.tag: #800000",
			"dark_vs": "entity.name.tag: #569CD6",
			"light_vs": "entity.name.tag: #800000",
			"hc_black": "entity.name.tag: #569CD6",
			"dark_plus_experimental": "entity.name.tag: #569CD6",
			"hc_light": "entity.name.tag: #0F4A85",
			"light_plus_experimental": "entity.name.tag: #800000"
		}
	},
	{
		"c": ".",
		"t": "text.pug storage.type.function.pug.dot-block-dot",
		"r": {
<<<<<<< HEAD
			"dark_plus": "default: #D4D4D4",
			"light_plus": "default: #000000",
			"dark_vs": "default: #D4D4D4",
			"light_vs": "default: #000000",
			"hc_black": "default: #FFFFFF",
			"dark_plus_experimental": "default: #FFFFFFD3",
			"hc_light": "default: #292929",
			"light_plus_experimental": "default: #000000E4"
=======
			"dark_plus": "storage.type: #569CD6",
			"light_plus": "storage.type: #0000FF",
			"dark_vs": "storage.type: #569CD6",
			"light_vs": "storage.type: #0000FF",
			"hc_black": "storage.type: #569CD6",
			"hc_light": "storage.type: #0F4A85"
>>>>>>> 7af64671
		}
	},
	{
		"c": "      Welcome, ",
		"t": "text.pug text.block.pug",
		"r": {
			"dark_plus": "default: #D4D4D4",
			"light_plus": "default: #000000",
			"dark_vs": "default: #D4D4D4",
			"light_vs": "default: #000000",
			"hc_black": "default: #FFFFFF",
			"dark_plus_experimental": "default: #FFFFFFD3",
			"hc_light": "default: #292929",
			"light_plus_experimental": "default: #000000E4"
		}
	},
	{
		"c": "#{",
		"t": "text.pug text.block.pug string.interpolated.pug",
		"r": {
			"dark_plus": "string: #CE9178",
			"light_plus": "string.interpolated.pug: #0000FF",
			"dark_vs": "string: #CE9178",
			"light_vs": "string.interpolated.pug: #0000FF",
			"hc_black": "string: #CE9178",
			"dark_plus_experimental": "string: #CE9178",
			"hc_light": "string.interpolated.pug: #0F4A85",
			"light_plus_experimental": "string.interpolated.pug: #0000FF"
		}
	},
	{
		"c": "user",
		"t": "text.pug text.block.pug string.interpolated.pug variable.other.object.js",
		"r": {
			"dark_plus": "variable: #9CDCFE",
			"light_plus": "variable: #001080",
			"dark_vs": "string: #CE9178",
			"light_vs": "string.interpolated.pug: #0000FF",
			"hc_black": "variable: #9CDCFE",
			"dark_plus_experimental": "variable: #9CDCFE",
			"hc_light": "variable: #001080",
			"light_plus_experimental": "variable: #001080"
		}
	},
	{
		"c": ".",
		"t": "text.pug text.block.pug string.interpolated.pug punctuation.accessor.js",
		"r": {
			"dark_plus": "string: #CE9178",
			"light_plus": "string.interpolated.pug: #0000FF",
			"dark_vs": "string: #CE9178",
			"light_vs": "string.interpolated.pug: #0000FF",
			"hc_black": "string: #CE9178",
			"dark_plus_experimental": "string: #CE9178",
			"hc_light": "string.interpolated.pug: #0F4A85",
			"light_plus_experimental": "string.interpolated.pug: #0000FF"
		}
	},
	{
		"c": "name",
		"t": "text.pug text.block.pug string.interpolated.pug variable.other.property.js",
		"r": {
			"dark_plus": "variable: #9CDCFE",
			"light_plus": "variable: #001080",
			"dark_vs": "string: #CE9178",
			"light_vs": "string.interpolated.pug: #0000FF",
			"hc_black": "variable: #9CDCFE",
			"dark_plus_experimental": "variable: #9CDCFE",
			"hc_light": "variable: #001080",
			"light_plus_experimental": "variable: #001080"
		}
	},
	{
		"c": "}",
		"t": "text.pug text.block.pug string.interpolated.pug",
		"r": {
			"dark_plus": "string: #CE9178",
			"light_plus": "string.interpolated.pug: #0000FF",
			"dark_vs": "string: #CE9178",
			"light_vs": "string.interpolated.pug: #0000FF",
			"hc_black": "string: #CE9178",
			"dark_plus_experimental": "string: #CE9178",
			"hc_light": "string.interpolated.pug: #0F4A85",
			"light_plus_experimental": "string.interpolated.pug: #0000FF"
		}
	},
	{
		"c": "else",
		"t": "text.pug meta.control.flow.pug storage.type.function.pug",
		"r": {
			"dark_plus": "storage.type: #569CD6",
			"light_plus": "storage.type: #0000FF",
			"dark_vs": "storage.type: #569CD6",
			"light_vs": "storage.type: #0000FF",
			"hc_black": "storage.type: #569CD6",
			"dark_plus_experimental": "storage.type: #569CD6",
			"hc_light": "storage.type: #0F4A85",
			"light_plus_experimental": "storage.type: #0000FF"
		}
	},
	{
		"c": "  ",
		"t": "text.pug",
		"r": {
			"dark_plus": "default: #D4D4D4",
			"light_plus": "default: #000000",
			"dark_vs": "default: #D4D4D4",
			"light_vs": "default: #000000",
			"hc_black": "default: #FFFFFF",
			"dark_plus_experimental": "default: #FFFFFFD3",
			"hc_light": "default: #292929",
			"light_plus_experimental": "default: #000000E4"
		}
	},
	{
		"c": "div",
		"t": "text.pug meta.tag.other entity.name.tag.pug",
		"r": {
			"dark_plus": "entity.name.tag: #569CD6",
			"light_plus": "entity.name.tag: #800000",
			"dark_vs": "entity.name.tag: #569CD6",
			"light_vs": "entity.name.tag: #800000",
			"hc_black": "entity.name.tag: #569CD6",
			"dark_plus_experimental": "entity.name.tag: #569CD6",
			"hc_light": "entity.name.tag: #0F4A85",
			"light_plus_experimental": "entity.name.tag: #800000"
		}
	},
	{
		"c": ".loginbox",
		"t": "text.pug entity.other.attribute-name.class.pug",
		"r": {
			"dark_plus": "entity.other.attribute-name: #9CDCFE",
			"light_plus": "entity.other.attribute-name: #E50000",
			"dark_vs": "entity.other.attribute-name: #9CDCFE",
			"light_vs": "entity.other.attribute-name: #E50000",
			"hc_black": "entity.other.attribute-name: #9CDCFE",
			"dark_plus_experimental": "entity.other.attribute-name: #9CDCFE",
			"hc_light": "entity.other.attribute-name: #264F78",
			"light_plus_experimental": "entity.other.attribute-name: #E50000"
		}
	},
	{
		"c": "    ",
		"t": "text.pug",
		"r": {
			"dark_plus": "default: #D4D4D4",
			"light_plus": "default: #000000",
			"dark_vs": "default: #D4D4D4",
			"light_vs": "default: #000000",
			"hc_black": "default: #FFFFFF",
			"dark_plus_experimental": "default: #FFFFFFD3",
			"hc_light": "default: #292929",
			"light_plus_experimental": "default: #000000E4"
		}
	},
	{
		"c": "form",
		"t": "text.pug meta.tag.other entity.name.tag.pug",
		"r": {
			"dark_plus": "entity.name.tag: #569CD6",
			"light_plus": "entity.name.tag: #800000",
			"dark_vs": "entity.name.tag: #569CD6",
			"light_vs": "entity.name.tag: #800000",
			"hc_black": "entity.name.tag: #569CD6",
			"dark_plus_experimental": "entity.name.tag: #569CD6",
			"hc_light": "entity.name.tag: #0F4A85",
			"light_plus_experimental": "entity.name.tag: #800000"
		}
	},
	{
		"c": "(",
		"t": "text.pug meta.tag.other constant.name.attribute.tag.pug",
		"r": {
			"dark_plus": "default: #D4D4D4",
			"light_plus": "default: #000000",
			"dark_vs": "default: #D4D4D4",
			"light_vs": "default: #000000",
			"hc_black": "default: #FFFFFF",
			"dark_plus_experimental": "default: #FFFFFFD3",
			"hc_light": "default: #292929",
			"light_plus_experimental": "default: #000000E4"
		}
	},
	{
		"c": "name",
		"t": "text.pug meta.tag.other entity.other.attribute-name.tag.pug",
		"r": {
			"dark_plus": "entity.other.attribute-name: #9CDCFE",
			"light_plus": "entity.other.attribute-name: #E50000",
			"dark_vs": "entity.other.attribute-name: #9CDCFE",
			"light_vs": "entity.other.attribute-name: #E50000",
			"hc_black": "entity.other.attribute-name: #9CDCFE",
			"dark_plus_experimental": "entity.other.attribute-name: #9CDCFE",
			"hc_light": "entity.other.attribute-name: #264F78",
			"light_plus_experimental": "entity.other.attribute-name: #E50000"
		}
	},
	{
		"c": "=",
		"t": "text.pug meta.tag.other attribute_value",
		"r": {
			"dark_plus": "default: #D4D4D4",
			"light_plus": "default: #000000",
			"dark_vs": "default: #D4D4D4",
			"light_vs": "default: #000000",
			"hc_black": "default: #FFFFFF",
			"dark_plus_experimental": "default: #FFFFFFD3",
			"hc_light": "default: #292929",
			"light_plus_experimental": "default: #000000E4"
		}
	},
	{
		"c": "\"login\"",
		"t": "text.pug meta.tag.other attribute_value string.quoted.pug",
		"r": {
			"dark_plus": "string: #CE9178",
			"light_plus": "string.quoted.pug: #0000FF",
			"dark_vs": "string: #CE9178",
			"light_vs": "string.quoted.pug: #0000FF",
			"hc_black": "string: #CE9178",
			"dark_plus_experimental": "string: #CE9178",
			"hc_light": "string.quoted.pug: #0F4A85",
			"light_plus_experimental": "string.quoted.pug: #0000FF"
		}
	},
	{
		"c": ", ",
		"t": "text.pug meta.tag.other",
		"r": {
			"dark_plus": "default: #D4D4D4",
			"light_plus": "default: #000000",
			"dark_vs": "default: #D4D4D4",
			"light_vs": "default: #000000",
			"hc_black": "default: #FFFFFF",
			"dark_plus_experimental": "default: #FFFFFFD3",
			"hc_light": "default: #292929",
			"light_plus_experimental": "default: #000000E4"
		}
	},
	{
		"c": "action",
		"t": "text.pug meta.tag.other entity.other.attribute-name.tag.pug",
		"r": {
			"dark_plus": "entity.other.attribute-name: #9CDCFE",
			"light_plus": "entity.other.attribute-name: #E50000",
			"dark_vs": "entity.other.attribute-name: #9CDCFE",
			"light_vs": "entity.other.attribute-name: #E50000",
			"hc_black": "entity.other.attribute-name: #9CDCFE",
			"dark_plus_experimental": "entity.other.attribute-name: #9CDCFE",
			"hc_light": "entity.other.attribute-name: #264F78",
			"light_plus_experimental": "entity.other.attribute-name: #E50000"
		}
	},
	{
		"c": "=",
		"t": "text.pug meta.tag.other attribute_value",
		"r": {
			"dark_plus": "default: #D4D4D4",
			"light_plus": "default: #000000",
			"dark_vs": "default: #D4D4D4",
			"light_vs": "default: #000000",
			"hc_black": "default: #FFFFFF",
			"dark_plus_experimental": "default: #FFFFFFD3",
			"hc_light": "default: #292929",
			"light_plus_experimental": "default: #000000E4"
		}
	},
	{
		"c": "\"/login\"",
		"t": "text.pug meta.tag.other attribute_value string.quoted.pug",
		"r": {
			"dark_plus": "string: #CE9178",
			"light_plus": "string.quoted.pug: #0000FF",
			"dark_vs": "string: #CE9178",
			"light_vs": "string.quoted.pug: #0000FF",
			"hc_black": "string: #CE9178",
			"dark_plus_experimental": "string: #CE9178",
			"hc_light": "string.quoted.pug: #0F4A85",
			"light_plus_experimental": "string.quoted.pug: #0000FF"
		}
	},
	{
		"c": ", ",
		"t": "text.pug meta.tag.other",
		"r": {
			"dark_plus": "default: #D4D4D4",
			"light_plus": "default: #000000",
			"dark_vs": "default: #D4D4D4",
			"light_vs": "default: #000000",
			"hc_black": "default: #FFFFFF",
			"dark_plus_experimental": "default: #FFFFFFD3",
			"hc_light": "default: #292929",
			"light_plus_experimental": "default: #000000E4"
		}
	},
	{
		"c": "method",
		"t": "text.pug meta.tag.other entity.other.attribute-name.tag.pug",
		"r": {
			"dark_plus": "entity.other.attribute-name: #9CDCFE",
			"light_plus": "entity.other.attribute-name: #E50000",
			"dark_vs": "entity.other.attribute-name: #9CDCFE",
			"light_vs": "entity.other.attribute-name: #E50000",
			"hc_black": "entity.other.attribute-name: #9CDCFE",
			"dark_plus_experimental": "entity.other.attribute-name: #9CDCFE",
			"hc_light": "entity.other.attribute-name: #264F78",
			"light_plus_experimental": "entity.other.attribute-name: #E50000"
		}
	},
	{
		"c": "=",
		"t": "text.pug meta.tag.other attribute_value",
		"r": {
			"dark_plus": "default: #D4D4D4",
			"light_plus": "default: #000000",
			"dark_vs": "default: #D4D4D4",
			"light_vs": "default: #000000",
			"hc_black": "default: #FFFFFF",
			"dark_plus_experimental": "default: #FFFFFFD3",
			"hc_light": "default: #292929",
			"light_plus_experimental": "default: #000000E4"
		}
	},
	{
		"c": "\"post\"",
		"t": "text.pug meta.tag.other attribute_value string.quoted.pug",
		"r": {
			"dark_plus": "string: #CE9178",
			"light_plus": "string.quoted.pug: #0000FF",
			"dark_vs": "string: #CE9178",
			"light_vs": "string.quoted.pug: #0000FF",
			"hc_black": "string: #CE9178",
			"dark_plus_experimental": "string: #CE9178",
			"hc_light": "string.quoted.pug: #0F4A85",
			"light_plus_experimental": "string.quoted.pug: #0000FF"
		}
	},
	{
		"c": ")",
		"t": "text.pug meta.tag.other constant.name.attribute.tag.pug",
		"r": {
			"dark_plus": "default: #D4D4D4",
			"light_plus": "default: #000000",
			"dark_vs": "default: #D4D4D4",
			"light_vs": "default: #000000",
			"hc_black": "default: #FFFFFF",
			"dark_plus_experimental": "default: #FFFFFFD3",
			"hc_light": "default: #292929",
			"light_plus_experimental": "default: #000000E4"
		}
	},
	{
		"c": "      ",
		"t": "text.pug",
		"r": {
			"dark_plus": "default: #D4D4D4",
			"light_plus": "default: #000000",
			"dark_vs": "default: #D4D4D4",
			"light_vs": "default: #000000",
			"hc_black": "default: #FFFFFF",
			"dark_plus_experimental": "default: #FFFFFFD3",
			"hc_light": "default: #292929",
			"light_plus_experimental": "default: #000000E4"
		}
	},
	{
		"c": "input",
		"t": "text.pug meta.tag.other entity.name.tag.pug",
		"r": {
			"dark_plus": "entity.name.tag: #569CD6",
			"light_plus": "entity.name.tag: #800000",
			"dark_vs": "entity.name.tag: #569CD6",
			"light_vs": "entity.name.tag: #800000",
			"hc_black": "entity.name.tag: #569CD6",
			"dark_plus_experimental": "entity.name.tag: #569CD6",
			"hc_light": "entity.name.tag: #0F4A85",
			"light_plus_experimental": "entity.name.tag: #800000"
		}
	},
	{
		"c": "(",
		"t": "text.pug meta.tag.other constant.name.attribute.tag.pug",
		"r": {
			"dark_plus": "default: #D4D4D4",
			"light_plus": "default: #000000",
			"dark_vs": "default: #D4D4D4",
			"light_vs": "default: #000000",
			"hc_black": "default: #FFFFFF",
			"dark_plus_experimental": "default: #FFFFFFD3",
			"hc_light": "default: #292929",
			"light_plus_experimental": "default: #000000E4"
		}
	},
	{
		"c": "type",
		"t": "text.pug meta.tag.other entity.other.attribute-name.tag.pug",
		"r": {
			"dark_plus": "entity.other.attribute-name: #9CDCFE",
			"light_plus": "entity.other.attribute-name: #E50000",
			"dark_vs": "entity.other.attribute-name: #9CDCFE",
			"light_vs": "entity.other.attribute-name: #E50000",
			"hc_black": "entity.other.attribute-name: #9CDCFE",
			"dark_plus_experimental": "entity.other.attribute-name: #9CDCFE",
			"hc_light": "entity.other.attribute-name: #264F78",
			"light_plus_experimental": "entity.other.attribute-name: #E50000"
		}
	},
	{
		"c": "=",
		"t": "text.pug meta.tag.other attribute_value",
		"r": {
			"dark_plus": "default: #D4D4D4",
			"light_plus": "default: #000000",
			"dark_vs": "default: #D4D4D4",
			"light_vs": "default: #000000",
			"hc_black": "default: #FFFFFF",
			"dark_plus_experimental": "default: #FFFFFFD3",
			"hc_light": "default: #292929",
			"light_plus_experimental": "default: #000000E4"
		}
	},
	{
		"c": "\"text\"",
		"t": "text.pug meta.tag.other attribute_value string.quoted.pug",
		"r": {
			"dark_plus": "string: #CE9178",
			"light_plus": "string.quoted.pug: #0000FF",
			"dark_vs": "string: #CE9178",
			"light_vs": "string.quoted.pug: #0000FF",
			"hc_black": "string: #CE9178",
			"dark_plus_experimental": "string: #CE9178",
			"hc_light": "string.quoted.pug: #0F4A85",
			"light_plus_experimental": "string.quoted.pug: #0000FF"
		}
	},
	{
		"c": ", ",
		"t": "text.pug meta.tag.other",
		"r": {
			"dark_plus": "default: #D4D4D4",
			"light_plus": "default: #000000",
			"dark_vs": "default: #D4D4D4",
			"light_vs": "default: #000000",
			"hc_black": "default: #FFFFFF",
			"dark_plus_experimental": "default: #FFFFFFD3",
			"hc_light": "default: #292929",
			"light_plus_experimental": "default: #000000E4"
		}
	},
	{
		"c": "name",
		"t": "text.pug meta.tag.other entity.other.attribute-name.tag.pug",
		"r": {
			"dark_plus": "entity.other.attribute-name: #9CDCFE",
			"light_plus": "entity.other.attribute-name: #E50000",
			"dark_vs": "entity.other.attribute-name: #9CDCFE",
			"light_vs": "entity.other.attribute-name: #E50000",
			"hc_black": "entity.other.attribute-name: #9CDCFE",
			"dark_plus_experimental": "entity.other.attribute-name: #9CDCFE",
			"hc_light": "entity.other.attribute-name: #264F78",
			"light_plus_experimental": "entity.other.attribute-name: #E50000"
		}
	},
	{
		"c": "=",
		"t": "text.pug meta.tag.other attribute_value",
		"r": {
			"dark_plus": "default: #D4D4D4",
			"light_plus": "default: #000000",
			"dark_vs": "default: #D4D4D4",
			"light_vs": "default: #000000",
			"hc_black": "default: #FFFFFF",
			"dark_plus_experimental": "default: #FFFFFFD3",
			"hc_light": "default: #292929",
			"light_plus_experimental": "default: #000000E4"
		}
	},
	{
		"c": "\"user\"",
		"t": "text.pug meta.tag.other attribute_value string.quoted.pug",
		"r": {
			"dark_plus": "string: #CE9178",
			"light_plus": "string.quoted.pug: #0000FF",
			"dark_vs": "string: #CE9178",
			"light_vs": "string.quoted.pug: #0000FF",
			"hc_black": "string: #CE9178",
			"dark_plus_experimental": "string: #CE9178",
			"hc_light": "string.quoted.pug: #0F4A85",
			"light_plus_experimental": "string.quoted.pug: #0000FF"
		}
	},
	{
		"c": ")",
		"t": "text.pug meta.tag.other constant.name.attribute.tag.pug",
		"r": {
			"dark_plus": "default: #D4D4D4",
			"light_plus": "default: #000000",
			"dark_vs": "default: #D4D4D4",
			"light_vs": "default: #000000",
			"hc_black": "default: #FFFFFF",
			"dark_plus_experimental": "default: #FFFFFFD3",
			"hc_light": "default: #292929",
			"light_plus_experimental": "default: #000000E4"
		}
	},
	{
		"c": "      ",
		"t": "text.pug",
		"r": {
			"dark_plus": "default: #D4D4D4",
			"light_plus": "default: #000000",
			"dark_vs": "default: #D4D4D4",
			"light_vs": "default: #000000",
			"hc_black": "default: #FFFFFF",
			"dark_plus_experimental": "default: #FFFFFFD3",
			"hc_light": "default: #292929",
			"light_plus_experimental": "default: #000000E4"
		}
	},
	{
		"c": "input",
		"t": "text.pug meta.tag.other entity.name.tag.pug",
		"r": {
			"dark_plus": "entity.name.tag: #569CD6",
			"light_plus": "entity.name.tag: #800000",
			"dark_vs": "entity.name.tag: #569CD6",
			"light_vs": "entity.name.tag: #800000",
			"hc_black": "entity.name.tag: #569CD6",
			"dark_plus_experimental": "entity.name.tag: #569CD6",
			"hc_light": "entity.name.tag: #0F4A85",
			"light_plus_experimental": "entity.name.tag: #800000"
		}
	},
	{
		"c": "(",
		"t": "text.pug meta.tag.other constant.name.attribute.tag.pug",
		"r": {
			"dark_plus": "default: #D4D4D4",
			"light_plus": "default: #000000",
			"dark_vs": "default: #D4D4D4",
			"light_vs": "default: #000000",
			"hc_black": "default: #FFFFFF",
			"dark_plus_experimental": "default: #FFFFFFD3",
			"hc_light": "default: #292929",
			"light_plus_experimental": "default: #000000E4"
		}
	},
	{
		"c": "type",
		"t": "text.pug meta.tag.other entity.other.attribute-name.tag.pug",
		"r": {
			"dark_plus": "entity.other.attribute-name: #9CDCFE",
			"light_plus": "entity.other.attribute-name: #E50000",
			"dark_vs": "entity.other.attribute-name: #9CDCFE",
			"light_vs": "entity.other.attribute-name: #E50000",
			"hc_black": "entity.other.attribute-name: #9CDCFE",
			"dark_plus_experimental": "entity.other.attribute-name: #9CDCFE",
			"hc_light": "entity.other.attribute-name: #264F78",
			"light_plus_experimental": "entity.other.attribute-name: #E50000"
		}
	},
	{
		"c": "=",
		"t": "text.pug meta.tag.other attribute_value",
		"r": {
			"dark_plus": "default: #D4D4D4",
			"light_plus": "default: #000000",
			"dark_vs": "default: #D4D4D4",
			"light_vs": "default: #000000",
			"hc_black": "default: #FFFFFF",
			"dark_plus_experimental": "default: #FFFFFFD3",
			"hc_light": "default: #292929",
			"light_plus_experimental": "default: #000000E4"
		}
	},
	{
		"c": "\"password\"",
		"t": "text.pug meta.tag.other attribute_value string.quoted.pug",
		"r": {
			"dark_plus": "string: #CE9178",
			"light_plus": "string.quoted.pug: #0000FF",
			"dark_vs": "string: #CE9178",
			"light_vs": "string.quoted.pug: #0000FF",
			"hc_black": "string: #CE9178",
			"dark_plus_experimental": "string: #CE9178",
			"hc_light": "string.quoted.pug: #0F4A85",
			"light_plus_experimental": "string.quoted.pug: #0000FF"
		}
	},
	{
		"c": ", ",
		"t": "text.pug meta.tag.other",
		"r": {
			"dark_plus": "default: #D4D4D4",
			"light_plus": "default: #000000",
			"dark_vs": "default: #D4D4D4",
			"light_vs": "default: #000000",
			"hc_black": "default: #FFFFFF",
			"dark_plus_experimental": "default: #FFFFFFD3",
			"hc_light": "default: #292929",
			"light_plus_experimental": "default: #000000E4"
		}
	},
	{
		"c": "name",
		"t": "text.pug meta.tag.other entity.other.attribute-name.tag.pug",
		"r": {
			"dark_plus": "entity.other.attribute-name: #9CDCFE",
			"light_plus": "entity.other.attribute-name: #E50000",
			"dark_vs": "entity.other.attribute-name: #9CDCFE",
			"light_vs": "entity.other.attribute-name: #E50000",
			"hc_black": "entity.other.attribute-name: #9CDCFE",
			"dark_plus_experimental": "entity.other.attribute-name: #9CDCFE",
			"hc_light": "entity.other.attribute-name: #264F78",
			"light_plus_experimental": "entity.other.attribute-name: #E50000"
		}
	},
	{
		"c": "=",
		"t": "text.pug meta.tag.other attribute_value",
		"r": {
			"dark_plus": "default: #D4D4D4",
			"light_plus": "default: #000000",
			"dark_vs": "default: #D4D4D4",
			"light_vs": "default: #000000",
			"hc_black": "default: #FFFFFF",
			"dark_plus_experimental": "default: #FFFFFFD3",
			"hc_light": "default: #292929",
			"light_plus_experimental": "default: #000000E4"
		}
	},
	{
		"c": "\"pass\"",
		"t": "text.pug meta.tag.other attribute_value string.quoted.pug",
		"r": {
			"dark_plus": "string: #CE9178",
			"light_plus": "string.quoted.pug: #0000FF",
			"dark_vs": "string: #CE9178",
			"light_vs": "string.quoted.pug: #0000FF",
			"hc_black": "string: #CE9178",
			"dark_plus_experimental": "string: #CE9178",
			"hc_light": "string.quoted.pug: #0F4A85",
			"light_plus_experimental": "string.quoted.pug: #0000FF"
		}
	},
	{
		"c": ")",
		"t": "text.pug meta.tag.other constant.name.attribute.tag.pug",
		"r": {
			"dark_plus": "default: #D4D4D4",
			"light_plus": "default: #000000",
			"dark_vs": "default: #D4D4D4",
			"light_vs": "default: #000000",
			"hc_black": "default: #FFFFFF",
			"dark_plus_experimental": "default: #FFFFFFD3",
			"hc_light": "default: #292929",
			"light_plus_experimental": "default: #000000E4"
		}
	},
	{
		"c": "      ",
		"t": "text.pug",
		"r": {
			"dark_plus": "default: #D4D4D4",
			"light_plus": "default: #000000",
			"dark_vs": "default: #D4D4D4",
			"light_vs": "default: #000000",
			"hc_black": "default: #FFFFFF",
			"dark_plus_experimental": "default: #FFFFFFD3",
			"hc_light": "default: #292929",
			"light_plus_experimental": "default: #000000E4"
		}
	},
	{
		"c": "input",
		"t": "text.pug meta.tag.other entity.name.tag.pug",
		"r": {
			"dark_plus": "entity.name.tag: #569CD6",
			"light_plus": "entity.name.tag: #800000",
			"dark_vs": "entity.name.tag: #569CD6",
			"light_vs": "entity.name.tag: #800000",
			"hc_black": "entity.name.tag: #569CD6",
			"dark_plus_experimental": "entity.name.tag: #569CD6",
			"hc_light": "entity.name.tag: #0F4A85",
			"light_plus_experimental": "entity.name.tag: #800000"
		}
	},
	{
		"c": "(",
		"t": "text.pug meta.tag.other constant.name.attribute.tag.pug",
		"r": {
			"dark_plus": "default: #D4D4D4",
			"light_plus": "default: #000000",
			"dark_vs": "default: #D4D4D4",
			"light_vs": "default: #000000",
			"hc_black": "default: #FFFFFF",
			"dark_plus_experimental": "default: #FFFFFFD3",
			"hc_light": "default: #292929",
			"light_plus_experimental": "default: #000000E4"
		}
	},
	{
		"c": "type",
		"t": "text.pug meta.tag.other entity.other.attribute-name.tag.pug",
		"r": {
			"dark_plus": "entity.other.attribute-name: #9CDCFE",
			"light_plus": "entity.other.attribute-name: #E50000",
			"dark_vs": "entity.other.attribute-name: #9CDCFE",
			"light_vs": "entity.other.attribute-name: #E50000",
			"hc_black": "entity.other.attribute-name: #9CDCFE",
			"dark_plus_experimental": "entity.other.attribute-name: #9CDCFE",
			"hc_light": "entity.other.attribute-name: #264F78",
			"light_plus_experimental": "entity.other.attribute-name: #E50000"
		}
	},
	{
		"c": "=",
		"t": "text.pug meta.tag.other attribute_value",
		"r": {
			"dark_plus": "default: #D4D4D4",
			"light_plus": "default: #000000",
			"dark_vs": "default: #D4D4D4",
			"light_vs": "default: #000000",
			"hc_black": "default: #FFFFFF",
			"dark_plus_experimental": "default: #FFFFFFD3",
			"hc_light": "default: #292929",
			"light_plus_experimental": "default: #000000E4"
		}
	},
	{
		"c": "\"submit\"",
		"t": "text.pug meta.tag.other attribute_value string.quoted.pug",
		"r": {
			"dark_plus": "string: #CE9178",
			"light_plus": "string.quoted.pug: #0000FF",
			"dark_vs": "string: #CE9178",
			"light_vs": "string.quoted.pug: #0000FF",
			"hc_black": "string: #CE9178",
			"dark_plus_experimental": "string: #CE9178",
			"hc_light": "string.quoted.pug: #0F4A85",
			"light_plus_experimental": "string.quoted.pug: #0000FF"
		}
	},
	{
		"c": ", ",
		"t": "text.pug meta.tag.other",
		"r": {
			"dark_plus": "default: #D4D4D4",
			"light_plus": "default: #000000",
			"dark_vs": "default: #D4D4D4",
			"light_vs": "default: #000000",
			"hc_black": "default: #FFFFFF",
			"dark_plus_experimental": "default: #FFFFFFD3",
			"hc_light": "default: #292929",
			"light_plus_experimental": "default: #000000E4"
		}
	},
	{
		"c": "value",
		"t": "text.pug meta.tag.other entity.other.attribute-name.tag.pug",
		"r": {
			"dark_plus": "entity.other.attribute-name: #9CDCFE",
			"light_plus": "entity.other.attribute-name: #E50000",
			"dark_vs": "entity.other.attribute-name: #9CDCFE",
			"light_vs": "entity.other.attribute-name: #E50000",
			"hc_black": "entity.other.attribute-name: #9CDCFE",
			"dark_plus_experimental": "entity.other.attribute-name: #9CDCFE",
			"hc_light": "entity.other.attribute-name: #264F78",
			"light_plus_experimental": "entity.other.attribute-name: #E50000"
		}
	},
	{
		"c": "=",
		"t": "text.pug meta.tag.other attribute_value",
		"r": {
			"dark_plus": "default: #D4D4D4",
			"light_plus": "default: #000000",
			"dark_vs": "default: #D4D4D4",
			"light_vs": "default: #000000",
			"hc_black": "default: #FFFFFF",
			"dark_plus_experimental": "default: #FFFFFFD3",
			"hc_light": "default: #292929",
			"light_plus_experimental": "default: #000000E4"
		}
	},
	{
		"c": "\"login\"",
		"t": "text.pug meta.tag.other attribute_value string.quoted.pug",
		"r": {
			"dark_plus": "string: #CE9178",
			"light_plus": "string.quoted.pug: #0000FF",
			"dark_vs": "string: #CE9178",
			"light_vs": "string.quoted.pug: #0000FF",
			"hc_black": "string: #CE9178",
			"dark_plus_experimental": "string: #CE9178",
			"hc_light": "string.quoted.pug: #0F4A85",
			"light_plus_experimental": "string.quoted.pug: #0000FF"
		}
	},
	{
		"c": ")",
		"t": "text.pug meta.tag.other constant.name.attribute.tag.pug",
		"r": {
			"dark_plus": "default: #D4D4D4",
			"light_plus": "default: #000000",
			"dark_vs": "default: #D4D4D4",
			"light_vs": "default: #000000",
			"hc_black": "default: #FFFFFF",
			"dark_plus_experimental": "default: #FFFFFFD3",
			"hc_light": "default: #292929",
			"light_plus_experimental": "default: #000000E4"
		}
	},
	{
		"c": "p",
		"t": "text.pug meta.tag.other entity.name.tag.pug",
		"r": {
			"dark_plus": "entity.name.tag: #569CD6",
			"light_plus": "entity.name.tag: #800000",
			"dark_vs": "entity.name.tag: #569CD6",
			"light_vs": "entity.name.tag: #800000",
			"hc_black": "entity.name.tag: #569CD6",
			"dark_plus_experimental": "entity.name.tag: #569CD6",
			"hc_light": "entity.name.tag: #0F4A85",
			"light_plus_experimental": "entity.name.tag: #800000"
		}
	},
	{
		"c": " ",
		"t": "text.pug",
		"r": {
			"dark_plus": "default: #D4D4D4",
			"light_plus": "default: #000000",
			"dark_vs": "default: #D4D4D4",
			"light_vs": "default: #000000",
			"hc_black": "default: #FFFFFF",
			"dark_plus_experimental": "default: #FFFFFFD3",
			"hc_light": "default: #292929",
			"light_plus_experimental": "default: #000000E4"
		}
	},
	{
		"c": "#[",
		"t": "text.pug inline.pug entity.name.function.pug",
		"r": {
			"dark_plus": "entity.name.function: #DCDCAA",
			"light_plus": "entity.name.function: #795E26",
			"dark_vs": "default: #D4D4D4",
			"light_vs": "default: #000000",
			"hc_black": "entity.name.function: #DCDCAA",
			"dark_plus_experimental": "entity.name.function: #DCDCAA",
			"hc_light": "entity.name.function: #5E2CBC",
			"light_plus_experimental": "entity.name.function: #795E26"
		}
	},
	{
		"c": "code",
		"t": "text.pug inline.pug tag.inline.pug meta.tag.other entity.name.tag.pug",
		"r": {
			"dark_plus": "entity.name.tag: #569CD6",
			"light_plus": "entity.name.tag: #800000",
			"dark_vs": "entity.name.tag: #569CD6",
			"light_vs": "entity.name.tag: #800000",
			"hc_black": "entity.name.tag: #569CD6",
			"dark_plus_experimental": "entity.name.tag: #569CD6",
			"hc_light": "entity.name.tag: #0F4A85",
			"light_plus_experimental": "entity.name.tag: #800000"
		}
	},
	{
		"c": " samp",
		"t": "text.pug inline.pug",
		"r": {
			"dark_plus": "default: #D4D4D4",
			"light_plus": "default: #000000",
			"dark_vs": "default: #D4D4D4",
			"light_vs": "default: #000000",
			"hc_black": "default: #FFFFFF",
			"dark_plus_experimental": "default: #FFFFFFD3",
			"hc_light": "default: #292929",
			"light_plus_experimental": "default: #000000E4"
		}
	},
	{
		"c": "]",
		"t": "text.pug inline.pug entity.name.function.pug",
		"r": {
			"dark_plus": "entity.name.function: #DCDCAA",
			"light_plus": "entity.name.function: #795E26",
			"dark_vs": "default: #D4D4D4",
			"light_vs": "default: #000000",
			"hc_black": "entity.name.function: #DCDCAA",
			"dark_plus_experimental": "entity.name.function: #DCDCAA",
			"hc_light": "entity.name.function: #5E2CBC",
			"light_plus_experimental": "entity.name.function: #795E26"
		}
	},
	{
		"c": " — Regular text. ",
		"t": "text.pug",
		"r": {
			"dark_plus": "default: #D4D4D4",
			"light_plus": "default: #000000",
			"dark_vs": "default: #D4D4D4",
			"light_vs": "default: #000000",
			"hc_black": "default: #FFFFFF",
			"dark_plus_experimental": "default: #FFFFFFD3",
			"hc_light": "default: #292929",
			"light_plus_experimental": "default: #000000E4"
		}
	},
	{
		"c": "#[",
		"t": "text.pug inline.pug entity.name.function.pug",
		"r": {
			"dark_plus": "entity.name.function: #DCDCAA",
			"light_plus": "entity.name.function: #795E26",
			"dark_vs": "default: #D4D4D4",
			"light_vs": "default: #000000",
			"hc_black": "entity.name.function: #DCDCAA",
			"dark_plus_experimental": "entity.name.function: #DCDCAA",
			"hc_light": "entity.name.function: #5E2CBC",
			"light_plus_experimental": "entity.name.function: #795E26"
		}
	},
	{
		"c": "samp",
		"t": "text.pug inline.pug tag.inline.pug meta.tag.other entity.name.tag.pug",
		"r": {
			"dark_plus": "entity.name.tag: #569CD6",
			"light_plus": "entity.name.tag: #800000",
			"dark_vs": "entity.name.tag: #569CD6",
			"light_vs": "entity.name.tag: #800000",
			"hc_black": "entity.name.tag: #569CD6",
			"dark_plus_experimental": "entity.name.tag: #569CD6",
			"hc_light": "entity.name.tag: #0F4A85",
			"light_plus_experimental": "entity.name.tag: #800000"
		}
	},
	{
		"c": " This is sample text",
		"t": "text.pug inline.pug",
		"r": {
			"dark_plus": "default: #D4D4D4",
			"light_plus": "default: #000000",
			"dark_vs": "default: #D4D4D4",
			"light_vs": "default: #000000",
			"hc_black": "default: #FFFFFF",
			"dark_plus_experimental": "default: #FFFFFFD3",
			"hc_light": "default: #292929",
			"light_plus_experimental": "default: #000000E4"
		}
	},
	{
		"c": "]",
		"t": "text.pug inline.pug entity.name.function.pug",
		"r": {
			"dark_plus": "entity.name.function: #DCDCAA",
			"light_plus": "entity.name.function: #795E26",
			"dark_vs": "default: #D4D4D4",
			"light_vs": "default: #000000",
			"hc_black": "entity.name.function: #DCDCAA",
			"dark_plus_experimental": "entity.name.function: #DCDCAA",
			"hc_light": "entity.name.function: #5E2CBC",
			"light_plus_experimental": "entity.name.function: #795E26"
		}
	},
	{
		"c": " more text.",
		"t": "text.pug",
		"r": {
			"dark_plus": "default: #D4D4D4",
			"light_plus": "default: #000000",
			"dark_vs": "default: #D4D4D4",
			"light_vs": "default: #000000",
			"hc_black": "default: #FFFFFF",
			"dark_plus_experimental": "default: #FFFFFFD3",
			"hc_light": "default: #292929",
			"light_plus_experimental": "default: #000000E4"
		}
	}
]<|MERGE_RESOLUTION|>--- conflicted
+++ resolved
@@ -297,23 +297,12 @@
 		"c": ".",
 		"t": "text.pug storage.type.function.pug.dot-block-dot",
 		"r": {
-<<<<<<< HEAD
-			"dark_plus": "default: #D4D4D4",
-			"light_plus": "default: #000000",
-			"dark_vs": "default: #D4D4D4",
-			"light_vs": "default: #000000",
-			"hc_black": "default: #FFFFFF",
-			"dark_plus_experimental": "default: #FFFFFFD3",
-			"hc_light": "default: #292929",
-			"light_plus_experimental": "default: #000000E4"
-=======
 			"dark_plus": "storage.type: #569CD6",
 			"light_plus": "storage.type: #0000FF",
 			"dark_vs": "storage.type: #569CD6",
 			"light_vs": "storage.type: #0000FF",
 			"hc_black": "storage.type: #569CD6",
 			"hc_light": "storage.type: #0F4A85"
->>>>>>> 7af64671
 		}
 	},
 	{
@@ -684,23 +673,12 @@
 		"c": ".",
 		"t": "text.pug storage.type.function.pug.dot-block-dot",
 		"r": {
-<<<<<<< HEAD
-			"dark_plus": "default: #D4D4D4",
-			"light_plus": "default: #000000",
-			"dark_vs": "default: #D4D4D4",
-			"light_vs": "default: #000000",
-			"hc_black": "default: #FFFFFF",
-			"dark_plus_experimental": "default: #FFFFFFD3",
-			"hc_light": "default: #292929",
-			"light_plus_experimental": "default: #000000E4"
-=======
 			"dark_plus": "storage.type: #569CD6",
 			"light_plus": "storage.type: #0000FF",
 			"dark_vs": "storage.type: #569CD6",
 			"light_vs": "storage.type: #0000FF",
 			"hc_black": "storage.type: #569CD6",
 			"hc_light": "storage.type: #0F4A85"
->>>>>>> 7af64671
 		}
 	},
 	{
@@ -1197,23 +1175,12 @@
 		"c": ".",
 		"t": "text.pug storage.type.function.pug.dot-block-dot",
 		"r": {
-<<<<<<< HEAD
-			"dark_plus": "default: #D4D4D4",
-			"light_plus": "default: #000000",
-			"dark_vs": "default: #D4D4D4",
-			"light_vs": "default: #000000",
-			"hc_black": "default: #FFFFFF",
-			"dark_plus_experimental": "default: #FFFFFFD3",
-			"hc_light": "default: #292929",
-			"light_plus_experimental": "default: #000000E4"
-=======
 			"dark_plus": "storage.type: #569CD6",
 			"light_plus": "storage.type: #0000FF",
 			"dark_vs": "storage.type: #569CD6",
 			"light_vs": "storage.type: #0000FF",
 			"hc_black": "storage.type: #569CD6",
 			"hc_light": "storage.type: #0F4A85"
->>>>>>> 7af64671
 		}
 	},
 	{
