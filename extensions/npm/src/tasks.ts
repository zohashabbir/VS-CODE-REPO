/*---------------------------------------------------------------------------------------------
 *  Copyright (c) Microsoft Corporation. All rights reserved.
 *  Licensed under the MIT License. See License.txt in the project root for license information.
 *--------------------------------------------------------------------------------------------*/

import {
	TaskDefinition, Task, TaskGroup, WorkspaceFolder, RelativePattern, ShellExecution, Uri, workspace,
	DebugConfiguration, debug, TaskProvider, TextDocument, tasks, TaskScope, QuickPickItem, window
} from 'vscode';
import * as path from 'path';
import * as fs from 'fs';
import * as minimatch from 'minimatch';
import * as nls from 'vscode-nls';
import { JSONVisitor, visit, ParseErrorCode } from 'jsonc-parser';
import { findPreferredPM } from './preferred-pm';

const localize = nls.loadMessageBundle();

export interface NpmTaskDefinition extends TaskDefinition {
	script: string;
	path?: string;
}

export interface FolderTaskItem extends QuickPickItem {
	label: string;
	task: Task;
}

type AutoDetect = 'on' | 'off';

let cachedTasks: Task[] | undefined = undefined;

const INSTALL_SCRIPT = 'install';

export class NpmTaskProvider implements TaskProvider {

	constructor() {
	}

	public provideTasks() {
		return provideNpmScripts();
	}

	public resolveTask(_task: Task): Promise<Task> | undefined {
		const npmTask = (<any>_task.definition).script;
		if (npmTask) {
			const kind: NpmTaskDefinition = (<any>_task.definition);
			let packageJsonUri: Uri;
			if (_task.scope === undefined || _task.scope === TaskScope.Global || _task.scope === TaskScope.Workspace) {
				// scope is required to be a WorkspaceFolder for resolveTask
				return undefined;
			}
			if (kind.path) {
				packageJsonUri = _task.scope.uri.with({ path: _task.scope.uri.path + '/' + kind.path + 'package.json' });
			} else {
				packageJsonUri = _task.scope.uri.with({ path: _task.scope.uri.path + '/package.json' });
			}
			return createTask(kind, `${kind.script === INSTALL_SCRIPT ? '' : 'run '}${kind.script}`, _task.scope, packageJsonUri);
		}
		return undefined;
	}
}

export function invalidateTasksCache() {
	cachedTasks = undefined;
}

const buildNames: string[] = ['build', 'compile', 'watch'];
function isBuildTask(name: string): boolean {
	for (let buildName of buildNames) {
		if (name.indexOf(buildName) !== -1) {
			return true;
		}
	}
	return false;
}

const testNames: string[] = ['test'];
function isTestTask(name: string): boolean {
	for (let testName of testNames) {
		if (name === testName) {
			return true;
		}
	}
	return false;
}

function getPrePostScripts(scripts: any): Set<string> {
	const prePostScripts: Set<string> = new Set([
		'preuninstall', 'postuninstall', 'prepack', 'postpack', 'preinstall', 'postinstall',
		'prepack', 'postpack', 'prepublish', 'postpublish', 'preversion', 'postversion',
		'prestop', 'poststop', 'prerestart', 'postrestart', 'preshrinkwrap', 'postshrinkwrap',
		'pretest', 'postest', 'prepublishOnly'
	]);
	let keys = Object.keys(scripts);
	for (const script of keys) {
		const prepost = ['pre' + script, 'post' + script];
		prepost.forEach(each => {
			if (scripts[each] !== undefined) {
				prePostScripts.add(each);
			}
		});
	}
	return prePostScripts;
}

export function isWorkspaceFolder(value: any): value is WorkspaceFolder {
	return value && typeof value !== 'number';
}

export async function getPackageManager(folder: WorkspaceFolder): Promise<string> {
	let packageManagerName = workspace.getConfiguration('npm', folder.uri).get<string>('packageManager', 'npm');

	if (packageManagerName === 'auto') {
		const { name, multiplePMDetected } = await findPreferredPM(folder.uri.fsPath);
		packageManagerName = name;

		if (multiplePMDetected) {
			const multiplePMWarning = localize('npm.multiplePMWarning', 'Found multiple lockfiles. Using {0} as the preferred package manager.', packageManagerName);
			window.showWarningMessage(multiplePMWarning);
		}
	}

	return packageManagerName;
}

export async function hasNpmScripts(): Promise<boolean> {
	let folders = workspace.workspaceFolders;
	if (!folders) {
		return false;
	}
	try {
		for (const folder of folders) {
			if (isAutoDetectionEnabled(folder)) {
				let relativePattern = new RelativePattern(folder, '**/package.json');
				let paths = await workspace.findFiles(relativePattern, '**/node_modules/**');
				if (paths.length > 0) {
					return true;
				}
			}
		}
		return false;
	} catch (error) {
		return Promise.reject(error);
	}
}

async function detectNpmScripts(): Promise<Task[]> {

	let emptyTasks: Task[] = [];
	let allTasks: Task[] = [];
	let visitedPackageJsonFiles: Set<string> = new Set();

	let folders = workspace.workspaceFolders;
	if (!folders) {
		return emptyTasks;
	}
	try {
		for (const folder of folders) {
			if (isAutoDetectionEnabled(folder)) {
				let relativePattern = new RelativePattern(folder, '**/package.json');
				let paths = await workspace.findFiles(relativePattern, '**/{node_modules,.vscode-test}/**');
				for (const path of paths) {
					if (!isExcluded(folder, path) && !visitedPackageJsonFiles.has(path.fsPath)) {
						let tasks = await provideNpmScriptsForFolder(path);
						visitedPackageJsonFiles.add(path.fsPath);
						allTasks.push(...tasks);
					}
				}
			}
		}
		return allTasks;
	} catch (error) {
		return Promise.reject(error);
	}
}


export async function detectNpmScriptsForFolder(folder: Uri): Promise<FolderTaskItem[]> {

	let folderTasks: FolderTaskItem[] = [];

	try {
		let relativePattern = new RelativePattern(folder.fsPath, '**/package.json');
		let paths = await workspace.findFiles(relativePattern, '**/node_modules/**');

		let visitedPackageJsonFiles: Set<string> = new Set();
		for (const path of paths) {
			if (!visitedPackageJsonFiles.has(path.fsPath)) {
				let tasks = await provideNpmScriptsForFolder(path);
				visitedPackageJsonFiles.add(path.fsPath);
				folderTasks.push(...tasks.map(t => ({ label: t.name, task: t })));
			}
		}
		return folderTasks;
	} catch (error) {
		return Promise.reject(error);
	}
}

export async function provideNpmScripts(): Promise<Task[]> {
	if (!cachedTasks) {
		cachedTasks = await detectNpmScripts();
	}
	return cachedTasks;
}

export function isAutoDetectionEnabled(folder?: WorkspaceFolder): boolean {
	return workspace.getConfiguration('npm', folder?.uri).get<AutoDetect>('autoDetect') === 'on';
}

function isExcluded(folder: WorkspaceFolder, packageJsonUri: Uri) {
	function testForExclusionPattern(path: string, pattern: string): boolean {
		return minimatch(path, pattern, { dot: true });
	}

	let exclude = workspace.getConfiguration('npm', folder.uri).get<string | string[]>('exclude');
	let packageJsonFolder = path.dirname(packageJsonUri.fsPath);

	if (exclude) {
		if (Array.isArray(exclude)) {
			for (let pattern of exclude) {
				if (testForExclusionPattern(packageJsonFolder, pattern)) {
					return true;
				}
			}
		} else if (testForExclusionPattern(packageJsonFolder, exclude)) {
			return true;
		}
	}
	return false;
}

function isDebugScript(script: string): boolean {
	let match = script.match(/--(inspect|debug)(-brk)?(=((\[[0-9a-fA-F:]*\]|[0-9]+\.[0-9]+\.[0-9]+\.[0-9]+|[a-zA-Z0-9\.]*):)?(\d+))?/);
	return match !== null;
}

async function provideNpmScriptsForFolder(packageJsonUri: Uri): Promise<Task[]> {
	let emptyTasks: Task[] = [];

	let folder = workspace.getWorkspaceFolder(packageJsonUri);
	if (!folder) {
		return emptyTasks;
	}
	let scripts = await getScripts(packageJsonUri);
	if (!scripts) {
		return emptyTasks;
	}

	const result: Task[] = [];

	const prePostScripts = getPrePostScripts(scripts);

	for (const each of Object.keys(scripts)) {
		const task = await createTask(each, `run ${each}`, folder!, packageJsonUri, scripts![each]);
		const lowerCaseTaskName = each.toLowerCase();
		if (isBuildTask(lowerCaseTaskName)) {
			task.group = TaskGroup.Build;
		} else if (isTestTask(lowerCaseTaskName)) {
			task.group = TaskGroup.Test;
		}
		if (prePostScripts.has(each)) {
			task.group = TaskGroup.Clean; // hack: use Clean group to tag pre/post scripts
		}

		// todo@connor4312: all scripts are now debuggable, what is a 'debug script'?
		if (isDebugScript(scripts![each])) {
			task.group = TaskGroup.Rebuild; // hack: use Rebuild group to tag debug scripts
		}
		result.push(task);
	}

	// always add npm install (without a problem matcher)
	result.push(await createTask(INSTALL_SCRIPT, INSTALL_SCRIPT, folder, packageJsonUri, 'install dependencies from package', []));
	return result;
}

export function getTaskName(script: string, relativePath: string | undefined) {
	if (relativePath && relativePath.length) {
		return `${script} - ${relativePath.substring(0, relativePath.length - 1)}`;
	}
	return script;
}

export async function createTask(script: NpmTaskDefinition | string, cmd: string, folder: WorkspaceFolder, packageJsonUri: Uri, detail?: string, matcher?: any): Promise<Task> {
	let kind: NpmTaskDefinition;
	if (typeof script === 'string') {
		kind = { type: 'npm', script: script };
	} else {
		kind = script;
	}

	async function getCommandLine(folder: WorkspaceFolder, cmd: string): Promise<string> {
		let packageManager = await getPackageManager(folder);
		if (workspace.getConfiguration('npm', folder.uri).get<boolean>('runSilent')) {
			return `${packageManager} --silent ${cmd}`;
		}
		return `${packageManager} ${cmd}`;
	}

	function getRelativePath(folder: WorkspaceFolder, packageJsonUri: Uri): string {
		let rootUri = folder.uri;
		let absolutePath = packageJsonUri.path.substring(0, packageJsonUri.path.length - 'package.json'.length);
		return absolutePath.substring(rootUri.path.length + 1);
	}

	let relativePackageJson = getRelativePath(folder, packageJsonUri);
	if (relativePackageJson.length) {
		kind.path = getRelativePath(folder, packageJsonUri);
	}
	let taskName = getTaskName(kind.script, relativePackageJson);
	let cwd = path.dirname(packageJsonUri.fsPath);
	const task = new Task(kind, folder, taskName, 'npm', new ShellExecution(await getCommandLine(folder, cmd), { cwd: cwd }), matcher);
	task.detail = detail;
	return task;
}


export function getPackageJsonUriFromTask(task: Task): Uri | null {
	if (isWorkspaceFolder(task.scope)) {
		if (task.definition.path) {
			return Uri.file(path.join(task.scope.uri.fsPath, task.definition.path, 'package.json'));
		} else {
			return Uri.file(path.join(task.scope.uri.fsPath, 'package.json'));
		}
	}
	return null;
}

export async function hasPackageJson(): Promise<boolean> {
	let folders = workspace.workspaceFolders;
	if (!folders) {
		return false;
	}
	for (const folder of folders) {
		if (folder.uri.scheme === 'file') {
			let packageJson = path.join(folder.uri.fsPath, 'package.json');
			if (await exists(packageJson)) {
				return true;
			}
		}
	}
	return false;
}

async function exists(file: string): Promise<boolean> {
	return new Promise<boolean>((resolve, _reject) => {
		fs.exists(file, (value) => {
			resolve(value);
		});
	});
}

async function readFile(file: string): Promise<string> {
	return new Promise<string>((resolve, reject) => {
		fs.readFile(file, (err, data) => {
			if (err) {
				reject(err);
			}
			resolve(data.toString());
		});
	});
}

export async function runScript(script: string, document: TextDocument) {
	let uri = document.uri;
	let folder = workspace.getWorkspaceFolder(uri);
	if (folder) {
		let task = await createTask(script, `run ${script}`, folder, uri);
		tasks.executeTask(task);
	}
}

<<<<<<< HEAD
export async function startDebugging(scriptName: string, folder: WorkspaceFolder) {
=======
export function startDebugging(scriptName: string, cwd: string, folder: WorkspaceFolder) {
>>>>>>> 316bbb72
	const config: DebugConfiguration = {
		type: 'pwa-node',
		request: 'launch',
		name: `Debug ${scriptName}`,
<<<<<<< HEAD
		runtimeExecutable: await getPackageManager(folder),
=======
		cwd,
		runtimeExecutable: getPackageManager(folder),
>>>>>>> 316bbb72
		runtimeArgs: [
			'run',
			scriptName,
		],
	};

	if (folder) {
		debug.startDebugging(folder, config);
	}
}


export type StringMap = { [s: string]: string; };

async function findAllScripts(buffer: string): Promise<StringMap> {
	let scripts: StringMap = {};
	let script: string | undefined = undefined;
	let inScripts = false;

	let visitor: JSONVisitor = {
		onError(_error: ParseErrorCode, _offset: number, _length: number) {
			console.log(_error);
		},
		onObjectEnd() {
			if (inScripts) {
				inScripts = false;
			}
		},
		onLiteralValue(value: any, _offset: number, _length: number) {
			if (script) {
				if (typeof value === 'string') {
					scripts[script] = value;
				}
				script = undefined;
			}
		},
		onObjectProperty(property: string, _offset: number, _length: number) {
			if (property === 'scripts') {
				inScripts = true;
			}
			else if (inScripts && !script) {
				script = property;
			} else { // nested object which is invalid, ignore the script
				script = undefined;
			}
		}
	};
	visit(buffer, visitor);
	return scripts;
}

export function findAllScriptRanges(buffer: string): Map<string, [number, number, string]> {
	let scripts: Map<string, [number, number, string]> = new Map();
	let script: string | undefined = undefined;
	let offset: number;
	let length: number;

	let inScripts = false;

	let visitor: JSONVisitor = {
		onError(_error: ParseErrorCode, _offset: number, _length: number) {
		},
		onObjectEnd() {
			if (inScripts) {
				inScripts = false;
			}
		},
		onLiteralValue(value: any, _offset: number, _length: number) {
			if (script) {
				scripts.set(script, [offset, length, value]);
				script = undefined;
			}
		},
		onObjectProperty(property: string, off: number, len: number) {
			if (property === 'scripts') {
				inScripts = true;
			}
			else if (inScripts) {
				script = property;
				offset = off;
				length = len;
			}
		}
	};
	visit(buffer, visitor);
	return scripts;
}

export function findScriptAtPosition(buffer: string, offset: number): string | undefined {
	let script: string | undefined = undefined;
	let foundScript: string | undefined = undefined;
	let inScripts = false;
	let scriptStart: number | undefined;
	let visitor: JSONVisitor = {
		onError(_error: ParseErrorCode, _offset: number, _length: number) {
		},
		onObjectEnd() {
			if (inScripts) {
				inScripts = false;
				scriptStart = undefined;
			}
		},
		onLiteralValue(value: any, nodeOffset: number, nodeLength: number) {
			if (inScripts && scriptStart) {
				if (typeof value === 'string' && offset >= scriptStart && offset < nodeOffset + nodeLength) {
					// found the script
					inScripts = false;
					foundScript = script;
				} else {
					script = undefined;
				}
			}
		},
		onObjectProperty(property: string, nodeOffset: number) {
			if (property === 'scripts') {
				inScripts = true;
			}
			else if (inScripts) {
				scriptStart = nodeOffset;
				script = property;
			} else { // nested object which is invalid, ignore the script
				script = undefined;
			}
		}
	};
	visit(buffer, visitor);
	return foundScript;
}

export async function getScripts(packageJsonUri: Uri): Promise<StringMap | undefined> {

	if (packageJsonUri.scheme !== 'file') {
		return undefined;
	}

	let packageJson = packageJsonUri.fsPath;
	if (!await exists(packageJson)) {
		return undefined;
	}

	try {
		let contents = await readFile(packageJson);
		let json = findAllScripts(contents);//JSON.parse(contents);
		return json;
	} catch (e) {
		let localizedParseError = localize('npm.parseError', 'Npm task detection: failed to parse the file {0}', packageJsonUri.fsPath);
		throw new Error(localizedParseError);
	}
}<|MERGE_RESOLUTION|>--- conflicted
+++ resolved
@@ -372,21 +372,13 @@
 	}
 }
 
-<<<<<<< HEAD
-export async function startDebugging(scriptName: string, folder: WorkspaceFolder) {
-=======
-export function startDebugging(scriptName: string, cwd: string, folder: WorkspaceFolder) {
->>>>>>> 316bbb72
+export async function startDebugging(scriptName: string, cwd: string, folder: WorkspaceFolder) {
 	const config: DebugConfiguration = {
 		type: 'pwa-node',
 		request: 'launch',
 		name: `Debug ${scriptName}`,
-<<<<<<< HEAD
+		cwd,
 		runtimeExecutable: await getPackageManager(folder),
-=======
-		cwd,
-		runtimeExecutable: getPackageManager(folder),
->>>>>>> 316bbb72
 		runtimeArgs: [
 			'run',
 			scriptName,
