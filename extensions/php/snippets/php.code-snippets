--- conflicted
+++ resolved
@@ -19,39 +19,6 @@
 		"body": "'$1' => $2$0",
 		"description": "Key-Value pair"
 	},
-<<<<<<< HEAD
-	"$_COOKIE": {
-		"prefix": "$SGC",
-		"body": "\\$_COOKIE[$1]$0",
-		"description": "$_COOKIE Superglobal"
-	},
-	"$_GET": {
-		"prefix": "$SGG",
-		"body": "\\$_GET[$1]$0",
-		"description": "$_GET Superglobal"
-	},
-	"$_FILES": {
-		"prefix": "$SGF",
-		"body": "\\$_FILES[$1]$0",
-		"description": "$_FILES Superglobal"
-	},
-	"$_POST": {
-		"prefix": "$SGP",
-		"body": "\\$_POST[$1]$0",
-		"description": "$_POST Superglobal"
-	},
-	"$_REQUEST": {
-		"prefix": "$SGR",
-		"body": "\\$_REQUEST[$1]$0",
-		"description": "$_REQUEST Superglobal"
-	},
-	"$_SERVER": {
-		"prefix": "$SGS",
-		"body": "\\$_SERVER[$1]$0",
-		"description": "$_SERVER Superglobal"
-	},
-=======
->>>>>>> a26af30d
 	"$a <=> $b": {
 		"prefix": "spaceship",
 		"body": "(${1:$$a} <=> ${2:$$b} === ${3|0,1,-1|})",
@@ -179,14 +146,6 @@
 		],
 		"description": "Do-While loop"
 	},
-<<<<<<< HEAD
-	"echo $this->…": {
-		"prefix": "ethis",
-		"body": "echo \\$this->$0;",
-		"description": "Echo this"
-	},
-=======
->>>>>>> a26af30d
 	"else …": {
 		"prefix": "else",
 		"body": [
@@ -260,23 +219,6 @@
 	"goto": {
 		"prefix": "goto",
 		"body": "goto $0;"
-<<<<<<< HEAD
-	},
-	"globals": {
-		"prefix": "globals",
-		"body": "\\$GLOBALS[$1]$0",
-		"description": "Superglobal $GLOBALS variable"
-	},
-	"heredoc": {
-		"prefix": "heredoc",
-		"body": [
-			"<<<${1:IDENTIFIER}",
-			"$0",
-			"${1:IDENTIFIER};"
-		],
-		"description": "Heredoc"
-=======
->>>>>>> a26af30d
 	},
 	"if …": {
 		"prefix": "if",
@@ -298,21 +240,6 @@
 			"$0"
 		],
 		"description": "If Else block"
-	},
-<<<<<<< HEAD
-	"namespace - path": {
-		"prefix": "namespace_path",
-		"body": "namespace $1${RELATIVE_FILEPATH/^[^\\\\]+\\\\(.*)\\.php/$1/};",
-		"description": "Namespace created by the current file path"
-	},
-	"nowdoc": {
-		"prefix": "nowdoc",
-		"body": [
-			"<<<'${1:IDENTIFIER}'",
-			"$0",
-			"'${1:IDENTIFIER}';"
-		],
-		"description": "Nowdoc"
 	},
 	"match": {
 		"prefix": "match",
@@ -401,95 +328,6 @@
 		],
 		"description": "Documented Class Variable"
 	},
-=======
-	"match": {
-		"prefix": "match",
-		"body": [
-			"match (${1:expression}) {",
-			"\t$2 => $3,",
-			"\t$4 => $5,$0",
-			"}"
-		],
-		"description": "Match expression; like switch with identity checks. Use keyval snippet to chain expressions"
-	},
-	"param": {
-		"prefix": "param",
-		"body": "${1:Type} $${2:var}${3: = ${4:null}}$5",
-		"description": "Parameter definition"
-	},
-	"property": {
-		"prefix": "property",
-		"body": "${1|public ,private ,protected |}${2|static ,readonly |}${3:Type} $${4:var}${5: = ${6:null}};$0",
-		"description": "Property"
-	},
-	"property promotion": {
-		"prefix": "property_promoted",
-		"body": "${1|public ,private ,protected |}${2:readonly }${3:Type} $${4:var}${5: = ${6:null}}$7",
-		"description": "Property promotion"
-	},
-	"PHPDoc class …": {
-		"prefix": "doc_class",
-		"body": [
-			"/**",
-			" * ${8:undocumented class}",
-			" */",
-			"${1:${2|final ,readonly |}}class ${3:${TM_FILENAME_BASE}}${4: extends ${5:AnotherClass}} ${6:implements ${7:Interface}}",
-			"{",
-			"\t$0",
-			"}",
-			""
-		],
-		"description": "Documented Class Declaration"
-	},
-	"PHPDoc function …": {
-		"prefix": "doc_fun",
-		"body": [
-			"/**",
-			" * ${1:undocumented function summary}",
-			" *",
-			" * ${2:Undocumented function long description}",
-			" *",
-			"${3: * @param ${4:Type} $${5:var} ${6:Description}}",
-			"${7: * @return ${8:type}}",
-			"${9: * @throws ${10:conditon}}",
-			" **/",
-			"${11:public }function ${12:FunctionName}(${13:${14:${4:Type} }$${5:var}${15: = ${16:null}}}17)",
-			"{",
-			"\t${0:# code...}",
-			"}"
-		],
-		"description": "Documented function"
-	},
-	"PHPDoc param …": {
-		"prefix": "doc_param",
-		"body": [
-			"* @param ${1:Type} ${2:var} ${3:Description}$0"
-		],
-		"description": "Paramater documentation"
-	},
-	"PHPDoc trait": {
-		"prefix": "doc_trait",
-		"body": [
-			"/**",
-			" * $1",
-			" */",
-			"trait ${2:TraitName}",
-			"{",
-			"\t$0",
-			"}",
-			""
-		],
-		"description": "Trait"
-	},
-	"PHPDoc var": {
-		"prefix": "doc_var",
-		"body": [
-			"/** @var ${1:Type} $${2:var} ${3:description} */",
-			"${4:protected} $${2:var}${5: = ${6:null}};$0"
-		],
-		"description": "Documented Class Variable"
-	},
->>>>>>> a26af30d
 	"Region End": {
 		"prefix": "#endregion",
 		"body": [
@@ -559,22 +397,6 @@
 		],
 		"description": "Try catch block"
 	},
-<<<<<<< HEAD
-	"Try Catch Finally Block": {
-		"prefix": "try_finally",
-		"body": [
-			"try {",
-			"\t${1://code...}",
-			"} catch (${2:\\Throwable} ${3:\\$th}) {",
-			"\t${4://throw \\$th;}",
-			"} finally {",
-			"\t$0",
-			"}"
-		],
-		"description": "Try catch finally block"
-	},
-=======
->>>>>>> a26af30d
 	"use function": {
 		"prefix": "use_fun",
 		"body": "use function $1;"
