/*---------------------------------------------------------------------------------------------
 *  Copyright (c) Microsoft Corporation. All rights reserved.
 *  Licensed under the MIT License. See License.txt in the project root for license information.
 *--------------------------------------------------------------------------------------------*/

import { window, Pseudoterminal, EventEmitter, TerminalDimensions, workspace, ConfigurationTarget } from 'vscode';
import { doesNotThrow, equal, ok, deepEqual } from 'assert';

suite('window namespace tests', () => {
	suiteSetup(async () => {
		// Disable conpty in integration tests because of https://github.com/microsoft/vscode/issues/76548
		await workspace.getConfiguration('terminal.integrated').update('windowsEnableConpty', false, ConfigurationTarget.Global);
	});
	suite('Terminal', () => {
		test('sendText immediately after createTerminal should not throw', (done) => {
			const reg1 = window.onDidOpenTerminal(term => {
				equal(terminal, term);
				terminal.dispose();
				reg1.dispose();
				const reg2 = window.onDidCloseTerminal(() => {
					reg2.dispose();
					done();
				});
			});
			const terminal = window.createTerminal();
			doesNotThrow(terminal.sendText.bind(terminal, 'echo "foo"'));
		});

		test('onDidCloseTerminal event fires when terminal is disposed', (done) => {
			const reg1 = window.onDidOpenTerminal(term => {
				equal(terminal, term);
				terminal.dispose();
				reg1.dispose();
				const reg2 = window.onDidCloseTerminal(() => {
					reg2.dispose();
					done();
				});
			});
			const terminal = window.createTerminal();
		});

		test('processId immediately after createTerminal should fetch the pid', (done) => {
			const reg1 = window.onDidOpenTerminal(term => {
				equal(terminal, term);
				reg1.dispose();
				terminal.processId.then(id => {
					ok(id > 0);
					terminal.dispose();
					const reg2 = window.onDidCloseTerminal(() => {
						reg2.dispose();
						done();
					});
				});
			});
			const terminal = window.createTerminal();
		});

		test('name in constructor should set terminal.name', (done) => {
			const reg1 = window.onDidOpenTerminal(term => {
				equal(terminal, term);
				terminal.dispose();
				reg1.dispose();
				const reg2 = window.onDidCloseTerminal(() => {
					reg2.dispose();
					done();
				});
			});
			const terminal = window.createTerminal('a');
			equal(terminal.name, 'a');
		});

		test('onDidOpenTerminal should fire when a terminal is created', (done) => {
			const reg1 = window.onDidOpenTerminal(term => {
				equal(term.name, 'b');
				reg1.dispose();
				const reg2 = window.onDidCloseTerminal(() => {
					reg2.dispose();
					done();
				});
				terminal.dispose();
			});
			const terminal = window.createTerminal('b');
		});
		// test('onDidChangeActiveTerminal should fire when new terminals are created', (done) => {
		// 	const reg1 = window.onDidChangeActiveTerminal((active: Terminal | undefined) => {
		// 		equal(active, terminal);
		// 		equal(active, window.activeTerminal);
		// 		reg1.dispose();
		// 		const reg2 = window.onDidChangeActiveTerminal((active: Terminal | undefined) => {
		// 			equal(active, undefined);
		// 			equal(active, window.activeTerminal);
		// 			reg2.dispose();
		// 			done();
		// 		});
		// 		terminal.dispose();
		// 	});
		// 	const terminal = window.createTerminal();
		// 	terminal.show();
		// });

		// test('onDidChangeTerminalDimensions should fire when new terminals are created', (done) => {
		// 	const reg1 = window.onDidChangeTerminalDimensions(async (event: TerminalDimensionsChangeEvent) => {
		// 		equal(event.terminal, terminal1);
		// 		equal(typeof event.dimensions.columns, 'number');
		// 		equal(typeof event.dimensions.rows, 'number');
		// 		ok(event.dimensions.columns > 0);
		// 		ok(event.dimensions.rows > 0);
		// 		reg1.dispose();
		// 		let terminal2: Terminal;
		// 		const reg2 = window.onDidOpenTerminal((newTerminal) => {
		// 			// This is guarantees to fire before dimensions change event
		// 			if (newTerminal !== terminal1) {
		// 				terminal2 = newTerminal;
		// 				reg2.dispose();
		// 			}
		// 		});
		// 		let firstCalled = false;
		// 		let secondCalled = false;
		// 		const reg3 = window.onDidChangeTerminalDimensions((event: TerminalDimensionsChangeEvent) => {
		// 			if (event.terminal === terminal1) {
		// 				// The original terminal should fire dimension change after a split
		// 				firstCalled = true;
		// 			} else if (event.terminal !== terminal1) {
		// 				// The new split terminal should fire dimension change
		// 				secondCalled = true;
		// 			}
		// 			if (firstCalled && secondCalled) {
		// 				let firstDisposed = false;
		// 				let secondDisposed = false;
		// 				const reg4 = window.onDidCloseTerminal(term => {
		// 					if (term === terminal1) {
		// 						firstDisposed = true;
		// 					}
		// 					if (term === terminal2) {
		// 						secondDisposed = true;
		// 					}
		// 					if (firstDisposed && secondDisposed) {
		// 						reg4.dispose();
		// 						done();
		// 					}
		// 				});
		// 				terminal1.dispose();
		// 				terminal2.dispose();
		// 				reg3.dispose();
		// 			}
		// 		});
		// 		await timeout(500);
		// 		commands.executeCommand('workbench.action.terminal.split');
		// 	});
		// 	const terminal1 = window.createTerminal({ name: 'test' });
		// 	terminal1.show();
		// });

		suite('hideFromUser', () => {
			// test('should fire onDidWriteData correctly', done => {
			// 	const terminal = window.createTerminal({ name: 'bg', hideFromUser: true });
			// 	let data = '';
			// 	terminal.onDidWriteData(e => {
			// 		data += e;
			// 		if (data.indexOf('foo') !== -1) {
			// 			const reg3 = window.onDidCloseTerminal(() => {
			// 				reg3.dispose();
			// 				done();
			// 			});
			// 			terminal.dispose();
			// 		}
			// 	});
			// 	terminal.sendText('foo');
			// });

			test('should be available to terminals API', done => {
				const terminal = window.createTerminal({ name: 'bg', hideFromUser: true });
				window.onDidOpenTerminal(t => {
					equal(t, terminal);
					equal(t.name, 'bg');
					ok(window.terminals.indexOf(terminal) !== -1);
					const reg3 = window.onDidCloseTerminal(() => {
						reg3.dispose();
						done();
					});
					terminal.dispose();
				});
			});
		});

		suite('window.onDidWriteTerminalData', () => {
			test('should listen to all future terminal data events', (done) => {
				const openEvents: string[] = [];
				const dataEvents: { name: string, data: string }[] = [];
				const closeEvents: string[] = [];
				const reg1 = window.onDidOpenTerminal(e => openEvents.push(e.name));
				const reg2 = window.onDidWriteTerminalData(e => dataEvents.push({ name: e.terminal.name, data: e.data }));
				const reg3 = window.onDidCloseTerminal(e => {
					closeEvents.push(e.name);
					if (closeEvents.length === 2) {
						deepEqual(openEvents, [ 'test1', 'test2' ]);
						deepEqual(dataEvents, [ { name: 'test1', data: 'write1' }, { name: 'test2', data: 'write2' } ]);
						deepEqual(closeEvents, [ 'test1', 'test2' ]);
						reg1.dispose();
						reg2.dispose();
						reg3.dispose();
						done();
					}
				});

				const term1Write = new EventEmitter<string>();
				const term1Close = new EventEmitter<void>();
				window.createTerminal({ name: 'test1', pty: {
					onDidWrite: term1Write.event,
					onDidClose: term1Close.event,
					open: () => {
						term1Write.fire('write1');
						term1Close.fire();
						const term2Write = new EventEmitter<string>();
						const term2Close = new EventEmitter<void>();
						window.createTerminal({ name: 'test2', pty: {
							onDidWrite: term2Write.event,
							onDidClose: term2Close.event,
							open: () => {
								term2Write.fire('write2');
								term2Close.fire();
							},
							close: () => {}
						}});
					},
					close: () => {}
				}});
			});
		});

		suite('Extension pty terminals', () => {
			test('should fire onDidOpenTerminal and onDidCloseTerminal', (done) => {
				const reg1 = window.onDidOpenTerminal(term => {
					equal(term.name, 'c');
					reg1.dispose();
					const reg2 = window.onDidCloseTerminal(() => {
						reg2.dispose();
						done();
					});
					term.dispose();
				});
				const pty: Pseudoterminal = {
					onDidWrite: new EventEmitter<string>().event,
					open: () => {},
					close: () => {}
				};
				window.createTerminal({ name: 'c', pty });
			});

			test('should fire Terminal.onData on write', (done) => {
				const reg1 = window.onDidOpenTerminal(async term => {
					equal(terminal, term);
					reg1.dispose();
					const reg2 = terminal.onDidWriteData(data => {
						equal(data, 'bar');
						reg2.dispose();
						const reg3 = window.onDidCloseTerminal(() => {
							reg3.dispose();
							done();
						});
						terminal.dispose();
					});
					await startPromise;
					writeEmitter.fire('bar');
				});
				let startResolve: () => void;
				const startPromise: Promise<void> = new Promise<void>(r => startResolve = r);
				const writeEmitter = new EventEmitter<string>();
				const pty: Pseudoterminal = {
					onDidWrite: writeEmitter.event,
					open: () => startResolve(),
					close: () => {}
				};
				const terminal = window.createTerminal({ name: 'foo', pty });
			});

<<<<<<< HEAD
			test('should not provide dimensions on start as the terminal has not been shown yet', (done) => {
				const reg1 = window.onDidOpenTerminal(term => {
					equal(terminal, term);
					reg1.dispose();
				});
				const pty: Pseudoterminal = {
					onDidWrite: new EventEmitter<string>().event,
					open: (dimensions) => {
						equal(dimensions, undefined);
						const reg3 = window.onDidCloseTerminal(() => {
							reg3.dispose();
							done();
						});
						// Show a terminal and wait a brief period before dispose, this will cause
						// the panel to init it's dimenisons and be provided to following terminals.
						// The following test depends on this.
						terminal.show();
						setTimeout(() => terminal.dispose(), 200);
					},
					close: () => {}
				};
				const terminal = window.createTerminal({ name: 'foo', pty });
			});

			test('should provide dimensions on start as the terminal has been shown', (done) => {
				const reg1 = window.onDidOpenTerminal(term => {
					equal(terminal, term);
					reg1.dispose();
				});
				const pty: Pseudoterminal = {
					onDidWrite: new EventEmitter<string>().event,
					open: (dimensions) => {
						// This test depends on Terminal.show being called some time before such
						// that the panel dimensions are initialized and cached.
						ok(dimensions!.columns > 0);
						ok(dimensions!.rows > 0);
						const reg3 = window.onDidCloseTerminal(() => {
							reg3.dispose();
							done();
						});
						terminal.dispose();
					},
					close: () => {}
				};
				const terminal = window.createTerminal({ name: 'foo', pty });
			});
=======
			// The below tests depend on global UI state and each other
			// test('should not provide dimensions on start as the terminal has not been shown yet', (done) => {
			// 	const reg1 = window.onDidOpenTerminal(term => {
			// 		equal(terminal, term);
			// 		reg1.dispose();
			// 	});
			// 	const pty: Pseudoterminal = {
			// 		onDidWrite: new EventEmitter<string>().event,
			// 		open: (dimensions) => {
			// 			equal(dimensions, undefined);
			// 			const reg3 = window.onDidCloseTerminal(() => {
			// 				reg3.dispose();
			// 				done();
			// 			});
			// 			// Show a terminal and wait a brief period before dispose, this will cause
			// 			// the panel to init it's dimenisons and be provided to following terminals.
			// 			// The following test depends on this.
			// 			terminal.show();
			// 			setTimeout(() => terminal.dispose(), 200);
			// 		},
			// 		close: () => {}
			// 	};
			// 	const terminal = window.createTerminal({ name: 'foo', pty });
			// });
			// test('should provide dimensions on start as the terminal has been shown', (done) => {
			// 	const reg1 = window.onDidOpenTerminal(term => {
			// 		equal(terminal, term);
			// 		reg1.dispose();
			// 	});
			// 	const pty: Pseudoterminal = {
			// 		onDidWrite: new EventEmitter<string>().event,
			// 		open: (dimensions) => {
			// 			// This test depends on Terminal.show being called some time before such
			// 			// that the panel dimensions are initialized and cached.
			// 			ok(dimensions!.columns > 0);
			// 			ok(dimensions!.rows > 0);
			// 			const reg3 = window.onDidCloseTerminal(() => {
			// 				reg3.dispose();
			// 				done();
			// 			});
			// 			terminal.dispose();
			// 		},
			// 		close: () => {}
			// 	};
			// 	const terminal = window.createTerminal({ name: 'foo', pty });
			// });
>>>>>>> 4a90edd8

			test('should respect dimension overrides', (done) => {
				const reg1 = window.onDidOpenTerminal(term => {
					equal(terminal, term);
					reg1.dispose();
					term.show();
					const reg2 = window.onDidChangeTerminalDimensions(e => {
						equal(e.dimensions.columns, 10);
						equal(e.dimensions.rows, 5);
						equal(e.terminal, terminal);
						reg2.dispose();
						const reg3 = window.onDidCloseTerminal(() => {
							reg3.dispose();
							done();
						});
						terminal.dispose();
					});
					overrideDimensionsEmitter.fire({ columns: 10, rows: 5 });
				});
				const writeEmitter = new EventEmitter<string>();
				const overrideDimensionsEmitter = new EventEmitter<TerminalDimensions>();
				const pty: Pseudoterminal = {
					onDidWrite: writeEmitter.event,
					onDidOverrideDimensions: overrideDimensionsEmitter.event,
					open: () => {},
					close: () => {}
				};
				const terminal = window.createTerminal({ name: 'foo', pty });
			});
		});
	});
});<|MERGE_RESOLUTION|>--- conflicted
+++ resolved
@@ -274,7 +274,6 @@
 				const terminal = window.createTerminal({ name: 'foo', pty });
 			});
 
-<<<<<<< HEAD
 			test('should not provide dimensions on start as the terminal has not been shown yet', (done) => {
 				const reg1 = window.onDidOpenTerminal(term => {
 					equal(terminal, term);
@@ -321,54 +320,6 @@
 				};
 				const terminal = window.createTerminal({ name: 'foo', pty });
 			});
-=======
-			// The below tests depend on global UI state and each other
-			// test('should not provide dimensions on start as the terminal has not been shown yet', (done) => {
-			// 	const reg1 = window.onDidOpenTerminal(term => {
-			// 		equal(terminal, term);
-			// 		reg1.dispose();
-			// 	});
-			// 	const pty: Pseudoterminal = {
-			// 		onDidWrite: new EventEmitter<string>().event,
-			// 		open: (dimensions) => {
-			// 			equal(dimensions, undefined);
-			// 			const reg3 = window.onDidCloseTerminal(() => {
-			// 				reg3.dispose();
-			// 				done();
-			// 			});
-			// 			// Show a terminal and wait a brief period before dispose, this will cause
-			// 			// the panel to init it's dimenisons and be provided to following terminals.
-			// 			// The following test depends on this.
-			// 			terminal.show();
-			// 			setTimeout(() => terminal.dispose(), 200);
-			// 		},
-			// 		close: () => {}
-			// 	};
-			// 	const terminal = window.createTerminal({ name: 'foo', pty });
-			// });
-			// test('should provide dimensions on start as the terminal has been shown', (done) => {
-			// 	const reg1 = window.onDidOpenTerminal(term => {
-			// 		equal(terminal, term);
-			// 		reg1.dispose();
-			// 	});
-			// 	const pty: Pseudoterminal = {
-			// 		onDidWrite: new EventEmitter<string>().event,
-			// 		open: (dimensions) => {
-			// 			// This test depends on Terminal.show being called some time before such
-			// 			// that the panel dimensions are initialized and cached.
-			// 			ok(dimensions!.columns > 0);
-			// 			ok(dimensions!.rows > 0);
-			// 			const reg3 = window.onDidCloseTerminal(() => {
-			// 				reg3.dispose();
-			// 				done();
-			// 			});
-			// 			terminal.dispose();
-			// 		},
-			// 		close: () => {}
-			// 	};
-			// 	const terminal = window.createTerminal({ name: 'foo', pty });
-			// });
->>>>>>> 4a90edd8
 
 			test('should respect dimension overrides', (done) => {
 				const reg1 = window.onDidOpenTerminal(term => {
