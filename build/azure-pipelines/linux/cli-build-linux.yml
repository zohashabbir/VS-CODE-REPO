parameters:
  - name: VSCODE_BUILD_LINUX
    type: boolean
    default: false
  - name: VSCODE_BUILD_LINUX_ARM64
    type: boolean
    default: false
  - name: VSCODE_BUILD_LINUX_ARMHF
    type: boolean
    default: false
  - name: VSCODE_CHECK_ONLY
    type: boolean
    default: false
  - name: VSCODE_QUALITY
    type: string

steps:
  - task: NodeTool@0
    inputs:
      versionSource: fromFile
      versionFilePath: .nvmrc
<<<<<<< HEAD
=======
      nodejsMirror: https://github.com/joaomoreno/node-mirror/releases/download
>>>>>>> 0e98f35f

  - ${{ if ne(parameters.VSCODE_QUALITY, 'oss') }}:
    - template: ../cli/cli-apply-patches.yml

  - task: Npm@1
    displayName: Download openssl prebuilt
    inputs:
      command: custom
      customCommand: pack @vscode-internal/openssl-prebuilt@0.0.10
      customRegistry: useFeed
      customFeed: "Monaco/openssl-prebuilt"
      workingDir: $(Build.ArtifactStagingDirectory)

  - script: |
      set -e
      mkdir $(Build.ArtifactStagingDirectory)/openssl
      tar -xvzf $(Build.ArtifactStagingDirectory)/vscode-internal-openssl-prebuilt-0.0.10.tgz --strip-components=1 --directory=$(Build.ArtifactStagingDirectory)/openssl
    displayName: Extract openssl prebuilt

  - ${{ if eq(parameters.VSCODE_BUILD_LINUX_ARMHF, true) }}:
    - bash: sudo apt-get install -yq gcc-arm-linux-gnueabihf g++-arm-linux-gnueabihf binutils-arm-linux-gnueabihf
      displayName: Install arm32 toolchains

  - ${{ if eq(parameters.VSCODE_BUILD_LINUX_ARM64, true) }}:
    - bash: sudo apt-get install -yq gcc-aarch64-linux-gnu g++-aarch64-linux-gnu binutils-aarch64-linux-gnu
      displayName: Install arm64 toolchains

  - template: ../cli/install-rust-posix.yml
    parameters:
      targets:
        - ${{ if eq(parameters.VSCODE_BUILD_LINUX_ARM64, true) }}:
          - aarch64-unknown-linux-gnu
        - ${{ if eq(parameters.VSCODE_BUILD_LINUX, true) }}:
          - x86_64-unknown-linux-gnu
        - ${{ if eq(parameters.VSCODE_BUILD_LINUX_ARMHF, true) }}:
          - armv7-unknown-linux-gnueabihf

  - ${{ if eq(parameters.VSCODE_BUILD_LINUX_ARM64, true) }}:
    - template: ../cli/cli-compile-and-publish.yml
      parameters:
        VSCODE_QUALITY: ${{ parameters.VSCODE_QUALITY }}
        VSCODE_CLI_TARGET: aarch64-unknown-linux-gnu
        VSCODE_CLI_ARTIFACT: vscode_cli_linux_arm64_cli
        VSCODE_CHECK_ONLY: ${{ parameters.VSCODE_CHECK_ONLY }}
        VSCODE_CLI_ENV:
          CARGO_TARGET_AARCH64_UNKNOWN_LINUX_GNU_LINKER: aarch64-linux-gnu-gcc
          OPENSSL_LIB_DIR: $(Build.ArtifactStagingDirectory)/openssl/arm64-linux/lib
          OPENSSL_INCLUDE_DIR: $(Build.ArtifactStagingDirectory)/openssl/arm64-linux/include

  - ${{ if eq(parameters.VSCODE_BUILD_LINUX, true) }}:
    - template: ../cli/cli-compile-and-publish.yml
      parameters:
        VSCODE_QUALITY: ${{ parameters.VSCODE_QUALITY }}
        VSCODE_CLI_TARGET: x86_64-unknown-linux-gnu
        VSCODE_CLI_ARTIFACT: vscode_cli_linux_x64_cli
        VSCODE_CHECK_ONLY: ${{ parameters.VSCODE_CHECK_ONLY }}
        VSCODE_CLI_ENV:
          OPENSSL_LIB_DIR: $(Build.ArtifactStagingDirectory)/openssl/x64-linux/lib
          OPENSSL_INCLUDE_DIR: $(Build.ArtifactStagingDirectory)/openssl/x64-linux/include

  - ${{ if eq(parameters.VSCODE_BUILD_LINUX_ARMHF, true) }}:
    - template: ../cli/cli-compile-and-publish.yml
      parameters:
        VSCODE_QUALITY: ${{ parameters.VSCODE_QUALITY }}
        VSCODE_CLI_TARGET: armv7-unknown-linux-gnueabihf
        VSCODE_CLI_ARTIFACT: vscode_cli_linux_armhf_cli
        VSCODE_CHECK_ONLY: ${{ parameters.VSCODE_CHECK_ONLY }}
        VSCODE_CLI_ENV:
          CARGO_TARGET_ARMV7_UNKNOWN_LINUX_GNUEABIHF_LINKER: arm-linux-gnueabihf-gcc
          OPENSSL_LIB_DIR: $(Build.ArtifactStagingDirectory)/openssl/arm-linux/lib
          OPENSSL_INCLUDE_DIR: $(Build.ArtifactStagingDirectory)/openssl/arm-linux/include<|MERGE_RESOLUTION|>--- conflicted
+++ resolved
@@ -19,10 +19,7 @@
     inputs:
       versionSource: fromFile
       versionFilePath: .nvmrc
-<<<<<<< HEAD
-=======
       nodejsMirror: https://github.com/joaomoreno/node-mirror/releases/download
->>>>>>> 0e98f35f
 
   - ${{ if ne(parameters.VSCODE_QUALITY, 'oss') }}:
     - template: ../cli/cli-apply-patches.yml
