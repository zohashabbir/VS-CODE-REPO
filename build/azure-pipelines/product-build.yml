resources:
  containers:
  - container: vscode-x64
<<<<<<< HEAD
    image: joaomoreno/vscode-linux-build-agent:x64
=======
    endpoint: VSCodeHub
    image: vscodehub.azurecr.io/vscode-linux-build-agent:x64
  - container: vscode-ia32
    endpoint: VSCodeHub
    image: vscodehub.azurecr.io/vscode-linux-build-agent:ia32
>>>>>>> 45db52ba
  - container: snapcraft
    image: snapcore/snapcraft

jobs:
- job: Windows
  condition: eq(variables['VSCODE_BUILD_WIN32'], 'true')
  pool:
    vmImage: VS2017-Win2016
  variables:
    VSCODE_ARCH: x64
  steps:
  - template: win32/product-build-win32.yml

- job: Windows32
  condition: eq(variables['VSCODE_BUILD_WIN32_32BIT'], 'true')
  pool:
    vmImage: VS2017-Win2016
  variables:
    VSCODE_ARCH: ia32
  steps:
  - template: win32/product-build-win32.yml

- job: Linux
  condition: eq(variables['VSCODE_BUILD_LINUX'], 'true')
  pool:
    vmImage: 'Ubuntu-16.04'
  variables:
    VSCODE_ARCH: x64
  container: vscode-x64
  steps:
  - template: linux/product-build-linux.yml

- job: LinuxSnap
  condition: eq(variables['VSCODE_BUILD_LINUX'], 'true')
  pool:
    vmImage: 'Ubuntu-16.04'
  variables:
    VSCODE_ARCH: x64
  container: snapcraft
  dependsOn: Linux
  steps:
  - template: linux/snap-build-linux.yml

- job: macOS
  condition: eq(variables['VSCODE_BUILD_MACOS'], 'true')
  pool:
    vmImage: macOS 10.13
  steps:
  - template: darwin/product-build-darwin.yml

- job: Mooncake
  pool:
    vmImage: 'Ubuntu-16.04'
  condition: true
  dependsOn:
  - Windows
  - Windows32
  - Linux
  - LinuxSnap
  - macOS
  steps:
  - template: sync-mooncake.yml<|MERGE_RESOLUTION|>--- conflicted
+++ resolved
@@ -1,15 +1,8 @@
 resources:
   containers:
   - container: vscode-x64
-<<<<<<< HEAD
-    image: joaomoreno/vscode-linux-build-agent:x64
-=======
     endpoint: VSCodeHub
     image: vscodehub.azurecr.io/vscode-linux-build-agent:x64
-  - container: vscode-ia32
-    endpoint: VSCodeHub
-    image: vscodehub.azurecr.io/vscode-linux-build-agent:ia32
->>>>>>> 45db52ba
   - container: snapcraft
     image: snapcore/snapcraft
 
