--- conflicted
+++ resolved
@@ -32,11 +32,7 @@
 		'**/Credits.rtf',
 	];
 
-<<<<<<< HEAD
-	const canAsar = false; // TODO@esm ASAR disabled in ESM
-=======
 	const canAsar = !isESM('ASAR disabled in universal build'); // TODO@esm ASAR disabled in ESM
->>>>>>> 0dea4804
 
 	await makeUniversalApp({
 		x64AppPath,
