--- conflicted
+++ resolved
@@ -173,17 +173,10 @@
 export function watchTask(out: string, build: boolean, srcPath: string = 'src'): task.StreamTask {
 
 	const task = () => {
-<<<<<<< HEAD
-		const compile = createCompile('src2', { build, emitError: false, transpileOnly: false, preserveEnglish: false }); // DO NOT MERGE TO `main`
-
-		const src = gulp.src('src2/**', { base: 'src2' }); // DO NOT MERGE TO `main`
-		const watchSrc = watch('src2/**', { base: 'src2', readDelay: 200 }); // DO NOT MERGE TO `main`
-=======
 		const compile = createCompile(srcPath, { build, emitError: false, transpileOnly: false, preserveEnglish: false });
 
 		const src = gulp.src(`${srcPath}/**`, { base: srcPath });
 		const watchSrc = watch(`${srcPath}/**`, { base: srcPath, readDelay: 200 });
->>>>>>> b9640432
 
 		const generator = new MonacoGenerator(true);
 		generator.execute();
