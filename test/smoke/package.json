--- conflicted
+++ resolved
@@ -17,10 +17,6 @@
     "@types/rimraf": "2.0.2",
     "concurrently": "^3.5.1",
     "cpx": "^1.5.0",
-<<<<<<< HEAD
-    "electron": "6.0.7",
-=======
->>>>>>> 211fa02e
     "htmlparser2": "^3.9.2",
     "mkdirp": "^0.5.1",
     "mocha": "^5.2.0",
