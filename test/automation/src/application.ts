--- conflicted
+++ resolved
@@ -86,23 +86,6 @@
 		await this.stop();
 		await new Promise(c => setTimeout(c, 1000));
 		await this._start(options.workspaceOrFolder, options.extraArgs);
-<<<<<<< HEAD
-	}
-
-	private async dismissTrustDialog(): Promise<void> {
-		if (this.options.web) {
-			return;
-		}
-
-		try {
-			// Dismiss workspace trust dialog, if found
-			await this.code.waitAndClick(`.monaco-workbench .dialog-buttons-row a:nth-child(1)`, 10, 10, 50);
-		} catch {
-			// there musn't be any trust dialog, maybe workspace is trusted?
-		}
-=======
-		await this.code.waitForElement('.explorer-folders-view');
->>>>>>> 229f018b
 	}
 
 	private async _start(workspaceOrFolder = this.workspacePathOrFolder, extraArgs: string[] = []): Promise<any> {
